--- conflicted
+++ resolved
@@ -1,266 +1,262 @@
-import sickbeard
-from sickbeard import db
-from sickbeard import common
-from sickbeard import logger
-
-from sickbeard import encodingKludge as ek
-import shutil, time, os.path, sys
-
-# ======================
-# = Main DB Migrations =
-# ======================
-# Add new migrations at the bottom of the list; subclass the previous migration.
-
-class InitialSchema (db.SchemaUpgrade):
-	def test(self):
-		return self.hasTable("tv_shows")
-
-	def execute(self):
-		queries = [
-			"CREATE TABLE tv_shows (show_id INTEGER PRIMARY KEY, location TEXT, show_name TEXT, tvdb_id NUMERIC, network TEXT, genre TEXT, runtime NUMERIC, quality NUMERIC, airs TEXT, status TEXT, seasonfolders NUMERIC, paused NUMERIC, startyear NUMERIC);",
-			"CREATE TABLE tv_episodes (episode_id INTEGER PRIMARY KEY, showid NUMERIC, tvdbid NUMERIC, name TEXT, season NUMERIC, episode NUMERIC, description TEXT, airdate NUMERIC, hasnfo NUMERIC, hastbn NUMERIC, status NUMERIC, location TEXT);",
-			"CREATE TABLE info (last_backlog NUMERIC, last_tvdb NUMERIC);",
-			"CREATE TABLE history (action NUMERIC, date NUMERIC, showid NUMERIC, season NUMERIC, episode NUMERIC, quality NUMERIC, resource TEXT, provider NUMERIC);"
-		]
-		for query in queries:
-			self.connection.action(query)
-
-class AddTvrId (InitialSchema):
-	def test(self):
-		return self.hasColumn("tv_shows", "tvr_id")
-
-	def execute(self):
-		self.addColumn("tv_shows", "tvr_id")
-
-class AddTvrName (AddTvrId):
-	def test(self):
-		return self.hasColumn("tv_shows", "tvr_name")
-
-	def execute(self):
-		self.addColumn("tv_shows", "tvr_name", "TEXT", "")
-
-class AddAirdateIndex (AddTvrName):
-	def test(self):
-		return self.hasTable("idx_tv_episodes_showid_airdate")
-
-	def execute(self):
-		self.connection.action("CREATE INDEX idx_tv_episodes_showid_airdate ON tv_episodes(showid,airdate);")
-
-class NumericProviders (AddAirdateIndex):
-	def test(self):
-		return self.connection.tableInfo("history")['provider']['type'] == 'TEXT'
-
-	histMap = {-1: 'unknown',
-				1: 'newzbin',
-				2: 'tvbinz',
-				3: 'nzbs',
-				4: 'eztv',
-				5: 'nzbmatrix',
-				6: 'tvnzb',
-				7: 'ezrss'}
-
-	def execute(self):
-		self.connection.action("ALTER TABLE history RENAME TO history_old")
-		self.connection.action("CREATE TABLE history (action NUMERIC, date NUMERIC, showid NUMERIC, season NUMERIC, episode NUMERIC, quality NUMERIC, resource TEXT, provider TEXT);")
-
-		for x in self.histMap.keys():
-			self.upgradeHistory(x, self.histMap[x])
-
-	def upgradeHistory(self, number, name):
-		oldHistory = self.connection.action("SELECT * FROM history_old").fetchall()
-		for curResult in oldHistory:
-			sql = "INSERT INTO history (action, date, showid, season, episode, quality, resource, provider) VALUES (?,?,?,?,?,?,?,?)"
-			provider = 'unknown'
-			try:
-				provider = self.histMap[int(curResult["provider"])]
-			except ValueError:
-				provider = curResult["provider"]
-			args = [curResult["action"], curResult["date"], curResult["showid"], curResult["season"], curResult["episode"], curResult["quality"], curResult["resource"], provider]
-			self.connection.action(sql, args)
-
-class NewQualitySettings (NumericProviders):
-	def test(self):
-		return self.hasTable("db_version")
-
-	def execute(self):
-
-		numTries = 0
-		while not ek.ek(os.path.isfile, ek.ek(os.path.join, sickbeard.PROG_DIR, 'sickbeard.db.v0')):
-			if not ek.ek(os.path.isfile, ek.ek(os.path.join, sickbeard.PROG_DIR, 'sickbeard.db')):
-				break
-
-			try:
-				logger.log(u"Attempting to back up your sickbeard.db file before migration...")
-				shutil.copy(ek.ek(os.path.join, sickbeard.PROG_DIR, 'sickbeard.db'), ek.ek(os.path.join, sickbeard.PROG_DIR, 'sickbeard.db.v0'))
-				logger.log(u"Done backup, proceeding with migration.")
-				break
-			except Exception, e:
-				logger.log(u"Error while trying to back up your sickbeard.db: "+str(e).decode('utf-8'))
-				numTries += 1
-				time.sleep(1)
-				logger.log(u"Trying again.")
-
-			if numTries >= 10:
-				logger.log(u"Unable to back up your sickbeard.db file, please do it manually.")
-				sys.exit(1)
-
-		# old stuff that's been removed from common but we need it to upgrade
-		HD = 1
-		SD = 3
-		ANY = 2
-		BEST = 4
-
-		ACTION_SNATCHED = 1
-		ACTION_PRESNATCHED = 2
-		ACTION_DOWNLOADED = 3
-
-		PREDOWNLOADED = 3
-		MISSED = 6
-		BACKLOG = 7
-		DISCBACKLOG = 8
-		SNATCHED_BACKLOG = 10
-
-		### Update default quality
-		if sickbeard.QUALITY_DEFAULT == HD:
-			sickbeard.QUALITY_DEFAULT = common.HD
-		elif sickbeard.QUALITY_DEFAULT == SD:
-			sickbeard.QUALITY_DEFAULT = common.SD
-		elif sickbeard.QUALITY_DEFAULT == ANY:
-			sickbeard.QUALITY_DEFAULT = common.ANY
-		elif sickbeard.QUALITY_DEFAULT == BEST:
-			sickbeard.QUALITY_DEFAULT = common.BEST
-
-		### Update episode statuses
-		toUpdate = self.connection.select("SELECT episode_id, location, status FROM tv_episodes WHERE status IN (?, ?, ?, ?, ?, ?, ?)", [common.DOWNLOADED, common.SNATCHED, PREDOWNLOADED, MISSED, BACKLOG, DISCBACKLOG, SNATCHED_BACKLOG])
-		for curUpdate in toUpdate:
-
-			newStatus = None
-			oldStatus = int(curUpdate["status"])
-			if oldStatus == common.SNATCHED:
-				newStatus = common.Quality.compositeStatus(common.SNATCHED, common.Quality.UNKNOWN)
-			elif oldStatus == PREDOWNLOADED:
-				newStatus = common.Quality.compositeStatus(common.DOWNLOADED, common.Quality.SDTV)
-			elif oldStatus in (MISSED, BACKLOG, DISCBACKLOG):
-				newStatus = common.WANTED
-			elif oldStatus == SNATCHED_BACKLOG:
-				newStatus = common.Quality.compositeStatus(common.SNATCHED, common.Quality.UNKNOWN)
-
-			if newStatus != None:
-				self.connection.action("UPDATE tv_episodes SET status = ? WHERE episode_id = ? ", [newStatus, curUpdate["episode_id"]])
-				continue
-
-			# if we get here status should be == DOWNLOADED
-			if not curUpdate["location"]:
-				continue
-
-			newQuality = common.Quality.nameQuality(curUpdate["location"])
-
-			if newQuality == common.Quality.UNKNOWN:
-				newQuality = common.Quality.assumeQuality(curUpdate["location"])
-
-			self.connection.action("UPDATE tv_episodes SET status = ? WHERE episode_id = ?", [common.Quality.compositeStatus(common.DOWNLOADED, newQuality), curUpdate["episode_id"]])
-
-
-		### Update show qualities
-		toUpdate = self.connection.select("SELECT * FROM tv_shows")
-		for curUpdate in toUpdate:
-
-			if not curUpdate["quality"]:
-				continue
-
-			if int(curUpdate["quality"]) == HD:
-				newQuality = common.HD
-			elif int(curUpdate["quality"]) == SD:
-				newQuality = common.SD
-			elif int(curUpdate["quality"]) == ANY:
-				newQuality = common.ANY
-			elif int(curUpdate["quality"]) == BEST:
-				newQuality = common.BEST
-			else:
-				logger.log(u"Unknown show quality: "+str(curUpdate["quality"]), logger.WARNING)
-				newQuality = None
-
-			if newQuality:
-				self.connection.action("UPDATE tv_shows SET quality = ? WHERE show_id = ?", [newQuality, curUpdate["show_id"]])
-
-
-		### Update history
-		toUpdate = self.connection.select("SELECT * FROM history")
-		for curUpdate in toUpdate:
-
-			newAction = None
-			newStatus = None
-			if int(curUpdate["action"] == ACTION_SNATCHED):
-				newStatus = common.SNATCHED
-			elif int(curUpdate["action"] == ACTION_DOWNLOADED):
-				newStatus = common.DOWNLOADED
-			elif int(curUpdate["action"] == ACTION_PRESNATCHED):
-				newAction = common.Quality.compositeStatus(common.SNATCHED, common.Quality.SDTV)
-
-			if newAction == None and newStatus == None:
-				continue
-
-			if not newAction:
-				if int(curUpdate["quality"] == HD):
-					newAction = common.Quality.compositeStatus(newStatus, common.Quality.HDTV)
-				elif int(curUpdate["quality"] == SD):
-					newAction = common.Quality.compositeStatus(newStatus, common.Quality.SDTV)
-				else:
-					newAction = common.Quality.compositeStatus(newStatus, common.Quality.UNKNOWN)
-
-			self.connection.action("UPDATE history SET action = ? WHERE date = ? AND showid = ?", [newAction, curUpdate["date"], curUpdate["showid"]])
-
-		self.connection.action("CREATE TABLE db_version (db_version INTEGER);")
-		self.connection.action("INSERT INTO db_version (db_version) VALUES (?)", [1])
-
-class DropOldHistoryTable(NewQualitySettings):
-	def test(self):
-		return self.checkDBVersion() >= 2
-
-	def execute(self):
-		self.connection.action("DROP TABLE history_old")
-		self.incDBVersion()
-
-class UpgradeHistoryForGenericProviders(DropOldHistoryTable):
-	def test(self):
-		return self.checkDBVersion() >= 3
-
-	def execute(self):
-
-		providerMap = {'NZBs': 'NZBs.org',
-					   'BinReq': 'Bin-Req',
-					   'NZBsRUS': '''NZBs'R'US''',
-					   'EZTV': 'EZTV@BT-Chat'}
-
-		for oldProvider in providerMap:
-			self.connection.action("UPDATE history SET provider = ? WHERE provider = ?", [providerMap[oldProvider], oldProvider])
-
-		self.incDBVersion()
-
-class AddAirByDateOption(UpgradeHistoryForGenericProviders):
-	def test(self):
-		return self.checkDBVersion() >= 4
-
-	def execute(self):
-		self.connection.action("ALTER TABLE tv_shows ADD air_by_date NUMERIC")
-		self.incDBVersion()
-
-<<<<<<< HEAD
-class AddLang (AddAirByDateOption):
-	def test(self):
-		return self.hasColumn("tv_shows", "lang")
-
-	def execute(self):
-		self.addColumn("tv_shows", "lang", "TEXT", "en")
-
-
-=======
-class ChangeSabConfigFromIpToHost(AddAirByDateOption):
-	def test(self):
-		return self.checkDBVersion() >= 5
-	
-	def execute(self):
-		sickbeard.SAB_HOST = 'http://' + sickbeard.SAB_HOST + '/sabnzbd/'
-		self.incDBVersion()
-
->>>>>>> 34664cb9
+import sickbeard
+from sickbeard import db
+from sickbeard import common
+from sickbeard import logger
+
+from sickbeard import encodingKludge as ek
+import shutil, time, os.path, sys
+
+# ======================
+# = Main DB Migrations =
+# ======================
+# Add new migrations at the bottom of the list; subclass the previous migration.
+
+class InitialSchema (db.SchemaUpgrade):
+	def test(self):
+		return self.hasTable("tv_shows")
+
+	def execute(self):
+		queries = [
+			"CREATE TABLE tv_shows (show_id INTEGER PRIMARY KEY, location TEXT, show_name TEXT, tvdb_id NUMERIC, network TEXT, genre TEXT, runtime NUMERIC, quality NUMERIC, airs TEXT, status TEXT, seasonfolders NUMERIC, paused NUMERIC, startyear NUMERIC);",
+			"CREATE TABLE tv_episodes (episode_id INTEGER PRIMARY KEY, showid NUMERIC, tvdbid NUMERIC, name TEXT, season NUMERIC, episode NUMERIC, description TEXT, airdate NUMERIC, hasnfo NUMERIC, hastbn NUMERIC, status NUMERIC, location TEXT);",
+			"CREATE TABLE info (last_backlog NUMERIC, last_tvdb NUMERIC);",
+			"CREATE TABLE history (action NUMERIC, date NUMERIC, showid NUMERIC, season NUMERIC, episode NUMERIC, quality NUMERIC, resource TEXT, provider NUMERIC);"
+		]
+		for query in queries:
+			self.connection.action(query)
+
+class AddTvrId (InitialSchema):
+	def test(self):
+		return self.hasColumn("tv_shows", "tvr_id")
+
+	def execute(self):
+		self.addColumn("tv_shows", "tvr_id")
+
+class AddTvrName (AddTvrId):
+	def test(self):
+		return self.hasColumn("tv_shows", "tvr_name")
+
+	def execute(self):
+		self.addColumn("tv_shows", "tvr_name", "TEXT", "")
+
+class AddAirdateIndex (AddTvrName):
+	def test(self):
+		return self.hasTable("idx_tv_episodes_showid_airdate")
+
+	def execute(self):
+		self.connection.action("CREATE INDEX idx_tv_episodes_showid_airdate ON tv_episodes(showid,airdate);")
+
+class NumericProviders (AddAirdateIndex):
+	def test(self):
+		return self.connection.tableInfo("history")['provider']['type'] == 'TEXT'
+
+	histMap = {-1: 'unknown',
+				1: 'newzbin',
+				2: 'tvbinz',
+				3: 'nzbs',
+				4: 'eztv',
+				5: 'nzbmatrix',
+				6: 'tvnzb',
+				7: 'ezrss'}
+
+	def execute(self):
+		self.connection.action("ALTER TABLE history RENAME TO history_old")
+		self.connection.action("CREATE TABLE history (action NUMERIC, date NUMERIC, showid NUMERIC, season NUMERIC, episode NUMERIC, quality NUMERIC, resource TEXT, provider TEXT);")
+
+		for x in self.histMap.keys():
+			self.upgradeHistory(x, self.histMap[x])
+
+	def upgradeHistory(self, number, name):
+		oldHistory = self.connection.action("SELECT * FROM history_old").fetchall()
+		for curResult in oldHistory:
+			sql = "INSERT INTO history (action, date, showid, season, episode, quality, resource, provider) VALUES (?,?,?,?,?,?,?,?)"
+			provider = 'unknown'
+			try:
+				provider = self.histMap[int(curResult["provider"])]
+			except ValueError:
+				provider = curResult["provider"]
+			args = [curResult["action"], curResult["date"], curResult["showid"], curResult["season"], curResult["episode"], curResult["quality"], curResult["resource"], provider]
+			self.connection.action(sql, args)
+
+class NewQualitySettings (NumericProviders):
+	def test(self):
+		return self.hasTable("db_version")
+
+	def execute(self):
+
+		numTries = 0
+		while not ek.ek(os.path.isfile, ek.ek(os.path.join, sickbeard.PROG_DIR, 'sickbeard.db.v0')):
+			if not ek.ek(os.path.isfile, ek.ek(os.path.join, sickbeard.PROG_DIR, 'sickbeard.db')):
+				break
+
+			try:
+				logger.log(u"Attempting to back up your sickbeard.db file before migration...")
+				shutil.copy(ek.ek(os.path.join, sickbeard.PROG_DIR, 'sickbeard.db'), ek.ek(os.path.join, sickbeard.PROG_DIR, 'sickbeard.db.v0'))
+				logger.log(u"Done backup, proceeding with migration.")
+				break
+			except Exception, e:
+				logger.log(u"Error while trying to back up your sickbeard.db: "+str(e).decode('utf-8'))
+				numTries += 1
+				time.sleep(1)
+				logger.log(u"Trying again.")
+
+			if numTries >= 10:
+				logger.log(u"Unable to back up your sickbeard.db file, please do it manually.")
+				sys.exit(1)
+
+		# old stuff that's been removed from common but we need it to upgrade
+		HD = 1
+		SD = 3
+		ANY = 2
+		BEST = 4
+
+		ACTION_SNATCHED = 1
+		ACTION_PRESNATCHED = 2
+		ACTION_DOWNLOADED = 3
+
+		PREDOWNLOADED = 3
+		MISSED = 6
+		BACKLOG = 7
+		DISCBACKLOG = 8
+		SNATCHED_BACKLOG = 10
+
+		### Update default quality
+		if sickbeard.QUALITY_DEFAULT == HD:
+			sickbeard.QUALITY_DEFAULT = common.HD
+		elif sickbeard.QUALITY_DEFAULT == SD:
+			sickbeard.QUALITY_DEFAULT = common.SD
+		elif sickbeard.QUALITY_DEFAULT == ANY:
+			sickbeard.QUALITY_DEFAULT = common.ANY
+		elif sickbeard.QUALITY_DEFAULT == BEST:
+			sickbeard.QUALITY_DEFAULT = common.BEST
+
+		### Update episode statuses
+		toUpdate = self.connection.select("SELECT episode_id, location, status FROM tv_episodes WHERE status IN (?, ?, ?, ?, ?, ?, ?)", [common.DOWNLOADED, common.SNATCHED, PREDOWNLOADED, MISSED, BACKLOG, DISCBACKLOG, SNATCHED_BACKLOG])
+		for curUpdate in toUpdate:
+
+			newStatus = None
+			oldStatus = int(curUpdate["status"])
+			if oldStatus == common.SNATCHED:
+				newStatus = common.Quality.compositeStatus(common.SNATCHED, common.Quality.UNKNOWN)
+			elif oldStatus == PREDOWNLOADED:
+				newStatus = common.Quality.compositeStatus(common.DOWNLOADED, common.Quality.SDTV)
+			elif oldStatus in (MISSED, BACKLOG, DISCBACKLOG):
+				newStatus = common.WANTED
+			elif oldStatus == SNATCHED_BACKLOG:
+				newStatus = common.Quality.compositeStatus(common.SNATCHED, common.Quality.UNKNOWN)
+
+			if newStatus != None:
+				self.connection.action("UPDATE tv_episodes SET status = ? WHERE episode_id = ? ", [newStatus, curUpdate["episode_id"]])
+				continue
+
+			# if we get here status should be == DOWNLOADED
+			if not curUpdate["location"]:
+				continue
+
+			newQuality = common.Quality.nameQuality(curUpdate["location"])
+
+			if newQuality == common.Quality.UNKNOWN:
+				newQuality = common.Quality.assumeQuality(curUpdate["location"])
+
+			self.connection.action("UPDATE tv_episodes SET status = ? WHERE episode_id = ?", [common.Quality.compositeStatus(common.DOWNLOADED, newQuality), curUpdate["episode_id"]])
+
+
+		### Update show qualities
+		toUpdate = self.connection.select("SELECT * FROM tv_shows")
+		for curUpdate in toUpdate:
+
+			if not curUpdate["quality"]:
+				continue
+
+			if int(curUpdate["quality"]) == HD:
+				newQuality = common.HD
+			elif int(curUpdate["quality"]) == SD:
+				newQuality = common.SD
+			elif int(curUpdate["quality"]) == ANY:
+				newQuality = common.ANY
+			elif int(curUpdate["quality"]) == BEST:
+				newQuality = common.BEST
+			else:
+				logger.log(u"Unknown show quality: "+str(curUpdate["quality"]), logger.WARNING)
+				newQuality = None
+
+			if newQuality:
+				self.connection.action("UPDATE tv_shows SET quality = ? WHERE show_id = ?", [newQuality, curUpdate["show_id"]])
+
+
+		### Update history
+		toUpdate = self.connection.select("SELECT * FROM history")
+		for curUpdate in toUpdate:
+
+			newAction = None
+			newStatus = None
+			if int(curUpdate["action"] == ACTION_SNATCHED):
+				newStatus = common.SNATCHED
+			elif int(curUpdate["action"] == ACTION_DOWNLOADED):
+				newStatus = common.DOWNLOADED
+			elif int(curUpdate["action"] == ACTION_PRESNATCHED):
+				newAction = common.Quality.compositeStatus(common.SNATCHED, common.Quality.SDTV)
+
+			if newAction == None and newStatus == None:
+				continue
+
+			if not newAction:
+				if int(curUpdate["quality"] == HD):
+					newAction = common.Quality.compositeStatus(newStatus, common.Quality.HDTV)
+				elif int(curUpdate["quality"] == SD):
+					newAction = common.Quality.compositeStatus(newStatus, common.Quality.SDTV)
+				else:
+					newAction = common.Quality.compositeStatus(newStatus, common.Quality.UNKNOWN)
+
+			self.connection.action("UPDATE history SET action = ? WHERE date = ? AND showid = ?", [newAction, curUpdate["date"], curUpdate["showid"]])
+
+		self.connection.action("CREATE TABLE db_version (db_version INTEGER);")
+		self.connection.action("INSERT INTO db_version (db_version) VALUES (?)", [1])
+
+class DropOldHistoryTable(NewQualitySettings):
+	def test(self):
+		return self.checkDBVersion() >= 2
+
+	def execute(self):
+		self.connection.action("DROP TABLE history_old")
+		self.incDBVersion()
+
+class UpgradeHistoryForGenericProviders(DropOldHistoryTable):
+	def test(self):
+		return self.checkDBVersion() >= 3
+
+	def execute(self):
+
+		providerMap = {'NZBs': 'NZBs.org',
+					   'BinReq': 'Bin-Req',
+					   'NZBsRUS': '''NZBs'R'US''',
+					   'EZTV': 'EZTV@BT-Chat'}
+
+		for oldProvider in providerMap:
+			self.connection.action("UPDATE history SET provider = ? WHERE provider = ?", [providerMap[oldProvider], oldProvider])
+
+		self.incDBVersion()
+
+class AddAirByDateOption(UpgradeHistoryForGenericProviders):
+	def test(self):
+		return self.checkDBVersion() >= 4
+
+	def execute(self):
+		self.connection.action("ALTER TABLE tv_shows ADD air_by_date NUMERIC")
+		self.incDBVersion()
+
+class ChangeSabConfigFromIpToHost(AddAirByDateOption):
+	def test(self):
+		return self.checkDBVersion() >= 5
+	
+	def execute(self):
+		sickbeard.SAB_HOST = 'http://' + sickbeard.SAB_HOST + '/sabnzbd/'
+		self.incDBVersion()
+
+class AddLang (ChangeSabConfigFromIpToHost):
+	def test(self):
+		return self.hasColumn("tv_shows", "lang")
+
+	def execute(self):
+		self.addColumn("tv_shows", "lang", "TEXT", "en")
+