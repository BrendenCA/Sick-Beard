--- conflicted
+++ resolved
@@ -17,8 +17,7 @@
 # along with Sick Beard.  If not, see <http://www.gnu.org/licenses/>.
 
 
-import urllib
-import time
+import urllib2
 
 from hashlib import sha1
 
@@ -105,16 +104,7 @@
                 raise Exception(resp["error"])
         except (IOError, json.JSONDecodeError):
             logger.log("trakt_notifier: Failed calling method", logger.ERROR)
-<<<<<<< HEAD
-            if (tries > 1):
-                logger.log("trakt_notifier: Retrying, attempts left: " + str(tries), logger.DEBUG)
-                time.sleep(5)
-                self._notifyTrakt(method, api, username, password, data, post, tries -  1)
-            else:
-                return False
-=======
             return False
->>>>>>> 6121143d
 
         if (resp["status"] == "success"):
             logger.log("trakt_notifier: Succeeded calling method. Result: " + resp["message"], logger.DEBUG)
