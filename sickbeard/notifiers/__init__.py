--- conflicted
+++ resolved
@@ -1,68 +1,53 @@
-import sickbeard
-
-import xbmc
-import growl
-import tweet
-<<<<<<< HEAD
-try:
-    from sickbeard.notifiers import libnotify
-except ImportError: # No pynotify installed
-    libnotify = None
-=======
-import prowl
->>>>>>> b642c5b4
-
-from sickbeard.common import *
-
-xbmc_notifier = xbmc.XBMCNotifier()
-growl_notifier = growl.GrowlNotifier()
-prowl_notifier = prowl.ProwlNotifier()
-twitter_notifier = tweet.TwitterNotifier()
-
-notifiers = [
-    xbmc_notifier,
-    growl_notifier,
-    twitter_notifier,
-]
-
-if libnotify is not None:
-    # Insert libnotify first because it shouldn't be delayed by notifications
-    # going out over the network.
-    libnotify_notifier = libnotify.LibnotifyNotifier()
-    notifiers.insert(0, libnotify_notifier)
-
-def notify_download(ep_name):
-<<<<<<< HEAD
-    for n in notifiers:
-        n.notify_download(ep_name)
-
-def notify_snatch(ep_name):
-    for n in notifiers:
-        n.notify_snatch(ep_name)
-=======
-    xbmc_notifier.notify_download(ep_name)
-    growl_notifier.notify_download(ep_name)
-    prowl_notifier.notify_download(ep_name)
-    twitter_notifier.notify_download(ep_name)
-
-def notify_snatch(ep_name):
-    xbmc_notifier.notify_snatch(ep_name)
-    growl_notifier.notify_snatch(ep_name)
-    prowl_notifier.notify_snatch(ep_name)
-    twitter_notifier.notify_snatch(ep_name)
->>>>>>> b642c5b4
-
-def notify(type, message):
-
-    if type == NOTIFY_DOWNLOAD and sickbeard.XBMC_NOTIFY_ONDOWNLOAD == True:
-            xbmc.notifyXBMC(message, notifyStrings[type])
-
-    if type == NOTIFY_SNATCH and sickbeard.XBMC_NOTIFY_ONSNATCH:
-            xbmc.notifyXBMC(message, notifyStrings[type])
-
-    growl.sendGrowl(notifyStrings[type], message)
-    
-    prowl.sendProwl(message)
-
+import sickbeard
+
+import xbmc
+import growl
+import prowl
+import tweet
+try:
+    from sickbeard.notifiers import libnotify
+except ImportError: # No pynotify installed
+    libnotify = None
+
+from sickbeard.common import *
+
+xbmc_notifier = xbmc.XBMCNotifier()
+growl_notifier = growl.GrowlNotifier()
+prowl_notifier = prowl.ProwlNotifier()
+twitter_notifier = tweet.TwitterNotifier()
+
+notifiers = [
+    xbmc_notifier,
+    growl_notifier,
+    prowl_notifier,
+    twitter_notifier,
+]
+
+if libnotify is not None:
+    # Insert libnotify first because it shouldn't be delayed by notifications
+    # going out over the network.
+    libnotify_notifier = libnotify.LibnotifyNotifier()
+    notifiers.insert(0, libnotify_notifier)
+
+def notify_download(ep_name):
+    for n in notifiers:
+        n.notify_download(ep_name)
+
+def notify_snatch(ep_name):
+    for n in notifiers:
+        n.notify_snatch(ep_name)
+
+def notify(type, message):
+
+    if type == NOTIFY_DOWNLOAD and sickbeard.XBMC_NOTIFY_ONDOWNLOAD == True:
+            xbmc.notifyXBMC(message, notifyStrings[type])
+
+    if type == NOTIFY_SNATCH and sickbeard.XBMC_NOTIFY_ONSNATCH:
+            xbmc.notifyXBMC(message, notifyStrings[type])
+
+    growl.sendGrowl(notifyStrings[type], message)
+    
+    prowl.sendProwl(message)
+
     if type == NOTIFY_DOWNLOAD:
-        tweet.notifyTwitter(message)
+        tweet.notifyTwitter(message)