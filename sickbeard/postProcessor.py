# Author: Nic Wolfe <nic@wolfeden.ca>
# URL: http://code.google.com/p/sickbeard/
#
# This file is part of Sick Beard.
#
# Sick Beard is free software: you can redistribute it and/or modify
# it under the terms of the GNU General Public License as published by
# the Free Software Foundation, either version 3 of the License, or
# (at your option) any later version.
#
# Sick Beard is distributed in the hope that it will be useful,
# but WITHOUT ANY WARRANTY; without even the implied warranty of
# MERCHANTABILITY or FITNESS FOR A PARTICULAR PURPOSE.  See the
#  GNU General Public License for more details.
#
# You should have received a copy of the GNU General Public License
# along with Sick Beard.  If not, see <http://www.gnu.org/licenses/>.

from __future__ import with_statement 

import glob
import os
import re
import shlex
import subprocess
import stat

import sickbeard

from sickbeard import db
from sickbeard import classes
from sickbeard import common
from sickbeard import exceptions
from sickbeard import helpers
from sickbeard import history
from sickbeard import logger
from sickbeard import notifiers
from sickbeard import show_name_helpers
from sickbeard import scene_exceptions
from sickbeard import failed_history

from sickbeard import encodingKludge as ek
from sickbeard.exceptions import ex

from sickbeard.name_parser.parser import NameParser, InvalidNameException

from lib.tvdb_api import tvdb_api, tvdb_exceptions

class PostProcessor(object):
    """
    A class which will process a media file according to the post processing settings in the config.
    """

    EXISTS_LARGER = 1
    EXISTS_SAME = 2
    EXISTS_SMALLER = 3
    DOESNT_EXIST = 4

    IGNORED_FILESTRINGS = [ "/.AppleDouble/", ".DS_Store" ]

    NZB_NAME = 1
    FOLDER_NAME = 2
    FILE_NAME = 3

    def __init__(self, file_path, nzb_name=None, process_method=None, is_priority=None):
        """
        Creates a new post processor with the given file path and optionally an NZB name.
        
        file_path: The path to the file to be processed
        nzb_name: The name of the NZB which resulted in this file being downloaded (optional)
        """
        # absolute path to the folder that is being processed
        self.folder_path = ek.ek(os.path.dirname, ek.ek(os.path.abspath, file_path))
        
        # full path to file
        self.file_path = file_path
        
        # file name only
        self.file_name = ek.ek(os.path.basename, file_path)
    
        # the name of the folder only
        self.folder_name = ek.ek(os.path.basename, self.folder_path)
    
        # name of the NZB that resulted in this folder
        self.nzb_name = nzb_name
    
        self.process_method = process_method if process_method else sickbeard.PROCESS_METHOD
    
        self.in_history = False
        self.release_group = None
        self.is_proper = False
        
        self.is_priority = is_priority

        self.good_results = {self.NZB_NAME: False,
                             self.FOLDER_NAME: False,
                             self.FILE_NAME: False}
    
        self.log = ''
    
    def _log(self, message, level=logger.MESSAGE):
        """
        A wrapper for the internal logger which also keeps track of messages and saves them to a string for later.
        
        message: The string to log (unicode)
        level: The log level to use (optional)
        """
        logger.log(message, level)
        self.log += message + '\n'
    
    def _checkForExistingFile(self, existing_file):
        """
        Checks if a file exists already and if it does whether it's bigger or smaller than
        the file we are post processing
        
        existing_file: The file to compare to
        
        Returns:
            DOESNT_EXIST if the file doesn't exist
            EXISTS_LARGER if the file exists and is larger than the file we are post processing
            EXISTS_SMALLER if the file exists and is smaller than the file we are post processing
            EXISTS_SAME if the file exists and is the same size as the file we are post processing
        """
    
        if not existing_file:
            self._log(u"There is no existing file so there's no worries about replacing it", logger.DEBUG)
            return PostProcessor.DOESNT_EXIST
    
        # if the new file exists, return the appropriate code depending on the size
        if ek.ek(os.path.isfile, existing_file):
            
            # see if it's bigger than our old file
            if ek.ek(os.path.getsize, existing_file) > ek.ek(os.path.getsize, self.file_path):
                self._log(u"File " + existing_file + " is larger than " + self.file_path, logger.DEBUG)
                return PostProcessor.EXISTS_LARGER

            elif ek.ek(os.path.getsize, existing_file) == ek.ek(os.path.getsize, self.file_path):
                self._log(u"File " + existing_file + " is the same size as " + self.file_path, logger.DEBUG)
                return PostProcessor.EXISTS_SAME
    
            else:
                self._log(u"File " + existing_file + " is smaller than " + self.file_path, logger.DEBUG)
                return PostProcessor.EXISTS_SMALLER
    
        else:
            self._log(u"File " + existing_file + " doesn't exist so there's no worries about replacing it", logger.DEBUG)
            return PostProcessor.DOESNT_EXIST

    def _list_associated_files(self, file_path, subtitles_only=False):
        """
        For a given file path searches for files with the same name but different extension and returns their absolute paths
        
        file_path: The file to check for associated files
        
        Returns: A list containing all files which are associated to the given file
        """

        if not file_path:
            return []

        file_path_list = []
    
        base_name = file_path.rpartition('.')[0]+'.'
        
        # don't strip it all and use cwd by accident
        if not base_name:
            return []
        
        # don't confuse glob with chars we didn't mean to use
        base_name = re.sub(r'[\[\]\*\?]', r'[\g<0>]', base_name)
    
        for associated_file_path in ek.ek(glob.glob, base_name+'*'):
            # only add associated to list
            if associated_file_path == file_path:
                continue
            # only list it if the only non-shared part is the extension or if it is a subtitle
            if subtitles_only and not associated_file_path[len(associated_file_path)-3:] in common.subtitleExtensions:
                continue

            #Exclude .rar files from associated list
            if re.search('(^.+\.(rar|r\d+)$)', associated_file_path):
                continue

            file_path_list.append(associated_file_path)
            
        return file_path_list

    def _delete(self, file_path, associated_files=False):
        """
        Deletes the file and optionally all associated files.
        
        file_path: The file to delete
        associated_files: True to delete all files which differ only by extension, False to leave them
        """

        if not file_path:
            return

        # figure out which files we want to delete
        file_list = [file_path]
        if associated_files:
            file_list = file_list + self._list_associated_files(file_path)

        if not file_list:
            self._log(u"There were no files associated with " + file_path + ", not deleting anything", logger.DEBUG)
            return

        # delete the file and any other files which we want to delete
        for cur_file in file_list:
            self._log(u"Deleting file " + cur_file, logger.DEBUG)
            if ek.ek(os.path.isfile, cur_file):
                #check first the read-only attribute
                file_attribute = ek.ek(os.stat, cur_file)[0]
                if (not file_attribute & stat.S_IWRITE):
                    # File is read-only, so make it writeable
                    self._log('Read only mode on file ' + cur_file + ' Will try to make it writeable', logger.DEBUG)
                    try:
                        ek.ek(os.chmod,cur_file,stat.S_IWRITE)
                    except:
                        self._log(u'Cannot change permissions of ' + cur_file, logger.WARNING)
                        
                ek.ek(os.remove, cur_file)
                # do the library update for synoindex
                notifiers.synoindex_notifier.deleteFile(cur_file)

    def _combined_file_operation (self, file_path, new_path, new_base_name, associated_files=False, action=None, subtitles=False):
        """
        Performs a generic operation (move or copy) on a file. Can rename the file as well as change its location,
        and optionally move associated files too.
        
        file_path: The full path of the media file to act on
        new_path: Destination path where we want to move/copy the file to 
        new_base_name: The base filename (no extension) to use during the copy. Use None to keep the same name.
        associated_files: Boolean, whether we should copy similarly-named files too
        action: function that takes an old path and new path and does an operation with them (move/copy)
        """

        if not action:
            self._log(u"Must provide an action for the combined file operation", logger.ERROR)
            return

        file_list = [file_path]
        if associated_files:
            file_list = file_list + self._list_associated_files(file_path)
        elif subtitles:
            file_list = file_list + self._list_associated_files(file_path, True)

        if not file_list:
            self._log(u"There were no files associated with " + file_path + ", not moving anything", logger.DEBUG)
            return
        
        # create base name with file_path (media_file without .extension)
        old_base_name = file_path.rpartition('.')[0]
        old_base_name_length = len(old_base_name)

        # deal with all files
        for cur_file_path in file_list:

            cur_file_name = ek.ek(os.path.basename, cur_file_path)
            
            # get the extension without .
            cur_extension = cur_file_path[old_base_name_length + 1:]
            
            # check if file have subtitles language
            if os.path.splitext(cur_extension)[1][1:] in common.subtitleExtensions:
                cur_lang = os.path.splitext(cur_extension)[0]
                if cur_lang in sickbeard.SUBTITLES_LANGUAGES:
                    cur_extension = cur_lang + os.path.splitext(cur_extension)[1]
        
            # replace .nfo with .nfo-orig to avoid conflicts
            if cur_extension == 'nfo':
                cur_extension = 'nfo-orig'

            # If new base name then convert name
            if new_base_name:
                new_file_name = new_base_name + '.' + cur_extension
            # if we're not renaming we still want to change extensions sometimes
            else:
                new_file_name = helpers.replaceExtension(cur_file_name, cur_extension)
            
            if sickbeard.SUBTITLES_DIR and cur_extension in common.subtitleExtensions:
                subs_new_path = ek.ek(os.path.join, new_path, sickbeard.SUBTITLES_DIR)
                dir_exists = helpers.makeDir(subs_new_path)
                if not dir_exists:
                    logger.log(u"Unable to create subtitles folder " + subs_new_path, logger.ERROR)
                else:
                    helpers.chmodAsParent(subs_new_path)
                new_file_path = ek.ek(os.path.join, subs_new_path, new_file_name)
            else:
                new_file_path = ek.ek(os.path.join, new_path, new_file_name)
            
            action(cur_file_path, new_file_path)
                
    def _move(self, file_path, new_path, new_base_name, associated_files=False, subtitles=False):
        """
        file_path: The full path of the media file to move
        new_path: Destination path where we want to move the file to 
        new_base_name: The base filename (no extension) to use during the move. Use None to keep the same name.
        associated_files: Boolean, whether we should move similarly-named files too
        """

        def _int_move(cur_file_path, new_file_path):

            self._log(u"Moving file from " + cur_file_path + " to " + new_file_path, logger.DEBUG)
            try:
                helpers.moveFile(cur_file_path, new_file_path)
                helpers.chmodAsParent(new_file_path)
            except (IOError, OSError), e:
                self._log("Unable to move file " + cur_file_path + " to " + new_file_path + ": " + str(e), logger.ERROR)
                raise e
                
        self._combined_file_operation(file_path, new_path, new_base_name, associated_files, action=_int_move, subtitles=subtitles)
                
    def _copy(self, file_path, new_path, new_base_name, associated_files=False, subtitles=False):
        """
        file_path: The full path of the media file to copy
        new_path: Destination path where we want to copy the file to 
        new_base_name: The base filename (no extension) to use during the copy. Use None to keep the same name.
        associated_files: Boolean, whether we should copy similarly-named files too
        """

        def _int_copy (cur_file_path, new_file_path):

            self._log(u"Copying file from " + cur_file_path + " to " + new_file_path, logger.DEBUG)
            try:
                helpers.copyFile(cur_file_path, new_file_path)
                helpers.chmodAsParent(new_file_path)
            except (IOError, OSError), e:
                logger.log("Unable to copy file " + cur_file_path + " to " + new_file_path + ": " + ex(e), logger.ERROR)
                raise e

        self._combined_file_operation(file_path, new_path, new_base_name, associated_files, action=_int_copy, subtitles=subtitles)


    def _hardlink(self, file_path, new_path, new_base_name, associated_files=False, subtitles=False):
        """
        file_path: The full path of the media file to move
        new_path: Destination path where we want to create a hard linked file
        new_base_name: The base filename (no extension) to use during the link. Use None to keep the same name.
        associated_files: Boolean, whether we should move similarly-named files too
        """

        def _int_hard_link(cur_file_path, new_file_path):

            self._log(u"Hard linking file from " + cur_file_path + " to " + new_file_path, logger.DEBUG)
            try:
                helpers.hardlinkFile(cur_file_path, new_file_path)
                helpers.chmodAsParent(new_file_path)
            except (IOError, OSError), e:
                self._log("Unable to link file " + cur_file_path + " to " + new_file_path + ": " + ex(e), logger.ERROR)
                raise e
        self._combined_file_operation(file_path, new_path, new_base_name, associated_files, action=_int_hard_link)

    def _moveAndSymlink(self, file_path, new_path, new_base_name, associated_files=False, subtitles=False):
        """
        file_path: The full path of the media file to move
        new_path: Destination path where we want to move the file to create a symbolic link to
        new_base_name: The base filename (no extension) to use during the link. Use None to keep the same name.
        associated_files: Boolean, whether we should move similarly-named files too
        """

        def _int_move_and_sym_link(cur_file_path, new_file_path):

            self._log(u"Moving then symbolic linking file from " + cur_file_path + " to " + new_file_path, logger.DEBUG)
            try:
                helpers.moveAndSymlinkFile(cur_file_path, new_file_path)
                helpers.chmodAsParent(new_file_path)
            except (IOError, OSError), e:
                self._log("Unable to link file " + cur_file_path + " to " + new_file_path + ": " + ex(e), logger.ERROR)
                raise e
        self._combined_file_operation(file_path, new_path, new_base_name, associated_files, action=_int_move_and_sym_link)

    def _history_lookup(self):
        """
        Look up the NZB name in the history and see if it contains a record for self.nzb_name
        
        Returns a (tvdb_id, season, []) tuple. The first two may be None if none were found.
        """
        
        to_return = (None, None, [])
        
        # if we don't have either of these then there's nothing to use to search the history for anyway
        if not self.nzb_name and not self.folder_name:
            self.in_history = False
            return to_return

        # make a list of possible names to use in the search
        names = []
        if self.nzb_name:
            names.append(self.nzb_name)
            if '.' in self.nzb_name:
                names.append(self.nzb_name.rpartition(".")[0])
        if self.folder_name:
            names.append(self.folder_name)

        myDB = db.DBConnection()
    
        # search the database for a possible match and return immediately if we find one
        for curName in names:
            sql_results = myDB.select("SELECT * FROM history WHERE resource LIKE ?", [re.sub("[\.\-\ ]", "_", curName)])
    
            if len(sql_results) == 0:
                continue
    
            tvdb_id = int(sql_results[0]["showid"])
            season = int(sql_results[0]["season"])

            self.in_history = True
            to_return = (tvdb_id, season, [])
            self._log("Found result in history: " + str(to_return), logger.DEBUG)

            if curName == self.nzb_name:
                self.good_results[self.NZB_NAME] = True
            elif curName == self.folder_name:
                self.good_results[self.FOLDER_NAME] = True
            elif curName == self.file_name:
                self.good_results[self.FILE_NAME] = True

            return to_return
        
        self.in_history = False
        return to_return
    
    def _analyze_name(self, name, file=True):
        """
        Takes a name and tries to figure out a show, season, and episode from it.
        
        name: A string which we want to analyze to determine show info from (unicode)
        
        Returns a (tvdb_id, season, [episodes]) tuple. The first two may be None and episodes may be []
        if none were found.
        """

        logger.log(u"Analyzing name " + repr(name))
    
        to_return = (None, None, [])
    
        if not name:
            return to_return
    
        # parse the name to break it into show name, season, and episode
        np = NameParser(file)
        parse_result = np.parse(name)
        self._log("Parsed " + name + " into " + str(parse_result).decode('utf-8'), logger.DEBUG)

        if parse_result.air_by_date:
            season = -1
            episodes = [parse_result.air_date]
        else:
            season = parse_result.season_number
            episodes = parse_result.episode_numbers 

        to_return = (None, season, episodes)
    
        # do a scene reverse-lookup to get a list of all possible names
        name_list = show_name_helpers.sceneToNormalShowNames(parse_result.series_name)

        if not name_list:
            return (None, season, episodes)
        
        def _finalize(parse_result):
            self.release_group = parse_result.release_group
            
            # remember whether it's a proper
            if parse_result.extra_info:
                self.is_proper = re.search('(^|[\. _-])(proper|repack)([\. _-]|$)', parse_result.extra_info, re.I) != None
            
            # if the result is complete then remember that for later
            if parse_result.series_name and parse_result.season_number != None and parse_result.episode_numbers and parse_result.release_group:
                test_name = os.path.basename(name)
                if test_name == self.nzb_name:
                    self.good_results[self.NZB_NAME] = True
                elif test_name == self.folder_name:
                    self.good_results[self.FOLDER_NAME] = True
                elif test_name == self.file_name:
                    self.good_results[self.FILE_NAME] = True
                else:
                    logger.log(u"Nothing was good, found " + repr(test_name) + " and wanted either " + repr(self.nzb_name)+", " + repr(self.folder_name) + ", or " + repr(self.file_name))
            else:
                logger.log(u"Parse result not sufficient(all following have to be set). Will not save release name", logger.DEBUG)
                logger.log("Parse result(series_name): " + str(parse_result.series_name), logger.DEBUG)
                logger.log("Parse result(season_number): " + str(parse_result.season_number), logger.DEBUG)
                logger.log("Parse result(episode_numbers): " + str(parse_result.episode_numbers), logger.DEBUG)
                logger.log("Parse result(release_group): " + str(parse_result.release_group), logger.DEBUG)
                
        # for each possible interpretation of that scene name
        for cur_name in name_list:
            self._log(u"Checking scene exceptions for a match on " + cur_name, logger.DEBUG)
            scene_id = scene_exceptions.get_scene_exception_by_name(cur_name)
            if scene_id:
                self._log(u"Scene exception lookup got tvdb id " + str(scene_id) + ", using that", logger.DEBUG)
                _finalize(parse_result)
                return (scene_id, season, episodes)

        # see if we can find the name directly in the DB, if so use it
        for cur_name in name_list:
            self._log(u"Looking up " + cur_name +u" in the DB", logger.DEBUG)
            db_result = helpers.searchDBForShow(cur_name)
            if db_result:
                self._log(u"Lookup successful, using tvdb id " + str(db_result[0]), logger.DEBUG)
                _finalize(parse_result)
                return (int(db_result[0]), season, episodes)
        
        # see if we can find the name with a TVDB lookup
        for cur_name in name_list:
            try:
                t = tvdb_api.Tvdb(custom_ui=classes.ShowListUI, **sickbeard.TVDB_API_PARMS)
    
                self._log(u"Looking up name " + cur_name + u" on TVDB", logger.DEBUG)
                showObj = t[cur_name]
            except (tvdb_exceptions.tvdb_exception):
                # if none found, search on all languages
                try:
                    # There's gotta be a better way of doing this but we don't wanna
                    # change the language value elsewhere
                    ltvdb_api_parms = sickbeard.TVDB_API_PARMS.copy()

                    ltvdb_api_parms['search_all_languages'] = True
                    t = tvdb_api.Tvdb(custom_ui=classes.ShowListUI, **ltvdb_api_parms)

                    self._log(u"Looking up name " + cur_name + u" in all languages on TVDB", logger.DEBUG)
                    showObj = t[cur_name]
                except (tvdb_exceptions.tvdb_exception, IOError):
                    pass

                continue
            except (IOError):
                continue
            
            self._log(u"Lookup successful, using tvdb id " + str(showObj["id"]), logger.DEBUG)
            _finalize(parse_result)
            return (int(showObj["id"]), season, episodes)
    
        _finalize(parse_result)
        return to_return
    
    
    def _find_info(self):
        """
        For a given file try to find the showid, season, and episode.
        """
    
        tvdb_id = season = None
        episodes = []
        
                        # try to look up the nzb in history
        attempt_list = [self._history_lookup,

                        # try to analyze the nzb name
                        lambda: self._analyze_name(self.nzb_name),
    
                        # try to analyze the file name
                        lambda: self._analyze_name(self.file_name),

                        # try to analyze the dir name
                        lambda: self._analyze_name(self.folder_name),

                        # try to analyze the file + dir names together
                        lambda: self._analyze_name(self.file_path),

                        # try to analyze the dir + file name together as one name
                        lambda: self._analyze_name(self.folder_name + u' ' + self.file_name)

                        ]
    
        # attempt every possible method to get our info
        for cur_attempt in attempt_list:
            
            try:
                (cur_tvdb_id, cur_season, cur_episodes) = cur_attempt()
            except InvalidNameException, e:
                logger.log(u"Unable to parse, skipping: " + ex(e), logger.DEBUG)
                continue
            
            # if we already did a successful history lookup then keep that tvdb_id value
            if cur_tvdb_id and not (self.in_history and tvdb_id):
                tvdb_id = cur_tvdb_id
            if cur_season != None:
                season = cur_season
            if cur_episodes:
                episodes = cur_episodes
            
            # for air-by-date shows we need to look up the season/episode from tvdb
            if season == -1 and tvdb_id and episodes:
                self._log(u"Looks like this is an air-by-date show, attempting to convert the date to season/episode", logger.DEBUG)
                
                # try to get language set for this show
                tvdb_lang = None
                try:
                    showObj = helpers.findCertainShow(sickbeard.showList, tvdb_id)
                    if(showObj != None):
                        tvdb_lang = showObj.lang
                except exceptions.MultipleShowObjectsException:
                    raise #TODO: later I'll just log this, for now I want to know about it ASAP

                try:
                    # There's gotta be a better way of doing this but we don't wanna
                    # change the language value elsewhere
                    ltvdb_api_parms = sickbeard.TVDB_API_PARMS.copy()

                    if tvdb_lang and not tvdb_lang == 'en':
                        ltvdb_api_parms['language'] = tvdb_lang

                    t = tvdb_api.Tvdb(**ltvdb_api_parms)
                    epObj = t[tvdb_id].airedOn(episodes[0])[0]
                    season = int(epObj["seasonnumber"])
                    episodes = [int(epObj["episodenumber"])]
                    self._log(u"Got season " + str(season) + " episodes " + str(episodes), logger.DEBUG)
                except tvdb_exceptions.tvdb_episodenotfound, e:
                    self._log(u"Unable to find episode with date " + str(episodes[0]) + u" for show " + str(tvdb_id) + u", skipping", logger.DEBUG)
                    # we don't want to leave dates in the episode list if we couldn't convert them to real episode numbers
                    episodes = []
                    continue
                except tvdb_exceptions.tvdb_error, e:
                    logger.log(u"Unable to contact TVDB: " + ex(e), logger.WARNING)
                    episodes = []
                    continue

            # if there's no season then we can hopefully just use 1 automatically
            elif season == None and tvdb_id:
                myDB = db.DBConnection()
                numseasonsSQlResult = myDB.select("SELECT COUNT(DISTINCT season) as numseasons FROM tv_episodes WHERE showid = ? and season != 0", [tvdb_id])
                if int(numseasonsSQlResult[0][0]) == 1 and season == None:
                    self._log(u"Don't have a season number, but this show appears to only have 1 season, setting seasonnumber to 1...", logger.DEBUG)
                    season = 1
            
            if tvdb_id and season != None and episodes:
                return (tvdb_id, season, episodes)
    
        return (tvdb_id, season, episodes)
    
    def _get_ep_obj(self, tvdb_id, season, episodes):
        """
        Retrieve the TVEpisode object requested.
        
        tvdb_id: The TVDBID of the show (int)
        season: The season of the episode (int)
        episodes: A list of episodes to find (list of ints)
        
        If the episode(s) can be found then a TVEpisode object with the correct related eps will
        be instantiated and returned. If the episode can't be found then None will be returned. 
        """

        show_obj = None

        self._log(u"Loading show object for tvdb_id " + str(tvdb_id), logger.DEBUG)
        # find the show in the showlist
        try:
            show_obj = helpers.findCertainShow(sickbeard.showList, tvdb_id)
        except exceptions.MultipleShowObjectsException:
            raise #TODO: later I'll just log this, for now I want to know about it ASAP

        # if we can't find the show then there's nothing we can really do
        if not show_obj:
            self._log(u"This show isn't in your list, you need to add it to SB before post-processing an episode", logger.ERROR)
            raise exceptions.PostProcessingFailed()

        root_ep = None
        for cur_episode in episodes:
            episode = int(cur_episode)
    
            self._log(u"Retrieving episode object for " + str(season) + "x" + str(episode), logger.DEBUG)
    
            # now that we've figured out which episode this file is just load it manually
            try:
                curEp = show_obj.getEpisode(season, episode)
            except exceptions.EpisodeNotFoundException, e:
                self._log(u"Unable to create episode: " + ex(e), logger.DEBUG)
                raise exceptions.PostProcessingFailed()
    
            # associate all the episodes together under a single root episode
            if root_ep == None:
                root_ep = curEp
                root_ep.relatedEps = []
            elif curEp not in root_ep.relatedEps:
                root_ep.relatedEps.append(curEp)
        
        return root_ep
    
    def _get_quality(self, ep_obj):
        """
        Determines the quality of the file that is being post processed, first by checking if it is directly
        available in the TVEpisode's status or otherwise by parsing through the data available.
        
        ep_obj: The TVEpisode object related to the file we are post processing
        
        Returns: A quality value found in common.Quality
        """
        
        ep_quality = common.Quality.UNKNOWN

        # if there is a quality available in the status then we don't need to bother guessing from the filename
        if ep_obj.status in common.Quality.SNATCHED + common.Quality.SNATCHED_PROPER:
            oldStatus, ep_quality = common.Quality.splitCompositeStatus(ep_obj.status) #@UnusedVariable
            if ep_quality != common.Quality.UNKNOWN:
                self._log(u"The old status had a quality in it, using that: " + common.Quality.qualityStrings[ep_quality], logger.DEBUG)
                return ep_quality

        # nzb name is the most reliable if it exists, followed by folder name and lastly file name
        name_list = [self.nzb_name, self.folder_name, self.file_name]
    
        # search all possible names for our new quality, in case the file or dir doesn't have it
        for cur_name in name_list:
            
            # some stuff might be None at this point still
            if not cur_name:
                continue

            ep_quality = common.Quality.nameQuality(cur_name)
            self._log(u"Looking up quality for name " + cur_name + u", got " + common.Quality.qualityStrings[ep_quality], logger.DEBUG)
            
            # if we find a good one then use it
            if ep_quality != common.Quality.UNKNOWN:
                logger.log(cur_name + u" looks like it has quality " + common.Quality.qualityStrings[ep_quality] + ", using that", logger.DEBUG)
                return ep_quality

        # if we didn't get a quality from one of the names above, try assuming from each of the names
        ep_quality = common.Quality.assumeQuality(self.file_name)
        self._log(u"Guessing quality for name " + self.file_name+u", got " + common.Quality.qualityStrings[ep_quality], logger.DEBUG)
        if ep_quality != common.Quality.UNKNOWN:
            logger.log(self.file_name + u" looks like it has quality " + common.Quality.qualityStrings[ep_quality] + ", using that", logger.DEBUG)
            return ep_quality
        
        return ep_quality
    
    def _run_extra_scripts(self, ep_obj):
        """
        Executes any extra scripts defined in the config.
        
        ep_obj: The object to use when calling the extra script
        """
        for curScriptName in sickbeard.EXTRA_SCRIPTS:
            
            # generate a safe command line string to execute the script and provide all the parameters
            script_cmd = shlex.split(curScriptName) + [ep_obj.location, self.file_path, str(ep_obj.show.tvdbid), str(ep_obj.season), str(ep_obj.episode), str(ep_obj.airdate)]
            
            # use subprocess to run the command and capture output
            self._log(u"Executing command " + str(script_cmd))
            self._log(u"Absolute path to script: " + ek.ek(os.path.abspath, script_cmd[0]), logger.DEBUG)
            try:
                p = subprocess.Popen(script_cmd, stdout=subprocess.PIPE, stderr=subprocess.STDOUT, cwd=sickbeard.PROG_DIR)
                out, err = p.communicate() #@UnusedVariable
                self._log(u"Script result: " + str(out), logger.DEBUG)
            except OSError, e:
                self._log(u"Unable to run extra_script: " + ex(e))
    
    def _is_priority(self, ep_obj, new_ep_quality):
        """
        Determines if the episode is a priority download or not (if it is expected). Episodes which are expected
        (snatched) or larger than the existing episode are priority, others are not.
        
        ep_obj: The TVEpisode object in question
        new_ep_quality: The quality of the episode that is being processed
        
        Returns: True if the episode is priority, False otherwise.
        """
        
        if self.is_priority:
            return True
        
        # if SB downloaded this on purpose then this is a priority download
        if self.in_history or ep_obj.status in common.Quality.SNATCHED + common.Quality.SNATCHED_PROPER:
            self._log(u"SB snatched this episode so I'm marking it as priority", logger.DEBUG)
            return True
        
        # if the user downloaded it manually and it's higher quality than the existing episode then it's priority
        if new_ep_quality > ep_obj and new_ep_quality != common.Quality.UNKNOWN:
            self._log(u"This was manually downloaded but it appears to be better quality than what we have so I'm marking it as priority", logger.DEBUG)
            return True
        
        # if the user downloaded it manually and it appears to be a PROPER/REPACK then it's priority
        old_ep_status, old_ep_quality = common.Quality.splitCompositeStatus(ep_obj.status) #@UnusedVariable
        if self.is_proper and new_ep_quality >= old_ep_quality:
            self._log(u"This was manually downloaded but it appears to be a proper so I'm marking it as priority", logger.DEBUG)
            return True
        
        return False

    def process(self):
        """
        Post-process a given file
        """

        self._log(u"Processing " + self.file_path + " (" + str(self.nzb_name) + ")")

        if ek.ek(os.path.isdir, self.file_path):
            self._log(u"File " + self.file_path + " seems to be a directory")
            return False
        for ignore_file in self.IGNORED_FILESTRINGS:
            if ignore_file in self.file_path:
                self._log(u"File " + self.file_path + " is ignored type, skipping")
                return False
        # reset per-file stuff
        self.in_history = False

        # try to find the file info
        (tvdb_id, season, episodes) = self._find_info()

        # if we don't have it then give up
        if not tvdb_id or season == None or not episodes:
            self._log(u"Can't find show id from TVDB or season or episode, skipping", logger.WARNING)
            return False

        # retrieve/create the corresponding TVEpisode objects
        ep_obj = self._get_ep_obj(tvdb_id, season, episodes)

        # get the quality of the episode we're processing
        new_ep_quality = self._get_quality(ep_obj)
        logger.log(u"Quality of the episode we're processing: " + str(new_ep_quality), logger.DEBUG)

        # see if this is a priority download (is it snatched, in history, or PROPER)
        priority_download = self._is_priority(ep_obj, new_ep_quality)
        self._log(u"Is ep a priority download: " + str(priority_download), logger.DEBUG)

        # set the status of the episodes
        for curEp in [ep_obj] + ep_obj.relatedEps:
            curEp.status = common.Quality.compositeStatus(common.SNATCHED, new_ep_quality)

        # check for an existing file
        existing_file_status = self._checkForExistingFile(ep_obj.location)

        # if it's not priority then we don't want to replace smaller files in case it was a mistake
        if not priority_download:

            # if there's an existing file that we don't want to replace stop here
            if existing_file_status in (PostProcessor.EXISTS_LARGER, PostProcessor.EXISTS_SAME):
                self._log(u"File exists and we are not going to replace it because it's not smaller, quitting post-processing", logger.ERROR)
                return False
            elif existing_file_status == PostProcessor.EXISTS_SMALLER:
                self._log(u"File exists and is smaller than the new file so I'm going to replace it", logger.DEBUG)
            elif existing_file_status != PostProcessor.DOESNT_EXIST:
                self._log(u"Unknown existing file status. This should never happen, please log this as a bug.", logger.ERROR)
                return False

        # if the file is priority then we're going to replace it even if it exists
        else:
            self._log(u"This download is marked a priority download so I'm going to replace an existing file if I find one", logger.DEBUG)

        # delete the existing file (and company)
        for cur_ep in [ep_obj] + ep_obj.relatedEps:
            try:
                self._delete(cur_ep.location, associated_files=True)
                # clean up any left over folders
                if cur_ep.location:
                    helpers.delete_empty_folders(ek.ek(os.path.dirname, cur_ep.location), keep_dir=ep_obj.show._location)
            except (OSError, IOError):
                raise exceptions.PostProcessingFailed("Unable to delete the existing files")

        # if the show directory doesn't exist then make it if allowed
        if not ek.ek(os.path.isdir, ep_obj.show._location) and sickbeard.CREATE_MISSING_SHOW_DIRS:
            self._log(u"Show directory doesn't exist, creating it", logger.DEBUG)
            try:
                ek.ek(os.mkdir, ep_obj.show._location)
                # do the library update for synoindex
                notifiers.synoindex_notifier.addFolder(ep_obj.show._location)
            except (OSError, IOError):
                raise exceptions.PostProcessingFailed("Unable to create the show directory: " + ep_obj.show._location)

            # get metadata for the show (but not episode because it hasn't been fully processed)
            ep_obj.show.writeMetadata(True)

        # update the ep info before we rename so the quality & release name go into the name properly
        for cur_ep in [ep_obj] + ep_obj.relatedEps:
            with cur_ep.lock:
                cur_release_name = None

                # use the best possible representation of the release name
                if self.good_results[self.NZB_NAME]:
                    cur_release_name = self.nzb_name
                    if cur_release_name.lower().endswith('.nzb'):
                        cur_release_name = cur_release_name.rpartition('.')[0]
                elif self.good_results[self.FOLDER_NAME]:
                    cur_release_name = self.folder_name
                elif self.good_results[self.FILE_NAME]:
                    cur_release_name = self.file_name
                    # take the extension off the filename, it's not needed
                    if '.' in self.file_name:
                        cur_release_name = self.file_name.rpartition('.')[0]

                if cur_release_name:
                    self._log("Found release name " + cur_release_name, logger.DEBUG)
                    cur_ep.release_name = cur_release_name
                else:
                    logger.log("good results: " + repr(self.good_results), logger.DEBUG)

                cur_ep.status = common.Quality.compositeStatus(common.DOWNLOADED, new_ep_quality)

                cur_ep.subtitles = []
                
                cur_ep.subtitles_searchcount = 0
                
                cur_ep.subtitles_lastsearch = '0001-01-01 00:00:00'
                
                cur_ep.is_proper = self.is_proper
                
                cur_ep.saveToDB()

<<<<<<< HEAD
=======
                # Just want to keep this consistent for failed handling right now
                releaseName = show_name_helpers.determineReleaseName(self.folder_path, self.nzb_name)
                if releaseName is not None:
                    failed_history.logSuccess(releaseName)
                else:
                    self._log(u"Couldn't find release in snatch history", logger.WARNING)

>>>>>>> dc631e36
        # find the destination folder
        try:
            proper_path = ep_obj.proper_path()
            proper_absolute_path = ek.ek(os.path.join, ep_obj.show.location, proper_path)

            dest_path = ek.ek(os.path.dirname, proper_absolute_path)
        except exceptions.ShowDirNotFoundException:
            raise exceptions.PostProcessingFailed(u"Unable to post-process an episode if the show dir doesn't exist, quitting")

        self._log(u"Destination folder for this episode: " + dest_path, logger.DEBUG)

        # create any folders we need
        helpers.make_dirs(dest_path)

        # figure out the base name of the resulting episode file
        if sickbeard.RENAME_EPISODES:
            orig_extension = self.file_name.rpartition('.')[-1]
            new_base_name = ek.ek(os.path.basename, proper_path)
            new_file_name = new_base_name + '.' + orig_extension

        else:
            # if we're not renaming then there's no new base name, we'll just use the existing name
            new_base_name = None
            new_file_name = self.file_name

        try:
            # move the episode and associated files to the show dir
            if self.process_method == "copy":
                self._copy(self.file_path, dest_path, new_base_name, sickbeard.MOVE_ASSOCIATED_FILES, sickbeard.USE_SUBTITLES and ep_obj.show.subtitles)
            elif self.process_method == "move":
                self._move(self.file_path, dest_path, new_base_name, sickbeard.MOVE_ASSOCIATED_FILES, sickbeard.USE_SUBTITLES and ep_obj.show.subtitles)
            elif self.process_method == "hardlink":
              self._hardlink(self.file_path, dest_path, new_base_name, sickbeard.MOVE_ASSOCIATED_FILES, sickbeard.USE_SUBTITLES and ep_obj.show.subtitles)
            elif self.process_method == "symlink":
              self._moveAndSymlink(self.file_path, dest_path, new_base_name, sickbeard.MOVE_ASSOCIATED_FILES, sickbeard.USE_SUBTITLES and ep_obj.show.subtitles)
            else:
              logger.log(u"Unknown process method: " + sickbeard.PROCESS_METHOD, logger.ERROR)
              raise exceptions.PostProcessingFailed("Unable to move the files to their new home")
        except (OSError, IOError):
            raise exceptions.PostProcessingFailed("Unable to move the files to their new home")

        # download subtitles
        if sickbeard.USE_SUBTITLES and ep_obj.show.subtitles:
            for curEp in [ep_obj]:
                with cur_ep.lock:
                    cur_ep.location = ek.ek(os.path.join, dest_path, new_file_name)
                    cur_ep.downloadSubtitles(force=True)

        # put the new location in the database
        for cur_ep in [ep_obj] + ep_obj.relatedEps:
            with cur_ep.lock:
                cur_ep.location = ek.ek(os.path.join, dest_path, new_file_name)
                cur_ep.saveToDB()

        # log it to history
        history.logDownload(ep_obj, self.file_path, new_ep_quality, self.release_group)

        # send notifications
        notifiers.notify_download(ep_obj._format_pattern('%SN - %Sx%0E - %EN - %QN'))

        # generate nfo/tbn
        ep_obj.createMetaFiles()
        ep_obj.saveToDB()

        # do the library update for XBMC
        notifiers.xbmc_notifier.update_library(ep_obj.show.name)

        # do the library update for Plex
        notifiers.plex_notifier.update_library()

        # do the library update for NMJ
        # nmj_notifier kicks off its library update when the notify_download is issued (inside notifiers)

        # do the library update for Synology Indexer
        notifiers.synoindex_notifier.addFile(ep_obj.location)

        # do the library update for pyTivo
        notifiers.pytivo_notifier.update_library(ep_obj)

        # do the library update for Trakt
        notifiers.trakt_notifier.update_library(ep_obj)

        self._run_extra_scripts(ep_obj)

        return True<|MERGE_RESOLUTION|>--- conflicted
+++ resolved
@@ -895,8 +895,6 @@
                 
                 cur_ep.saveToDB()
 
-<<<<<<< HEAD
-=======
                 # Just want to keep this consistent for failed handling right now
                 releaseName = show_name_helpers.determineReleaseName(self.folder_path, self.nzb_name)
                 if releaseName is not None:
@@ -904,7 +902,6 @@
                 else:
                     self._log(u"Couldn't find release in snatch history", logger.WARNING)
 
->>>>>>> dc631e36
         # find the destination folder
         try:
             proper_path = ep_obj.proper_path()
