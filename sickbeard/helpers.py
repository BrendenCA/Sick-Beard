# Author: Nic Wolfe <nic@wolfeden.ca>
# URL: http://code.google.com/p/sickbeard/
#
# This file is part of Sick Beard.
#
# Sick Beard is free software: you can redistribute it and/or modify
# it under the terms of the GNU General Public License as published by
# the Free Software Foundation, either version 3 of the License, or
# (at your option) any later version.
#
# Sick Beard is distributed in the hope that it will be useful,
# but WITHOUT ANY WARRANTY; without even the implied warranty of
# MERCHANTABILITY or FITNESS FOR A PARTICULAR PURPOSE.  See the
# GNU General Public License for more details.
#
# You should have received a copy of the GNU General Public License
# along with Sick Beard.  If not, see <http://www.gnu.org/licenses/>.

import StringIO, zlib, gzip
import os
import stat
import urllib, urllib2
import re, socket
import shutil
import traceback
import time, sys
import hashlib

from httplib import BadStatusLine

from xml.dom.minidom import Node

import sickbeard

from sickbeard.exceptions import MultipleShowObjectsException, ex
from sickbeard import logger, classes
from sickbeard.common import USER_AGENT, mediaExtensions, subtitleExtensions, XML_NSMAP

from sickbeard import db
from sickbeard import encodingKludge as ek
from sickbeard import notifiers

from lib.tvdb_api import tvdb_api, tvdb_exceptions

import xml.etree.cElementTree as etree

from lib import subliminal
#from sickbeard.subtitles import EXTENSIONS

urllib._urlopener = classes.SickBeardURLopener()

def indentXML(elem, level=0):
    '''
    Does our pretty printing, makes Matt very happy
    '''
    i = "\n" + level*"  "
    if len(elem):
        if not elem.text or not elem.text.strip():
            elem.text = i + "  "
        if not elem.tail or not elem.tail.strip():
            elem.tail = i
        for elem in elem:
            indentXML(elem, level+1)
        if not elem.tail or not elem.tail.strip():
            elem.tail = i
    else:
        # Strip out the newlines from text
        if elem.text:
            elem.text = elem.text.replace('\n', ' ')
        if level and (not elem.tail or not elem.tail.strip()):
            elem.tail = i

def replaceExtension(file, newExt):
    '''
    >>> replaceExtension('foo.avi', 'mkv')
    'foo.mkv'
    >>> replaceExtension('.vimrc', 'arglebargle')
    '.vimrc'
    >>> replaceExtension('a.b.c', 'd')
    'a.b.d'
    >>> replaceExtension('', 'a')
    ''
    >>> replaceExtension('foo.bar', '')
    'foo.'
    '''
    sepFile = file.rpartition(".")
    if sepFile[0] == "":
        return file
    else:
        return sepFile[0] + "." + newExt

def isMediaFile (file):
    # ignore samples
    if re.search('(^|[\W_])sample\d*[\W_]', file):
        return False

    # ignore MAC OS's retarded "resource fork" files
    if file.startswith('._'):
        return False

    sepFile = file.rpartition(".")
    if sepFile[2].lower() in mediaExtensions:
        return True
    else:
        return False

def sanitizeFileName (name):
    '''
    >>> sanitizeFileName('a/b/c')
    'a-b-c'
    >>> sanitizeFileName('abc')
    'abc'
    >>> sanitizeFileName('a"b')
    'ab'
    >>> sanitizeFileName('.a.b..')
    'a.b'
    '''
    
    # remove bad chars from the filename
    name = re.sub(r'[\\/\*]', '-', name)
    name = re.sub(r'[:"<>|?]', '', name)
    
    # remove leading/trailing periods and spaces
    name = name.strip(' .')
    
    return name


def getURL (url, headers=[]):
    """
    Returns a byte-string retrieved from the url provider.
    """

    opener = urllib2.build_opener()
    opener.addheaders = [('User-Agent', USER_AGENT), ('Accept-Encoding', 'gzip,deflate')]
    for cur_header in headers:
        opener.addheaders.append(cur_header)

    try:
        usock = opener.open(url)
        url = usock.geturl()
        encoding = usock.info().get("Content-Encoding")

        if encoding in ('gzip', 'x-gzip', 'deflate'):
            content = usock.read()
            if encoding == 'deflate':
                data = StringIO.StringIO(zlib.decompress(content))
            else:
                data = gzip.GzipFile('', 'rb', 9, StringIO.StringIO(content))
            result = data.read()

        else:
            result = usock.read()

        usock.close()

    except urllib2.HTTPError, e:
        logger.log(u"HTTP error " + str(e.code) + " while loading URL " + url, logger.WARNING)
        return None
    except urllib2.URLError, e:
        logger.log(u"URL error " + str(e.reason) + " while loading URL " + url, logger.WARNING)
        return None
    except BadStatusLine:
        logger.log(u"BadStatusLine error while loading URL " + url, logger.WARNING)
        return None
    except socket.timeout:
        logger.log(u"Timed out while loading URL " + url, logger.WARNING)
        return None
    except ValueError:
        logger.log(u"Unknown error while loading URL " + url, logger.WARNING)
        return None
    except Exception:
        logger.log(u"Unknown exception while loading URL " + url + ": " + traceback.format_exc(), logger.WARNING)
        return None

    return result

def _remove_file_failed(file):
    try:
        os.remove(file)
    except:
        pass

def download_file(url, filename):
    try:
        req = urllib2.urlopen(url)
        CHUNK = 16 * 1024
        with open(filename, 'wb') as fp:
            while True:
                chunk = req.read(CHUNK)
                if not chunk: break
                fp.write(chunk)
            fp.close()
        req.close()

    except urllib2.HTTPError, e:
        _remove_file_failed(filename)
        logger.log(u"HTTP error " + str(e.code) + " while loading URL " + url, logger.WARNING)
        return False
    except urllib2.URLError, e:
        _remove_file_failed(filename)
        logger.log(u"URL error " + str(e.reason) + " while loading URL " + url, logger.WARNING)
        return False
    except BadStatusLine:
        _remove_file_failed(filename)
        logger.log(u"BadStatusLine error while loading URL " + url, logger.WARNING)
        return False
    except socket.timeout:
        _remove_file_failed(filename)
        logger.log(u"Timed out while loading URL " + url, logger.WARNING)
        return False
    except ValueError:
        _remove_file_failed(filename)
        logger.log(u"Unknown error while loading URL " + url, logger.WARNING)
        return False
    except Exception:
        _remove_file_failed(filename)
        logger.log(u"Unknown exception while loading URL " + url + ": " + traceback.format_exc(), logger.WARNING)
        return False
    
    return True

def findCertainShow (showList, tvdbid):
    results = filter(lambda x: x.tvdbid == tvdbid, showList)
    if len(results) == 0:
        return None
    elif len(results) > 1:
        raise MultipleShowObjectsException()
    else:
        return results[0]

def findCertainTVRageShow (showList, tvrid):

    if tvrid == 0:
        return None

    results = filter(lambda x: x.tvrid == tvrid, showList)

    if len(results) == 0:
        return None
    elif len(results) > 1:
        raise MultipleShowObjectsException()
    else:
        return results[0]


def makeDir (dir):
    if not ek.ek(os.path.isdir, dir):
        try:
            ek.ek(os.makedirs, dir)
            # do the library update for synoindex
            notifiers.synoindex_notifier.addFolder(dir)
        except OSError:
            return False
    return True

def makeShowNFO(showID, showDir):

    logger.log(u"Making NFO for show "+str(showID)+" in dir "+showDir, logger.DEBUG)

    if not makeDir(showDir):
        logger.log(u"Unable to create show dir, can't make NFO", logger.ERROR)
        return False

    showObj = findCertainShow(sickbeard.showList, showID)
    if not showObj:
        logger.log(u"This should never have happened, post a bug about this!", logger.ERROR)
        raise Exception("BAD STUFF HAPPENED")

    tvdb_lang = showObj.lang
    # There's gotta be a better way of doing this but we don't wanna
    # change the language value elsewhere
    ltvdb_api_parms = sickbeard.TVDB_API_PARMS.copy()

    if tvdb_lang and not tvdb_lang == 'en':
        ltvdb_api_parms['language'] = tvdb_lang

    t = tvdb_api.Tvdb(actors=True, **ltvdb_api_parms)

    try:
        myShow = t[int(showID)]
    except tvdb_exceptions.tvdb_shownotfound:
        logger.log(u"Unable to find show with id " + str(showID) + " on tvdb, skipping it", logger.ERROR)
        raise

    except tvdb_exceptions.tvdb_error:
        logger.log(u"TVDB is down, can't use its data to add this show", logger.ERROR)
        raise

    # check for title and id
    try:
        if myShow["seriesname"] == None or myShow["seriesname"] == "" or myShow["id"] == None or myShow["id"] == "":
            logger.log(u"Incomplete info for show with id " + str(showID) + " on tvdb, skipping it", logger.ERROR)

            return False
    except tvdb_exceptions.tvdb_attributenotfound:
        logger.log(u"Incomplete info for show with id " + str(showID) + " on tvdb, skipping it", logger.ERROR)

        return False

    tvNode = buildNFOXML(myShow)
    # Make it purdy
    indentXML( tvNode )
    nfo = etree.ElementTree( tvNode )

    logger.log(u"Writing NFO to "+os.path.join(showDir, "tvshow.nfo"), logger.DEBUG)
    nfo_filename = os.path.join(showDir, "tvshow.nfo").encode('utf-8')
    nfo_fh = open(nfo_filename, 'w')
    nfo.write( nfo_fh, encoding="utf-8" )

    return True

def buildNFOXML(myShow):
    '''
    Build an etree.Element of the root node of an NFO file with the
    data from `myShow`, a TVDB show object.

    >>> from collections import defaultdict
    >>> from xml.etree.cElementTree import tostring
    >>> show = defaultdict(lambda: None, _actors=[])
    >>> tostring(buildNFOXML(show))
    '<tvshow xsd="http://www.w3.org/2001/XMLSchema" xsi="http://www.w3.org/2001/XMLSchema-instance"><title /><rating /><plot /><episodeguide><url /></episodeguide><mpaa /><id /><genre /><premiered /><studio /></tvshow>'
    >>> show['seriesname'] = 'Peaches'
    >>> tostring(buildNFOXML(show))
    '<tvshow xsd="http://www.w3.org/2001/XMLSchema" xsi="http://www.w3.org/2001/XMLSchema-instance"><title>Peaches</title><rating /><plot /><episodeguide><url /></episodeguide><mpaa /><id /><genre /><premiered /><studio /></tvshow>'
    >>> show['contentrating'] = 'PG'
    >>> tostring(buildNFOXML(show))
    '<tvshow xsd="http://www.w3.org/2001/XMLSchema" xsi="http://www.w3.org/2001/XMLSchema-instance"><title>Peaches</title><rating /><plot /><episodeguide><url /></episodeguide><mpaa>PG</mpaa><id /><genre /><premiered /><studio /></tvshow>'
    >>> show['genre'] = 'Fruit|Edibles'
    >>> tostring(buildNFOXML(show))
    '<tvshow xsd="http://www.w3.org/2001/XMLSchema" xsi="http://www.w3.org/2001/XMLSchema-instance"><title>Peaches</title><rating /><plot /><episodeguide><url /></episodeguide><mpaa>PG</mpaa><id /><genre>Fruit / Edibles</genre><premiered /><studio /></tvshow>'
    '''
    tvNode = etree.Element( "tvshow" )
    for ns in XML_NSMAP.keys():
        tvNode.set(ns, XML_NSMAP[ns])

    title = etree.SubElement( tvNode, "title" )
    if myShow["seriesname"] != None:
        title.text = myShow["seriesname"]

    rating = etree.SubElement( tvNode, "rating" )
    if myShow["rating"] != None:
        rating.text = myShow["rating"]

    plot = etree.SubElement( tvNode, "plot" )
    if myShow["overview"] != None:
        plot.text = myShow["overview"]

    episodeguide = etree.SubElement( tvNode, "episodeguide" )
    episodeguideurl = etree.SubElement( episodeguide, "url" )
    if myShow["id"] != None:
        showurl = sickbeard.TVDB_BASE_URL + '/series/' + myShow["id"] + '/all/en.zip'
        episodeguideurl.text = showurl

    mpaa = etree.SubElement( tvNode, "mpaa" )
    if myShow["contentrating"] != None:
        mpaa.text = myShow["contentrating"]

    tvdbid = etree.SubElement( tvNode, "id" )
    if myShow["id"] != None:
        tvdbid.text = myShow["id"]

    genre = etree.SubElement( tvNode, "genre" )
    if myShow["genre"] != None:
        genre.text = " / ".join([x for x in myShow["genre"].split('|') if x != ''])

    premiered = etree.SubElement( tvNode, "premiered" )
    if myShow["firstaired"] != None:
        premiered.text = myShow["firstaired"]

    studio = etree.SubElement( tvNode, "studio" )
    if myShow["network"] != None:
        studio.text = myShow["network"]

    for actor in myShow['_actors']:

        cur_actor = etree.SubElement( tvNode, "actor" )

        cur_actor_name = etree.SubElement( cur_actor, "name" )
        cur_actor_name.text = actor['name']
        cur_actor_role = etree.SubElement( cur_actor, "role" )
        cur_actor_role_text = actor['role']

        if cur_actor_role_text != None:
            cur_actor_role.text = cur_actor_role_text

        cur_actor_thumb = etree.SubElement( cur_actor, "thumb" )
        cur_actor_thumb_text = actor['image']

        if cur_actor_thumb_text != None:
            cur_actor_thumb.text = cur_actor_thumb_text

    return tvNode


def searchDBForShow(regShowName):

    showNames = [re.sub('[. -]', ' ', regShowName)]

    myDB = db.DBConnection()

    yearRegex = "([^()]+?)\s*(\()?(\d{4})(?(2)\))$"

    for showName in showNames:

        sqlResults = myDB.select("SELECT * FROM tv_shows WHERE show_name LIKE ? OR tvr_name LIKE ?", [showName, showName])

        if len(sqlResults) == 1:
            return (int(sqlResults[0]["tvdb_id"]), sqlResults[0]["show_name"])

        else:

            # if we didn't get exactly one result then try again with the year stripped off if possible
            match = re.match(yearRegex, showName)
            if match and match.group(1):
                logger.log(u"Unable to match original name but trying to manually strip and specify show year", logger.DEBUG)
                sqlResults = myDB.select("SELECT * FROM tv_shows WHERE (show_name LIKE ? OR tvr_name LIKE ?) AND startyear = ?", [match.group(1)+'%', match.group(1)+'%', match.group(3)])

            if len(sqlResults) == 0:
                logger.log(u"Unable to match a record in the DB for "+showName, logger.DEBUG)
                continue
            elif len(sqlResults) > 1:
                logger.log(u"Multiple results for "+showName+" in the DB, unable to match show name", logger.DEBUG)
                continue
            else:
                return (int(sqlResults[0]["tvdb_id"]), sqlResults[0]["show_name"])


    return None

def sizeof_fmt(num):
    '''
    >>> sizeof_fmt(2)
    '2.0 bytes'
    >>> sizeof_fmt(1024)
    '1.0 KB'
    >>> sizeof_fmt(2048)
    '2.0 KB'
    >>> sizeof_fmt(2**20)
    '1.0 MB'
    >>> sizeof_fmt(1234567)
    '1.2 MB'
    '''
    for x in ['bytes','KB','MB','GB','TB']:
        if num < 1024.0:
            return "%3.1f %s" % (num, x)
        num /= 1024.0

def listMediaFiles(dir):

    if not dir or not ek.ek(os.path.isdir, dir):
        return []

    files = []
    for curFile in ek.ek(os.listdir, dir):
        fullCurFile = ek.ek(os.path.join, dir, curFile)

        # if it's a dir do it recursively
        if ek.ek(os.path.isdir, fullCurFile) and not curFile.startswith('.') and not curFile == 'Extras':
            files += listMediaFiles(fullCurFile)

        elif isMediaFile(curFile):
            files.append(fullCurFile)

    return files

def copyFile(srcFile, destFile):
    ek.ek(shutil.copyfile, srcFile, destFile)
    try:
        ek.ek(shutil.copymode, srcFile, destFile)
    except OSError:
        pass

def moveFile(srcFile, destFile):
    try:
        ek.ek(os.rename, srcFile, destFile)
        fixSetGroupID(destFile)
    except OSError:
        copyFile(srcFile, destFile)
        ek.ek(os.unlink, srcFile)

def make_dirs(path):
    """
    Creates any folders that are missing and assigns them the permissions of their
    parents
    """

    logger.log(u"Checking if the path " + path + " already exists", logger.DEBUG)

    if not ek.ek(os.path.isdir, path):
        # Windows, create all missing folders
        if os.name == 'nt' or os.name == 'ce':
            try:
                logger.log(u"Folder " + path + " didn't exist, creating it", logger.DEBUG)
                ek.ek(os.makedirs, path)
            except (OSError, IOError), e:
                logger.log(u"Failed creating " + path + " : " + ex(e), logger.ERROR)
                return False

        # not Windows, create all missing folders and set permissions
        else:
            sofar = ''
            folder_list = path.split(os.path.sep)

            # look through each subfolder and make sure they all exist
            for cur_folder in folder_list:
                sofar += cur_folder + os.path.sep;

                # if it exists then just keep walking down the line
                if ek.ek(os.path.isdir, sofar):
                    continue

                try:
                    logger.log(u"Folder " + sofar + " didn't exist, creating it", logger.DEBUG)
                    ek.ek(os.mkdir, sofar)
                    # use normpath to remove end separator, otherwise checks permissions against itself
                    chmodAsParent(ek.ek(os.path.normpath, sofar))
                    # do the library update for synoindex
                    notifiers.synoindex_notifier.addFolder(sofar)
                except (OSError, IOError), e:
                    logger.log(u"Failed creating " + sofar + " : " + ex(e), logger.ERROR)
                    return False

    return True


def rename_ep_file(cur_path, new_path):
    """
    Creates all folders needed to move a file to its new location, renames it, then cleans up any folders
    left that are now empty.

    cur_path: The absolute path to the file you want to move/rename
    new_path: The absolute path to the destination for the file WITHOUT THE EXTENSION
    """

    new_dest_dir, new_dest_name = os.path.split(new_path) #@UnusedVariable
    cur_file_name, cur_file_ext = os.path.splitext(cur_path) #@UnusedVariable

    if cur_file_ext[1:] in subtitleExtensions:
        #Extract subtitle language from filename
        sublang = os.path.splitext(cur_file_name)[1][1:]
        
        #Check if the language extracted from filename is a valid language
        try:
            language = subliminal.language.Language(sublang, strict=True)
            cur_file_ext = '.'+sublang+cur_file_ext 
        except ValueError:
            pass
        
    # put the extension on the incoming file
    new_path += cur_file_ext

    make_dirs(os.path.dirname(new_path))

    # move the file
    try:
        logger.log(u"Renaming file from " + cur_path + " to " + new_path)
        ek.ek(os.rename, cur_path, new_path)
    except (OSError, IOError), e:
        logger.log(u"Failed renaming " + cur_path + " to " + new_path + ": " + ex(e), logger.ERROR)
        return False

    # clean up any old folders that are empty
    delete_empty_folders(ek.ek(os.path.dirname, cur_path))

    return True


def delete_empty_folders(check_empty_dir, keep_dir=None):
    """
    Walks backwards up the path and deletes any empty folders found.

    check_empty_dir: The path to clean (absolute path to a folder)
    keep_dir: Clean until this path is reached
    """

    # treat check_empty_dir as empty when it only contains these items
    ignore_items = []

    logger.log(u"Trying to clean any empty folders under " + check_empty_dir)

    # as long as the folder exists and doesn't contain any files, delete it
    while ek.ek(os.path.isdir, check_empty_dir) and check_empty_dir != keep_dir:

        check_files = ek.ek(os.listdir, check_empty_dir)

        if not check_files or (len(check_files) <= len(ignore_items) and all([check_file in ignore_items for check_file in check_files])):
            # directory is empty or contains only ignore_items
            try:
                logger.log(u"Deleting empty folder: " + check_empty_dir)
                # need shutil.rmtree when ignore_items is really implemented
                ek.ek(os.rmdir, check_empty_dir)
                # do the library update for synoindex
                notifiers.synoindex_notifier.deleteFolder(check_empty_dir)
            except (WindowsError, OSError), e:
                logger.log(u"Unable to delete " + check_empty_dir + ": " + repr(e) + " / " + str(e), logger.WARNING)
                break
            check_empty_dir = ek.ek(os.path.dirname, check_empty_dir)
        else:
            break

def chmodAsParent(childPath):
    if os.name == 'nt' or os.name == 'ce':
        return

    parentPath = ek.ek(os.path.dirname, childPath)
    
    if not parentPath:
        logger.log(u"No parent path provided in "+childPath+", unable to get permissions from it", logger.DEBUG)
        return
    
    parentMode = stat.S_IMODE(os.stat(parentPath)[stat.ST_MODE])
    
    childPathStat = ek.ek(os.stat, childPath)
    childPath_mode = stat.S_IMODE(childPathStat[stat.ST_MODE])

    if ek.ek(os.path.isfile, childPath):
        childMode = fileBitFilter(parentMode)
    else:
        childMode = parentMode

    if childPath_mode == childMode:
        return

    childPath_owner = childPathStat.st_uid
    user_id = os.geteuid()

    if user_id !=0 and user_id != childPath_owner:
        logger.log(u"Not running as root or owner of "+childPath+", not trying to set permissions", logger.DEBUG)
        return

    try:
        ek.ek(os.chmod, childPath, childMode)
        logger.log(u"Setting permissions for %s to %o as parent directory has %o" % (childPath, childMode, parentMode), logger.DEBUG)
    except OSError:
        logger.log(u"Failed to set permission for %s to %o" % (childPath, childMode), logger.ERROR)

def fileBitFilter(mode):
    for bit in [stat.S_IXUSR, stat.S_IXGRP, stat.S_IXOTH, stat.S_ISUID, stat.S_ISGID]:
        if mode & bit:
            mode -= bit

    return mode

def fixSetGroupID(childPath):
    if os.name == 'nt' or os.name == 'ce':
        return

    parentPath = ek.ek(os.path.dirname, childPath)
    parentStat = os.stat(parentPath)
    parentMode = stat.S_IMODE(parentStat[stat.ST_MODE])

    if parentMode & stat.S_ISGID:
        parentGID = parentStat[stat.ST_GID]
        childStat = ek.ek(os.stat, childPath)
        childGID = childStat[stat.ST_GID]

        if childGID == parentGID:
            return

        childPath_owner = childStat.st_uid
        user_id = os.geteuid()

        if user_id !=0 and user_id != childPath_owner:
            logger.log(u"Not running as root or owner of "+childPath+", not trying to set the set-group-ID", logger.DEBUG)
            return

        try:
            ek.ek(os.chown, childPath, -1, parentGID)  #@UndefinedVariable - only available on UNIX
            logger.log(u"Respecting the set-group-ID bit on the parent directory for %s" % (childPath), logger.DEBUG)
        except OSError:
            logger.log(u"Failed to respect the set-group-ID bit on the parent directory for %s (setting group ID %i)" % (childPath, parentGID), logger.ERROR)

def sanitizeSceneName (name, ezrss=False):
    """
    Takes a show name and returns the "scenified" version of it.
    
    ezrss: If true the scenified version will follow EZRSS's cracksmoker rules as best as possible
    
    Returns: A string containing the scene version of the show name given.
    """

    if not ezrss:
        bad_chars = u",:()'!?\u2019"
    # ezrss leaves : and ! in their show names as far as I can tell
    else:
        bad_chars = u",()'?\u2019"

    # strip out any bad chars
    for x in bad_chars:
        name = name.replace(x, "")

    # tidy up stuff that doesn't belong in scene names
    name = name.replace("- ", ".").replace(" ", ".").replace("&", "and").replace('/','.')
    name = re.sub("\.\.*", ".", name)

    if name.endswith('.'):
        name = name[:-1]

    return name

def create_https_certificates(ssl_cert, ssl_key):
    """
    Create self-signed HTTPS certificares and store in paths 'ssl_cert' and 'ssl_key'
    """
    try:
        from OpenSSL import crypto #@UnresolvedImport
        from lib.certgen import createKeyPair, createCertRequest, createCertificate, TYPE_RSA, serial #@UnresolvedImport
    except:
        logger.log(u"pyopenssl module missing, please install for https access", logger.WARNING)
        return False

    # Create the CA Certificate
    cakey = createKeyPair(TYPE_RSA, 1024)
    careq = createCertRequest(cakey, CN='Certificate Authority')
    cacert = createCertificate(careq, (careq, cakey), serial, (0, 60*60*24*365*10)) # ten years

    cname = 'SickBeard'
    pkey = createKeyPair(TYPE_RSA, 1024)
    req = createCertRequest(pkey, CN=cname)
    cert = createCertificate(req, (cacert, cakey), serial, (0, 60*60*24*365*10)) # ten years

    # Save the key and certificate to disk
    try:
        open(ssl_key, 'w').write(crypto.dump_privatekey(crypto.FILETYPE_PEM, pkey))
        open(ssl_cert, 'w').write(crypto.dump_certificate(crypto.FILETYPE_PEM, cert))
    except:
        logger.log(u"Error creating SSL key and certificate", logger.ERROR)
        return False

    return True

if __name__ == '__main__':
    import doctest
    doctest.testmod()

def get_xml_text(node):
    text = ""
    for child_node in node.childNodes:
        if child_node.nodeType in (Node.CDATA_SECTION_NODE, Node.TEXT_NODE):
            text += child_node.data
    return text.strip()

def backupVersionedFile(oldFile, version):
    numTries = 0
    
    newFile = oldFile + '.' + 'v'+str(version)
    
    while not ek.ek(os.path.isfile, newFile):
        if not ek.ek(os.path.isfile, oldFile):
            break

        try:
            logger.log(u"Attempting to back up "+oldFile+" before migration...")
            shutil.copy(oldFile, newFile)
            logger.log(u"Done backup, proceeding with migration.")
            break
        except Exception, e:
            logger.log(u"Error while trying to back up "+oldFile+": "+ex(e))
            numTries += 1
            time.sleep(1)
            logger.log(u"Trying again.")

        if numTries >= 10:
            logger.log(u"Unable to back up "+oldFile+", please do it manually.")
            sys.exit(1)
<<<<<<< HEAD
            
=======

# try to convert to int, if it fails the default will be returned
def tryInt(s, s_default = 0):
    try: return int(s)
    except: return s_default

# generates a md5 hash of a file
def md5_for_file(filename, block_size=2**16):
    try:    
        with open(filename,'rb') as f:
            md5 = hashlib.md5()
            while True:
                data = f.read(block_size)
                if not data:
                    break
                md5.update(data)
            f.close()
            return md5.hexdigest()
    except Exception:
        return None
>>>>>>> f38077f7
<|MERGE_RESOLUTION|>--- conflicted
+++ resolved
@@ -1,790 +1,786 @@
-# Author: Nic Wolfe <nic@wolfeden.ca>
-# URL: http://code.google.com/p/sickbeard/
-#
-# This file is part of Sick Beard.
-#
-# Sick Beard is free software: you can redistribute it and/or modify
-# it under the terms of the GNU General Public License as published by
-# the Free Software Foundation, either version 3 of the License, or
-# (at your option) any later version.
-#
-# Sick Beard is distributed in the hope that it will be useful,
-# but WITHOUT ANY WARRANTY; without even the implied warranty of
-# MERCHANTABILITY or FITNESS FOR A PARTICULAR PURPOSE.  See the
-# GNU General Public License for more details.
-#
-# You should have received a copy of the GNU General Public License
-# along with Sick Beard.  If not, see <http://www.gnu.org/licenses/>.
-
-import StringIO, zlib, gzip
-import os
-import stat
-import urllib, urllib2
-import re, socket
-import shutil
-import traceback
-import time, sys
-import hashlib
-
-from httplib import BadStatusLine
-
-from xml.dom.minidom import Node
-
-import sickbeard
-
-from sickbeard.exceptions import MultipleShowObjectsException, ex
-from sickbeard import logger, classes
-from sickbeard.common import USER_AGENT, mediaExtensions, subtitleExtensions, XML_NSMAP
-
-from sickbeard import db
-from sickbeard import encodingKludge as ek
-from sickbeard import notifiers
-
-from lib.tvdb_api import tvdb_api, tvdb_exceptions
-
-import xml.etree.cElementTree as etree
-
-from lib import subliminal
-#from sickbeard.subtitles import EXTENSIONS
-
-urllib._urlopener = classes.SickBeardURLopener()
-
-def indentXML(elem, level=0):
-    '''
-    Does our pretty printing, makes Matt very happy
-    '''
-    i = "\n" + level*"  "
-    if len(elem):
-        if not elem.text or not elem.text.strip():
-            elem.text = i + "  "
-        if not elem.tail or not elem.tail.strip():
-            elem.tail = i
-        for elem in elem:
-            indentXML(elem, level+1)
-        if not elem.tail or not elem.tail.strip():
-            elem.tail = i
-    else:
-        # Strip out the newlines from text
-        if elem.text:
-            elem.text = elem.text.replace('\n', ' ')
-        if level and (not elem.tail or not elem.tail.strip()):
-            elem.tail = i
-
-def replaceExtension(file, newExt):
-    '''
-    >>> replaceExtension('foo.avi', 'mkv')
-    'foo.mkv'
-    >>> replaceExtension('.vimrc', 'arglebargle')
-    '.vimrc'
-    >>> replaceExtension('a.b.c', 'd')
-    'a.b.d'
-    >>> replaceExtension('', 'a')
-    ''
-    >>> replaceExtension('foo.bar', '')
-    'foo.'
-    '''
-    sepFile = file.rpartition(".")
-    if sepFile[0] == "":
-        return file
-    else:
-        return sepFile[0] + "." + newExt
-
-def isMediaFile (file):
-    # ignore samples
-    if re.search('(^|[\W_])sample\d*[\W_]', file):
-        return False
-
-    # ignore MAC OS's retarded "resource fork" files
-    if file.startswith('._'):
-        return False
-
-    sepFile = file.rpartition(".")
-    if sepFile[2].lower() in mediaExtensions:
-        return True
-    else:
-        return False
-
-def sanitizeFileName (name):
-    '''
-    >>> sanitizeFileName('a/b/c')
-    'a-b-c'
-    >>> sanitizeFileName('abc')
-    'abc'
-    >>> sanitizeFileName('a"b')
-    'ab'
-    >>> sanitizeFileName('.a.b..')
-    'a.b'
-    '''
-    
-    # remove bad chars from the filename
-    name = re.sub(r'[\\/\*]', '-', name)
-    name = re.sub(r'[:"<>|?]', '', name)
-    
-    # remove leading/trailing periods and spaces
-    name = name.strip(' .')
-    
-    return name
-
-
-def getURL (url, headers=[]):
-    """
-    Returns a byte-string retrieved from the url provider.
-    """
-
-    opener = urllib2.build_opener()
-    opener.addheaders = [('User-Agent', USER_AGENT), ('Accept-Encoding', 'gzip,deflate')]
-    for cur_header in headers:
-        opener.addheaders.append(cur_header)
-
-    try:
-        usock = opener.open(url)
-        url = usock.geturl()
-        encoding = usock.info().get("Content-Encoding")
-
-        if encoding in ('gzip', 'x-gzip', 'deflate'):
-            content = usock.read()
-            if encoding == 'deflate':
-                data = StringIO.StringIO(zlib.decompress(content))
-            else:
-                data = gzip.GzipFile('', 'rb', 9, StringIO.StringIO(content))
-            result = data.read()
-
-        else:
-            result = usock.read()
-
-        usock.close()
-
-    except urllib2.HTTPError, e:
-        logger.log(u"HTTP error " + str(e.code) + " while loading URL " + url, logger.WARNING)
-        return None
-    except urllib2.URLError, e:
-        logger.log(u"URL error " + str(e.reason) + " while loading URL " + url, logger.WARNING)
-        return None
-    except BadStatusLine:
-        logger.log(u"BadStatusLine error while loading URL " + url, logger.WARNING)
-        return None
-    except socket.timeout:
-        logger.log(u"Timed out while loading URL " + url, logger.WARNING)
-        return None
-    except ValueError:
-        logger.log(u"Unknown error while loading URL " + url, logger.WARNING)
-        return None
-    except Exception:
-        logger.log(u"Unknown exception while loading URL " + url + ": " + traceback.format_exc(), logger.WARNING)
-        return None
-
-    return result
-
-def _remove_file_failed(file):
-    try:
-        os.remove(file)
-    except:
-        pass
-
-def download_file(url, filename):
-    try:
-        req = urllib2.urlopen(url)
-        CHUNK = 16 * 1024
-        with open(filename, 'wb') as fp:
-            while True:
-                chunk = req.read(CHUNK)
-                if not chunk: break
-                fp.write(chunk)
-            fp.close()
-        req.close()
-
-    except urllib2.HTTPError, e:
-        _remove_file_failed(filename)
-        logger.log(u"HTTP error " + str(e.code) + " while loading URL " + url, logger.WARNING)
-        return False
-    except urllib2.URLError, e:
-        _remove_file_failed(filename)
-        logger.log(u"URL error " + str(e.reason) + " while loading URL " + url, logger.WARNING)
-        return False
-    except BadStatusLine:
-        _remove_file_failed(filename)
-        logger.log(u"BadStatusLine error while loading URL " + url, logger.WARNING)
-        return False
-    except socket.timeout:
-        _remove_file_failed(filename)
-        logger.log(u"Timed out while loading URL " + url, logger.WARNING)
-        return False
-    except ValueError:
-        _remove_file_failed(filename)
-        logger.log(u"Unknown error while loading URL " + url, logger.WARNING)
-        return False
-    except Exception:
-        _remove_file_failed(filename)
-        logger.log(u"Unknown exception while loading URL " + url + ": " + traceback.format_exc(), logger.WARNING)
-        return False
-    
-    return True
-
-def findCertainShow (showList, tvdbid):
-    results = filter(lambda x: x.tvdbid == tvdbid, showList)
-    if len(results) == 0:
-        return None
-    elif len(results) > 1:
-        raise MultipleShowObjectsException()
-    else:
-        return results[0]
-
-def findCertainTVRageShow (showList, tvrid):
-
-    if tvrid == 0:
-        return None
-
-    results = filter(lambda x: x.tvrid == tvrid, showList)
-
-    if len(results) == 0:
-        return None
-    elif len(results) > 1:
-        raise MultipleShowObjectsException()
-    else:
-        return results[0]
-
-
-def makeDir (dir):
-    if not ek.ek(os.path.isdir, dir):
-        try:
-            ek.ek(os.makedirs, dir)
-            # do the library update for synoindex
-            notifiers.synoindex_notifier.addFolder(dir)
-        except OSError:
-            return False
-    return True
-
-def makeShowNFO(showID, showDir):
-
-    logger.log(u"Making NFO for show "+str(showID)+" in dir "+showDir, logger.DEBUG)
-
-    if not makeDir(showDir):
-        logger.log(u"Unable to create show dir, can't make NFO", logger.ERROR)
-        return False
-
-    showObj = findCertainShow(sickbeard.showList, showID)
-    if not showObj:
-        logger.log(u"This should never have happened, post a bug about this!", logger.ERROR)
-        raise Exception("BAD STUFF HAPPENED")
-
-    tvdb_lang = showObj.lang
-    # There's gotta be a better way of doing this but we don't wanna
-    # change the language value elsewhere
-    ltvdb_api_parms = sickbeard.TVDB_API_PARMS.copy()
-
-    if tvdb_lang and not tvdb_lang == 'en':
-        ltvdb_api_parms['language'] = tvdb_lang
-
-    t = tvdb_api.Tvdb(actors=True, **ltvdb_api_parms)
-
-    try:
-        myShow = t[int(showID)]
-    except tvdb_exceptions.tvdb_shownotfound:
-        logger.log(u"Unable to find show with id " + str(showID) + " on tvdb, skipping it", logger.ERROR)
-        raise
-
-    except tvdb_exceptions.tvdb_error:
-        logger.log(u"TVDB is down, can't use its data to add this show", logger.ERROR)
-        raise
-
-    # check for title and id
-    try:
-        if myShow["seriesname"] == None or myShow["seriesname"] == "" or myShow["id"] == None or myShow["id"] == "":
-            logger.log(u"Incomplete info for show with id " + str(showID) + " on tvdb, skipping it", logger.ERROR)
-
-            return False
-    except tvdb_exceptions.tvdb_attributenotfound:
-        logger.log(u"Incomplete info for show with id " + str(showID) + " on tvdb, skipping it", logger.ERROR)
-
-        return False
-
-    tvNode = buildNFOXML(myShow)
-    # Make it purdy
-    indentXML( tvNode )
-    nfo = etree.ElementTree( tvNode )
-
-    logger.log(u"Writing NFO to "+os.path.join(showDir, "tvshow.nfo"), logger.DEBUG)
-    nfo_filename = os.path.join(showDir, "tvshow.nfo").encode('utf-8')
-    nfo_fh = open(nfo_filename, 'w')
-    nfo.write( nfo_fh, encoding="utf-8" )
-
-    return True
-
-def buildNFOXML(myShow):
-    '''
-    Build an etree.Element of the root node of an NFO file with the
-    data from `myShow`, a TVDB show object.
-
-    >>> from collections import defaultdict
-    >>> from xml.etree.cElementTree import tostring
-    >>> show = defaultdict(lambda: None, _actors=[])
-    >>> tostring(buildNFOXML(show))
-    '<tvshow xsd="http://www.w3.org/2001/XMLSchema" xsi="http://www.w3.org/2001/XMLSchema-instance"><title /><rating /><plot /><episodeguide><url /></episodeguide><mpaa /><id /><genre /><premiered /><studio /></tvshow>'
-    >>> show['seriesname'] = 'Peaches'
-    >>> tostring(buildNFOXML(show))
-    '<tvshow xsd="http://www.w3.org/2001/XMLSchema" xsi="http://www.w3.org/2001/XMLSchema-instance"><title>Peaches</title><rating /><plot /><episodeguide><url /></episodeguide><mpaa /><id /><genre /><premiered /><studio /></tvshow>'
-    >>> show['contentrating'] = 'PG'
-    >>> tostring(buildNFOXML(show))
-    '<tvshow xsd="http://www.w3.org/2001/XMLSchema" xsi="http://www.w3.org/2001/XMLSchema-instance"><title>Peaches</title><rating /><plot /><episodeguide><url /></episodeguide><mpaa>PG</mpaa><id /><genre /><premiered /><studio /></tvshow>'
-    >>> show['genre'] = 'Fruit|Edibles'
-    >>> tostring(buildNFOXML(show))
-    '<tvshow xsd="http://www.w3.org/2001/XMLSchema" xsi="http://www.w3.org/2001/XMLSchema-instance"><title>Peaches</title><rating /><plot /><episodeguide><url /></episodeguide><mpaa>PG</mpaa><id /><genre>Fruit / Edibles</genre><premiered /><studio /></tvshow>'
-    '''
-    tvNode = etree.Element( "tvshow" )
-    for ns in XML_NSMAP.keys():
-        tvNode.set(ns, XML_NSMAP[ns])
-
-    title = etree.SubElement( tvNode, "title" )
-    if myShow["seriesname"] != None:
-        title.text = myShow["seriesname"]
-
-    rating = etree.SubElement( tvNode, "rating" )
-    if myShow["rating"] != None:
-        rating.text = myShow["rating"]
-
-    plot = etree.SubElement( tvNode, "plot" )
-    if myShow["overview"] != None:
-        plot.text = myShow["overview"]
-
-    episodeguide = etree.SubElement( tvNode, "episodeguide" )
-    episodeguideurl = etree.SubElement( episodeguide, "url" )
-    if myShow["id"] != None:
-        showurl = sickbeard.TVDB_BASE_URL + '/series/' + myShow["id"] + '/all/en.zip'
-        episodeguideurl.text = showurl
-
-    mpaa = etree.SubElement( tvNode, "mpaa" )
-    if myShow["contentrating"] != None:
-        mpaa.text = myShow["contentrating"]
-
-    tvdbid = etree.SubElement( tvNode, "id" )
-    if myShow["id"] != None:
-        tvdbid.text = myShow["id"]
-
-    genre = etree.SubElement( tvNode, "genre" )
-    if myShow["genre"] != None:
-        genre.text = " / ".join([x for x in myShow["genre"].split('|') if x != ''])
-
-    premiered = etree.SubElement( tvNode, "premiered" )
-    if myShow["firstaired"] != None:
-        premiered.text = myShow["firstaired"]
-
-    studio = etree.SubElement( tvNode, "studio" )
-    if myShow["network"] != None:
-        studio.text = myShow["network"]
-
-    for actor in myShow['_actors']:
-
-        cur_actor = etree.SubElement( tvNode, "actor" )
-
-        cur_actor_name = etree.SubElement( cur_actor, "name" )
-        cur_actor_name.text = actor['name']
-        cur_actor_role = etree.SubElement( cur_actor, "role" )
-        cur_actor_role_text = actor['role']
-
-        if cur_actor_role_text != None:
-            cur_actor_role.text = cur_actor_role_text
-
-        cur_actor_thumb = etree.SubElement( cur_actor, "thumb" )
-        cur_actor_thumb_text = actor['image']
-
-        if cur_actor_thumb_text != None:
-            cur_actor_thumb.text = cur_actor_thumb_text
-
-    return tvNode
-
-
-def searchDBForShow(regShowName):
-
-    showNames = [re.sub('[. -]', ' ', regShowName)]
-
-    myDB = db.DBConnection()
-
-    yearRegex = "([^()]+?)\s*(\()?(\d{4})(?(2)\))$"
-
-    for showName in showNames:
-
-        sqlResults = myDB.select("SELECT * FROM tv_shows WHERE show_name LIKE ? OR tvr_name LIKE ?", [showName, showName])
-
-        if len(sqlResults) == 1:
-            return (int(sqlResults[0]["tvdb_id"]), sqlResults[0]["show_name"])
-
-        else:
-
-            # if we didn't get exactly one result then try again with the year stripped off if possible
-            match = re.match(yearRegex, showName)
-            if match and match.group(1):
-                logger.log(u"Unable to match original name but trying to manually strip and specify show year", logger.DEBUG)
-                sqlResults = myDB.select("SELECT * FROM tv_shows WHERE (show_name LIKE ? OR tvr_name LIKE ?) AND startyear = ?", [match.group(1)+'%', match.group(1)+'%', match.group(3)])
-
-            if len(sqlResults) == 0:
-                logger.log(u"Unable to match a record in the DB for "+showName, logger.DEBUG)
-                continue
-            elif len(sqlResults) > 1:
-                logger.log(u"Multiple results for "+showName+" in the DB, unable to match show name", logger.DEBUG)
-                continue
-            else:
-                return (int(sqlResults[0]["tvdb_id"]), sqlResults[0]["show_name"])
-
-
-    return None
-
-def sizeof_fmt(num):
-    '''
-    >>> sizeof_fmt(2)
-    '2.0 bytes'
-    >>> sizeof_fmt(1024)
-    '1.0 KB'
-    >>> sizeof_fmt(2048)
-    '2.0 KB'
-    >>> sizeof_fmt(2**20)
-    '1.0 MB'
-    >>> sizeof_fmt(1234567)
-    '1.2 MB'
-    '''
-    for x in ['bytes','KB','MB','GB','TB']:
-        if num < 1024.0:
-            return "%3.1f %s" % (num, x)
-        num /= 1024.0
-
-def listMediaFiles(dir):
-
-    if not dir or not ek.ek(os.path.isdir, dir):
-        return []
-
-    files = []
-    for curFile in ek.ek(os.listdir, dir):
-        fullCurFile = ek.ek(os.path.join, dir, curFile)
-
-        # if it's a dir do it recursively
-        if ek.ek(os.path.isdir, fullCurFile) and not curFile.startswith('.') and not curFile == 'Extras':
-            files += listMediaFiles(fullCurFile)
-
-        elif isMediaFile(curFile):
-            files.append(fullCurFile)
-
-    return files
-
-def copyFile(srcFile, destFile):
-    ek.ek(shutil.copyfile, srcFile, destFile)
-    try:
-        ek.ek(shutil.copymode, srcFile, destFile)
-    except OSError:
-        pass
-
-def moveFile(srcFile, destFile):
-    try:
-        ek.ek(os.rename, srcFile, destFile)
-        fixSetGroupID(destFile)
-    except OSError:
-        copyFile(srcFile, destFile)
-        ek.ek(os.unlink, srcFile)
-
-def make_dirs(path):
-    """
-    Creates any folders that are missing and assigns them the permissions of their
-    parents
-    """
-
-    logger.log(u"Checking if the path " + path + " already exists", logger.DEBUG)
-
-    if not ek.ek(os.path.isdir, path):
-        # Windows, create all missing folders
-        if os.name == 'nt' or os.name == 'ce':
-            try:
-                logger.log(u"Folder " + path + " didn't exist, creating it", logger.DEBUG)
-                ek.ek(os.makedirs, path)
-            except (OSError, IOError), e:
-                logger.log(u"Failed creating " + path + " : " + ex(e), logger.ERROR)
-                return False
-
-        # not Windows, create all missing folders and set permissions
-        else:
-            sofar = ''
-            folder_list = path.split(os.path.sep)
-
-            # look through each subfolder and make sure they all exist
-            for cur_folder in folder_list:
-                sofar += cur_folder + os.path.sep;
-
-                # if it exists then just keep walking down the line
-                if ek.ek(os.path.isdir, sofar):
-                    continue
-
-                try:
-                    logger.log(u"Folder " + sofar + " didn't exist, creating it", logger.DEBUG)
-                    ek.ek(os.mkdir, sofar)
-                    # use normpath to remove end separator, otherwise checks permissions against itself
-                    chmodAsParent(ek.ek(os.path.normpath, sofar))
-                    # do the library update for synoindex
-                    notifiers.synoindex_notifier.addFolder(sofar)
-                except (OSError, IOError), e:
-                    logger.log(u"Failed creating " + sofar + " : " + ex(e), logger.ERROR)
-                    return False
-
-    return True
-
-
-def rename_ep_file(cur_path, new_path):
-    """
-    Creates all folders needed to move a file to its new location, renames it, then cleans up any folders
-    left that are now empty.
-
-    cur_path: The absolute path to the file you want to move/rename
-    new_path: The absolute path to the destination for the file WITHOUT THE EXTENSION
-    """
-
-    new_dest_dir, new_dest_name = os.path.split(new_path) #@UnusedVariable
-    cur_file_name, cur_file_ext = os.path.splitext(cur_path) #@UnusedVariable
-
-    if cur_file_ext[1:] in subtitleExtensions:
-        #Extract subtitle language from filename
-        sublang = os.path.splitext(cur_file_name)[1][1:]
-        
-        #Check if the language extracted from filename is a valid language
-        try:
-            language = subliminal.language.Language(sublang, strict=True)
-            cur_file_ext = '.'+sublang+cur_file_ext 
-        except ValueError:
-            pass
-        
-    # put the extension on the incoming file
-    new_path += cur_file_ext
-
-    make_dirs(os.path.dirname(new_path))
-
-    # move the file
-    try:
-        logger.log(u"Renaming file from " + cur_path + " to " + new_path)
-        ek.ek(os.rename, cur_path, new_path)
-    except (OSError, IOError), e:
-        logger.log(u"Failed renaming " + cur_path + " to " + new_path + ": " + ex(e), logger.ERROR)
-        return False
-
-    # clean up any old folders that are empty
-    delete_empty_folders(ek.ek(os.path.dirname, cur_path))
-
-    return True
-
-
-def delete_empty_folders(check_empty_dir, keep_dir=None):
-    """
-    Walks backwards up the path and deletes any empty folders found.
-
-    check_empty_dir: The path to clean (absolute path to a folder)
-    keep_dir: Clean until this path is reached
-    """
-
-    # treat check_empty_dir as empty when it only contains these items
-    ignore_items = []
-
-    logger.log(u"Trying to clean any empty folders under " + check_empty_dir)
-
-    # as long as the folder exists and doesn't contain any files, delete it
-    while ek.ek(os.path.isdir, check_empty_dir) and check_empty_dir != keep_dir:
-
-        check_files = ek.ek(os.listdir, check_empty_dir)
-
-        if not check_files or (len(check_files) <= len(ignore_items) and all([check_file in ignore_items for check_file in check_files])):
-            # directory is empty or contains only ignore_items
-            try:
-                logger.log(u"Deleting empty folder: " + check_empty_dir)
-                # need shutil.rmtree when ignore_items is really implemented
-                ek.ek(os.rmdir, check_empty_dir)
-                # do the library update for synoindex
-                notifiers.synoindex_notifier.deleteFolder(check_empty_dir)
-            except (WindowsError, OSError), e:
-                logger.log(u"Unable to delete " + check_empty_dir + ": " + repr(e) + " / " + str(e), logger.WARNING)
-                break
-            check_empty_dir = ek.ek(os.path.dirname, check_empty_dir)
-        else:
-            break
-
-def chmodAsParent(childPath):
-    if os.name == 'nt' or os.name == 'ce':
-        return
-
-    parentPath = ek.ek(os.path.dirname, childPath)
-    
-    if not parentPath:
-        logger.log(u"No parent path provided in "+childPath+", unable to get permissions from it", logger.DEBUG)
-        return
-    
-    parentMode = stat.S_IMODE(os.stat(parentPath)[stat.ST_MODE])
-    
-    childPathStat = ek.ek(os.stat, childPath)
-    childPath_mode = stat.S_IMODE(childPathStat[stat.ST_MODE])
-
-    if ek.ek(os.path.isfile, childPath):
-        childMode = fileBitFilter(parentMode)
-    else:
-        childMode = parentMode
-
-    if childPath_mode == childMode:
-        return
-
-    childPath_owner = childPathStat.st_uid
-    user_id = os.geteuid()
-
-    if user_id !=0 and user_id != childPath_owner:
-        logger.log(u"Not running as root or owner of "+childPath+", not trying to set permissions", logger.DEBUG)
-        return
-
-    try:
-        ek.ek(os.chmod, childPath, childMode)
-        logger.log(u"Setting permissions for %s to %o as parent directory has %o" % (childPath, childMode, parentMode), logger.DEBUG)
-    except OSError:
-        logger.log(u"Failed to set permission for %s to %o" % (childPath, childMode), logger.ERROR)
-
-def fileBitFilter(mode):
-    for bit in [stat.S_IXUSR, stat.S_IXGRP, stat.S_IXOTH, stat.S_ISUID, stat.S_ISGID]:
-        if mode & bit:
-            mode -= bit
-
-    return mode
-
-def fixSetGroupID(childPath):
-    if os.name == 'nt' or os.name == 'ce':
-        return
-
-    parentPath = ek.ek(os.path.dirname, childPath)
-    parentStat = os.stat(parentPath)
-    parentMode = stat.S_IMODE(parentStat[stat.ST_MODE])
-
-    if parentMode & stat.S_ISGID:
-        parentGID = parentStat[stat.ST_GID]
-        childStat = ek.ek(os.stat, childPath)
-        childGID = childStat[stat.ST_GID]
-
-        if childGID == parentGID:
-            return
-
-        childPath_owner = childStat.st_uid
-        user_id = os.geteuid()
-
-        if user_id !=0 and user_id != childPath_owner:
-            logger.log(u"Not running as root or owner of "+childPath+", not trying to set the set-group-ID", logger.DEBUG)
-            return
-
-        try:
-            ek.ek(os.chown, childPath, -1, parentGID)  #@UndefinedVariable - only available on UNIX
-            logger.log(u"Respecting the set-group-ID bit on the parent directory for %s" % (childPath), logger.DEBUG)
-        except OSError:
-            logger.log(u"Failed to respect the set-group-ID bit on the parent directory for %s (setting group ID %i)" % (childPath, parentGID), logger.ERROR)
-
-def sanitizeSceneName (name, ezrss=False):
-    """
-    Takes a show name and returns the "scenified" version of it.
-    
-    ezrss: If true the scenified version will follow EZRSS's cracksmoker rules as best as possible
-    
-    Returns: A string containing the scene version of the show name given.
-    """
-
-    if not ezrss:
-        bad_chars = u",:()'!?\u2019"
-    # ezrss leaves : and ! in their show names as far as I can tell
-    else:
-        bad_chars = u",()'?\u2019"
-
-    # strip out any bad chars
-    for x in bad_chars:
-        name = name.replace(x, "")
-
-    # tidy up stuff that doesn't belong in scene names
-    name = name.replace("- ", ".").replace(" ", ".").replace("&", "and").replace('/','.')
-    name = re.sub("\.\.*", ".", name)
-
-    if name.endswith('.'):
-        name = name[:-1]
-
-    return name
-
-def create_https_certificates(ssl_cert, ssl_key):
-    """
-    Create self-signed HTTPS certificares and store in paths 'ssl_cert' and 'ssl_key'
-    """
-    try:
-        from OpenSSL import crypto #@UnresolvedImport
-        from lib.certgen import createKeyPair, createCertRequest, createCertificate, TYPE_RSA, serial #@UnresolvedImport
-    except:
-        logger.log(u"pyopenssl module missing, please install for https access", logger.WARNING)
-        return False
-
-    # Create the CA Certificate
-    cakey = createKeyPair(TYPE_RSA, 1024)
-    careq = createCertRequest(cakey, CN='Certificate Authority')
-    cacert = createCertificate(careq, (careq, cakey), serial, (0, 60*60*24*365*10)) # ten years
-
-    cname = 'SickBeard'
-    pkey = createKeyPair(TYPE_RSA, 1024)
-    req = createCertRequest(pkey, CN=cname)
-    cert = createCertificate(req, (cacert, cakey), serial, (0, 60*60*24*365*10)) # ten years
-
-    # Save the key and certificate to disk
-    try:
-        open(ssl_key, 'w').write(crypto.dump_privatekey(crypto.FILETYPE_PEM, pkey))
-        open(ssl_cert, 'w').write(crypto.dump_certificate(crypto.FILETYPE_PEM, cert))
-    except:
-        logger.log(u"Error creating SSL key and certificate", logger.ERROR)
-        return False
-
-    return True
-
-if __name__ == '__main__':
-    import doctest
-    doctest.testmod()
-
-def get_xml_text(node):
-    text = ""
-    for child_node in node.childNodes:
-        if child_node.nodeType in (Node.CDATA_SECTION_NODE, Node.TEXT_NODE):
-            text += child_node.data
-    return text.strip()
-
-def backupVersionedFile(oldFile, version):
-    numTries = 0
-    
-    newFile = oldFile + '.' + 'v'+str(version)
-    
-    while not ek.ek(os.path.isfile, newFile):
-        if not ek.ek(os.path.isfile, oldFile):
-            break
-
-        try:
-            logger.log(u"Attempting to back up "+oldFile+" before migration...")
-            shutil.copy(oldFile, newFile)
-            logger.log(u"Done backup, proceeding with migration.")
-            break
-        except Exception, e:
-            logger.log(u"Error while trying to back up "+oldFile+": "+ex(e))
-            numTries += 1
-            time.sleep(1)
-            logger.log(u"Trying again.")
-
-        if numTries >= 10:
-            logger.log(u"Unable to back up "+oldFile+", please do it manually.")
-            sys.exit(1)
-<<<<<<< HEAD
-            
-=======
-
-# try to convert to int, if it fails the default will be returned
-def tryInt(s, s_default = 0):
-    try: return int(s)
-    except: return s_default
-
-# generates a md5 hash of a file
-def md5_for_file(filename, block_size=2**16):
-    try:    
-        with open(filename,'rb') as f:
-            md5 = hashlib.md5()
-            while True:
-                data = f.read(block_size)
-                if not data:
-                    break
-                md5.update(data)
-            f.close()
-            return md5.hexdigest()
-    except Exception:
-        return None
->>>>>>> f38077f7
+# Author: Nic Wolfe <nic@wolfeden.ca>
+# URL: http://code.google.com/p/sickbeard/
+#
+# This file is part of Sick Beard.
+#
+# Sick Beard is free software: you can redistribute it and/or modify
+# it under the terms of the GNU General Public License as published by
+# the Free Software Foundation, either version 3 of the License, or
+# (at your option) any later version.
+#
+# Sick Beard is distributed in the hope that it will be useful,
+# but WITHOUT ANY WARRANTY; without even the implied warranty of
+# MERCHANTABILITY or FITNESS FOR A PARTICULAR PURPOSE.  See the
+# GNU General Public License for more details.
+#
+# You should have received a copy of the GNU General Public License
+# along with Sick Beard.  If not, see <http://www.gnu.org/licenses/>.
+
+import StringIO, zlib, gzip
+import os
+import stat
+import urllib, urllib2
+import re, socket
+import shutil
+import traceback
+import time, sys
+import hashlib
+
+from httplib import BadStatusLine
+
+from xml.dom.minidom import Node
+
+import sickbeard
+
+from sickbeard.exceptions import MultipleShowObjectsException, ex
+from sickbeard import logger, classes
+from sickbeard.common import USER_AGENT, mediaExtensions, subtitleExtensions, XML_NSMAP
+
+from sickbeard import db
+from sickbeard import encodingKludge as ek
+from sickbeard import notifiers
+
+from lib.tvdb_api import tvdb_api, tvdb_exceptions
+
+import xml.etree.cElementTree as etree
+
+from lib import subliminal
+#from sickbeard.subtitles import EXTENSIONS
+
+urllib._urlopener = classes.SickBeardURLopener()
+
+def indentXML(elem, level=0):
+    '''
+    Does our pretty printing, makes Matt very happy
+    '''
+    i = "\n" + level*"  "
+    if len(elem):
+        if not elem.text or not elem.text.strip():
+            elem.text = i + "  "
+        if not elem.tail or not elem.tail.strip():
+            elem.tail = i
+        for elem in elem:
+            indentXML(elem, level+1)
+        if not elem.tail or not elem.tail.strip():
+            elem.tail = i
+    else:
+        # Strip out the newlines from text
+        if elem.text:
+            elem.text = elem.text.replace('\n', ' ')
+        if level and (not elem.tail or not elem.tail.strip()):
+            elem.tail = i
+
+def replaceExtension(file, newExt):
+    '''
+    >>> replaceExtension('foo.avi', 'mkv')
+    'foo.mkv'
+    >>> replaceExtension('.vimrc', 'arglebargle')
+    '.vimrc'
+    >>> replaceExtension('a.b.c', 'd')
+    'a.b.d'
+    >>> replaceExtension('', 'a')
+    ''
+    >>> replaceExtension('foo.bar', '')
+    'foo.'
+    '''
+    sepFile = file.rpartition(".")
+    if sepFile[0] == "":
+        return file
+    else:
+        return sepFile[0] + "." + newExt
+
+def isMediaFile (file):
+    # ignore samples
+    if re.search('(^|[\W_])sample\d*[\W_]', file):
+        return False
+
+    # ignore MAC OS's retarded "resource fork" files
+    if file.startswith('._'):
+        return False
+
+    sepFile = file.rpartition(".")
+    if sepFile[2].lower() in mediaExtensions:
+        return True
+    else:
+        return False
+
+def sanitizeFileName (name):
+    '''
+    >>> sanitizeFileName('a/b/c')
+    'a-b-c'
+    >>> sanitizeFileName('abc')
+    'abc'
+    >>> sanitizeFileName('a"b')
+    'ab'
+    >>> sanitizeFileName('.a.b..')
+    'a.b'
+    '''
+    
+    # remove bad chars from the filename
+    name = re.sub(r'[\\/\*]', '-', name)
+    name = re.sub(r'[:"<>|?]', '', name)
+    
+    # remove leading/trailing periods and spaces
+    name = name.strip(' .')
+    
+    return name
+
+
+def getURL (url, headers=[]):
+    """
+    Returns a byte-string retrieved from the url provider.
+    """
+
+    opener = urllib2.build_opener()
+    opener.addheaders = [('User-Agent', USER_AGENT), ('Accept-Encoding', 'gzip,deflate')]
+    for cur_header in headers:
+        opener.addheaders.append(cur_header)
+
+    try:
+        usock = opener.open(url)
+        url = usock.geturl()
+        encoding = usock.info().get("Content-Encoding")
+
+        if encoding in ('gzip', 'x-gzip', 'deflate'):
+            content = usock.read()
+            if encoding == 'deflate':
+                data = StringIO.StringIO(zlib.decompress(content))
+            else:
+                data = gzip.GzipFile('', 'rb', 9, StringIO.StringIO(content))
+            result = data.read()
+
+        else:
+            result = usock.read()
+
+        usock.close()
+
+    except urllib2.HTTPError, e:
+        logger.log(u"HTTP error " + str(e.code) + " while loading URL " + url, logger.WARNING)
+        return None
+    except urllib2.URLError, e:
+        logger.log(u"URL error " + str(e.reason) + " while loading URL " + url, logger.WARNING)
+        return None
+    except BadStatusLine:
+        logger.log(u"BadStatusLine error while loading URL " + url, logger.WARNING)
+        return None
+    except socket.timeout:
+        logger.log(u"Timed out while loading URL " + url, logger.WARNING)
+        return None
+    except ValueError:
+        logger.log(u"Unknown error while loading URL " + url, logger.WARNING)
+        return None
+    except Exception:
+        logger.log(u"Unknown exception while loading URL " + url + ": " + traceback.format_exc(), logger.WARNING)
+        return None
+
+    return result
+
+def _remove_file_failed(file):
+    try:
+        os.remove(file)
+    except:
+        pass
+
+def download_file(url, filename):
+    try:
+        req = urllib2.urlopen(url)
+        CHUNK = 16 * 1024
+        with open(filename, 'wb') as fp:
+            while True:
+                chunk = req.read(CHUNK)
+                if not chunk: break
+                fp.write(chunk)
+            fp.close()
+        req.close()
+
+    except urllib2.HTTPError, e:
+        _remove_file_failed(filename)
+        logger.log(u"HTTP error " + str(e.code) + " while loading URL " + url, logger.WARNING)
+        return False
+    except urllib2.URLError, e:
+        _remove_file_failed(filename)
+        logger.log(u"URL error " + str(e.reason) + " while loading URL " + url, logger.WARNING)
+        return False
+    except BadStatusLine:
+        _remove_file_failed(filename)
+        logger.log(u"BadStatusLine error while loading URL " + url, logger.WARNING)
+        return False
+    except socket.timeout:
+        _remove_file_failed(filename)
+        logger.log(u"Timed out while loading URL " + url, logger.WARNING)
+        return False
+    except ValueError:
+        _remove_file_failed(filename)
+        logger.log(u"Unknown error while loading URL " + url, logger.WARNING)
+        return False
+    except Exception:
+        _remove_file_failed(filename)
+        logger.log(u"Unknown exception while loading URL " + url + ": " + traceback.format_exc(), logger.WARNING)
+        return False
+    
+    return True
+
+def findCertainShow (showList, tvdbid):
+    results = filter(lambda x: x.tvdbid == tvdbid, showList)
+    if len(results) == 0:
+        return None
+    elif len(results) > 1:
+        raise MultipleShowObjectsException()
+    else:
+        return results[0]
+
+def findCertainTVRageShow (showList, tvrid):
+
+    if tvrid == 0:
+        return None
+
+    results = filter(lambda x: x.tvrid == tvrid, showList)
+
+    if len(results) == 0:
+        return None
+    elif len(results) > 1:
+        raise MultipleShowObjectsException()
+    else:
+        return results[0]
+
+
+def makeDir (dir):
+    if not ek.ek(os.path.isdir, dir):
+        try:
+            ek.ek(os.makedirs, dir)
+            # do the library update for synoindex
+            notifiers.synoindex_notifier.addFolder(dir)
+        except OSError:
+            return False
+    return True
+
+def makeShowNFO(showID, showDir):
+
+    logger.log(u"Making NFO for show "+str(showID)+" in dir "+showDir, logger.DEBUG)
+
+    if not makeDir(showDir):
+        logger.log(u"Unable to create show dir, can't make NFO", logger.ERROR)
+        return False
+
+    showObj = findCertainShow(sickbeard.showList, showID)
+    if not showObj:
+        logger.log(u"This should never have happened, post a bug about this!", logger.ERROR)
+        raise Exception("BAD STUFF HAPPENED")
+
+    tvdb_lang = showObj.lang
+    # There's gotta be a better way of doing this but we don't wanna
+    # change the language value elsewhere
+    ltvdb_api_parms = sickbeard.TVDB_API_PARMS.copy()
+
+    if tvdb_lang and not tvdb_lang == 'en':
+        ltvdb_api_parms['language'] = tvdb_lang
+
+    t = tvdb_api.Tvdb(actors=True, **ltvdb_api_parms)
+
+    try:
+        myShow = t[int(showID)]
+    except tvdb_exceptions.tvdb_shownotfound:
+        logger.log(u"Unable to find show with id " + str(showID) + " on tvdb, skipping it", logger.ERROR)
+        raise
+
+    except tvdb_exceptions.tvdb_error:
+        logger.log(u"TVDB is down, can't use its data to add this show", logger.ERROR)
+        raise
+
+    # check for title and id
+    try:
+        if myShow["seriesname"] == None or myShow["seriesname"] == "" or myShow["id"] == None or myShow["id"] == "":
+            logger.log(u"Incomplete info for show with id " + str(showID) + " on tvdb, skipping it", logger.ERROR)
+
+            return False
+    except tvdb_exceptions.tvdb_attributenotfound:
+        logger.log(u"Incomplete info for show with id " + str(showID) + " on tvdb, skipping it", logger.ERROR)
+
+        return False
+
+    tvNode = buildNFOXML(myShow)
+    # Make it purdy
+    indentXML( tvNode )
+    nfo = etree.ElementTree( tvNode )
+
+    logger.log(u"Writing NFO to "+os.path.join(showDir, "tvshow.nfo"), logger.DEBUG)
+    nfo_filename = os.path.join(showDir, "tvshow.nfo").encode('utf-8')
+    nfo_fh = open(nfo_filename, 'w')
+    nfo.write( nfo_fh, encoding="utf-8" )
+
+    return True
+
+def buildNFOXML(myShow):
+    '''
+    Build an etree.Element of the root node of an NFO file with the
+    data from `myShow`, a TVDB show object.
+
+    >>> from collections import defaultdict
+    >>> from xml.etree.cElementTree import tostring
+    >>> show = defaultdict(lambda: None, _actors=[])
+    >>> tostring(buildNFOXML(show))
+    '<tvshow xsd="http://www.w3.org/2001/XMLSchema" xsi="http://www.w3.org/2001/XMLSchema-instance"><title /><rating /><plot /><episodeguide><url /></episodeguide><mpaa /><id /><genre /><premiered /><studio /></tvshow>'
+    >>> show['seriesname'] = 'Peaches'
+    >>> tostring(buildNFOXML(show))
+    '<tvshow xsd="http://www.w3.org/2001/XMLSchema" xsi="http://www.w3.org/2001/XMLSchema-instance"><title>Peaches</title><rating /><plot /><episodeguide><url /></episodeguide><mpaa /><id /><genre /><premiered /><studio /></tvshow>'
+    >>> show['contentrating'] = 'PG'
+    >>> tostring(buildNFOXML(show))
+    '<tvshow xsd="http://www.w3.org/2001/XMLSchema" xsi="http://www.w3.org/2001/XMLSchema-instance"><title>Peaches</title><rating /><plot /><episodeguide><url /></episodeguide><mpaa>PG</mpaa><id /><genre /><premiered /><studio /></tvshow>'
+    >>> show['genre'] = 'Fruit|Edibles'
+    >>> tostring(buildNFOXML(show))
+    '<tvshow xsd="http://www.w3.org/2001/XMLSchema" xsi="http://www.w3.org/2001/XMLSchema-instance"><title>Peaches</title><rating /><plot /><episodeguide><url /></episodeguide><mpaa>PG</mpaa><id /><genre>Fruit / Edibles</genre><premiered /><studio /></tvshow>'
+    '''
+    tvNode = etree.Element( "tvshow" )
+    for ns in XML_NSMAP.keys():
+        tvNode.set(ns, XML_NSMAP[ns])
+
+    title = etree.SubElement( tvNode, "title" )
+    if myShow["seriesname"] != None:
+        title.text = myShow["seriesname"]
+
+    rating = etree.SubElement( tvNode, "rating" )
+    if myShow["rating"] != None:
+        rating.text = myShow["rating"]
+
+    plot = etree.SubElement( tvNode, "plot" )
+    if myShow["overview"] != None:
+        plot.text = myShow["overview"]
+
+    episodeguide = etree.SubElement( tvNode, "episodeguide" )
+    episodeguideurl = etree.SubElement( episodeguide, "url" )
+    if myShow["id"] != None:
+        showurl = sickbeard.TVDB_BASE_URL + '/series/' + myShow["id"] + '/all/en.zip'
+        episodeguideurl.text = showurl
+
+    mpaa = etree.SubElement( tvNode, "mpaa" )
+    if myShow["contentrating"] != None:
+        mpaa.text = myShow["contentrating"]
+
+    tvdbid = etree.SubElement( tvNode, "id" )
+    if myShow["id"] != None:
+        tvdbid.text = myShow["id"]
+
+    genre = etree.SubElement( tvNode, "genre" )
+    if myShow["genre"] != None:
+        genre.text = " / ".join([x for x in myShow["genre"].split('|') if x != ''])
+
+    premiered = etree.SubElement( tvNode, "premiered" )
+    if myShow["firstaired"] != None:
+        premiered.text = myShow["firstaired"]
+
+    studio = etree.SubElement( tvNode, "studio" )
+    if myShow["network"] != None:
+        studio.text = myShow["network"]
+
+    for actor in myShow['_actors']:
+
+        cur_actor = etree.SubElement( tvNode, "actor" )
+
+        cur_actor_name = etree.SubElement( cur_actor, "name" )
+        cur_actor_name.text = actor['name']
+        cur_actor_role = etree.SubElement( cur_actor, "role" )
+        cur_actor_role_text = actor['role']
+
+        if cur_actor_role_text != None:
+            cur_actor_role.text = cur_actor_role_text
+
+        cur_actor_thumb = etree.SubElement( cur_actor, "thumb" )
+        cur_actor_thumb_text = actor['image']
+
+        if cur_actor_thumb_text != None:
+            cur_actor_thumb.text = cur_actor_thumb_text
+
+    return tvNode
+
+
+def searchDBForShow(regShowName):
+
+    showNames = [re.sub('[. -]', ' ', regShowName)]
+
+    myDB = db.DBConnection()
+
+    yearRegex = "([^()]+?)\s*(\()?(\d{4})(?(2)\))$"
+
+    for showName in showNames:
+
+        sqlResults = myDB.select("SELECT * FROM tv_shows WHERE show_name LIKE ? OR tvr_name LIKE ?", [showName, showName])
+
+        if len(sqlResults) == 1:
+            return (int(sqlResults[0]["tvdb_id"]), sqlResults[0]["show_name"])
+
+        else:
+
+            # if we didn't get exactly one result then try again with the year stripped off if possible
+            match = re.match(yearRegex, showName)
+            if match and match.group(1):
+                logger.log(u"Unable to match original name but trying to manually strip and specify show year", logger.DEBUG)
+                sqlResults = myDB.select("SELECT * FROM tv_shows WHERE (show_name LIKE ? OR tvr_name LIKE ?) AND startyear = ?", [match.group(1)+'%', match.group(1)+'%', match.group(3)])
+
+            if len(sqlResults) == 0:
+                logger.log(u"Unable to match a record in the DB for "+showName, logger.DEBUG)
+                continue
+            elif len(sqlResults) > 1:
+                logger.log(u"Multiple results for "+showName+" in the DB, unable to match show name", logger.DEBUG)
+                continue
+            else:
+                return (int(sqlResults[0]["tvdb_id"]), sqlResults[0]["show_name"])
+
+
+    return None
+
+def sizeof_fmt(num):
+    '''
+    >>> sizeof_fmt(2)
+    '2.0 bytes'
+    >>> sizeof_fmt(1024)
+    '1.0 KB'
+    >>> sizeof_fmt(2048)
+    '2.0 KB'
+    >>> sizeof_fmt(2**20)
+    '1.0 MB'
+    >>> sizeof_fmt(1234567)
+    '1.2 MB'
+    '''
+    for x in ['bytes','KB','MB','GB','TB']:
+        if num < 1024.0:
+            return "%3.1f %s" % (num, x)
+        num /= 1024.0
+
+def listMediaFiles(dir):
+
+    if not dir or not ek.ek(os.path.isdir, dir):
+        return []
+
+    files = []
+    for curFile in ek.ek(os.listdir, dir):
+        fullCurFile = ek.ek(os.path.join, dir, curFile)
+
+        # if it's a dir do it recursively
+        if ek.ek(os.path.isdir, fullCurFile) and not curFile.startswith('.') and not curFile == 'Extras':
+            files += listMediaFiles(fullCurFile)
+
+        elif isMediaFile(curFile):
+            files.append(fullCurFile)
+
+    return files
+
+def copyFile(srcFile, destFile):
+    ek.ek(shutil.copyfile, srcFile, destFile)
+    try:
+        ek.ek(shutil.copymode, srcFile, destFile)
+    except OSError:
+        pass
+
+def moveFile(srcFile, destFile):
+    try:
+        ek.ek(os.rename, srcFile, destFile)
+        fixSetGroupID(destFile)
+    except OSError:
+        copyFile(srcFile, destFile)
+        ek.ek(os.unlink, srcFile)
+
+def make_dirs(path):
+    """
+    Creates any folders that are missing and assigns them the permissions of their
+    parents
+    """
+
+    logger.log(u"Checking if the path " + path + " already exists", logger.DEBUG)
+
+    if not ek.ek(os.path.isdir, path):
+        # Windows, create all missing folders
+        if os.name == 'nt' or os.name == 'ce':
+            try:
+                logger.log(u"Folder " + path + " didn't exist, creating it", logger.DEBUG)
+                ek.ek(os.makedirs, path)
+            except (OSError, IOError), e:
+                logger.log(u"Failed creating " + path + " : " + ex(e), logger.ERROR)
+                return False
+
+        # not Windows, create all missing folders and set permissions
+        else:
+            sofar = ''
+            folder_list = path.split(os.path.sep)
+
+            # look through each subfolder and make sure they all exist
+            for cur_folder in folder_list:
+                sofar += cur_folder + os.path.sep;
+
+                # if it exists then just keep walking down the line
+                if ek.ek(os.path.isdir, sofar):
+                    continue
+
+                try:
+                    logger.log(u"Folder " + sofar + " didn't exist, creating it", logger.DEBUG)
+                    ek.ek(os.mkdir, sofar)
+                    # use normpath to remove end separator, otherwise checks permissions against itself
+                    chmodAsParent(ek.ek(os.path.normpath, sofar))
+                    # do the library update for synoindex
+                    notifiers.synoindex_notifier.addFolder(sofar)
+                except (OSError, IOError), e:
+                    logger.log(u"Failed creating " + sofar + " : " + ex(e), logger.ERROR)
+                    return False
+
+    return True
+
+
+def rename_ep_file(cur_path, new_path):
+    """
+    Creates all folders needed to move a file to its new location, renames it, then cleans up any folders
+    left that are now empty.
+
+    cur_path: The absolute path to the file you want to move/rename
+    new_path: The absolute path to the destination for the file WITHOUT THE EXTENSION
+    """
+
+    new_dest_dir, new_dest_name = os.path.split(new_path) #@UnusedVariable
+    cur_file_name, cur_file_ext = os.path.splitext(cur_path) #@UnusedVariable
+
+    if cur_file_ext[1:] in subtitleExtensions:
+        #Extract subtitle language from filename
+        sublang = os.path.splitext(cur_file_name)[1][1:]
+        
+        #Check if the language extracted from filename is a valid language
+        try:
+            language = subliminal.language.Language(sublang, strict=True)
+            cur_file_ext = '.'+sublang+cur_file_ext 
+        except ValueError:
+            pass
+        
+    # put the extension on the incoming file
+    new_path += cur_file_ext
+
+    make_dirs(os.path.dirname(new_path))
+
+    # move the file
+    try:
+        logger.log(u"Renaming file from " + cur_path + " to " + new_path)
+        ek.ek(os.rename, cur_path, new_path)
+    except (OSError, IOError), e:
+        logger.log(u"Failed renaming " + cur_path + " to " + new_path + ": " + ex(e), logger.ERROR)
+        return False
+
+    # clean up any old folders that are empty
+    delete_empty_folders(ek.ek(os.path.dirname, cur_path))
+
+    return True
+
+
+def delete_empty_folders(check_empty_dir, keep_dir=None):
+    """
+    Walks backwards up the path and deletes any empty folders found.
+
+    check_empty_dir: The path to clean (absolute path to a folder)
+    keep_dir: Clean until this path is reached
+    """
+
+    # treat check_empty_dir as empty when it only contains these items
+    ignore_items = []
+
+    logger.log(u"Trying to clean any empty folders under " + check_empty_dir)
+
+    # as long as the folder exists and doesn't contain any files, delete it
+    while ek.ek(os.path.isdir, check_empty_dir) and check_empty_dir != keep_dir:
+
+        check_files = ek.ek(os.listdir, check_empty_dir)
+
+        if not check_files or (len(check_files) <= len(ignore_items) and all([check_file in ignore_items for check_file in check_files])):
+            # directory is empty or contains only ignore_items
+            try:
+                logger.log(u"Deleting empty folder: " + check_empty_dir)
+                # need shutil.rmtree when ignore_items is really implemented
+                ek.ek(os.rmdir, check_empty_dir)
+                # do the library update for synoindex
+                notifiers.synoindex_notifier.deleteFolder(check_empty_dir)
+            except (WindowsError, OSError), e:
+                logger.log(u"Unable to delete " + check_empty_dir + ": " + repr(e) + " / " + str(e), logger.WARNING)
+                break
+            check_empty_dir = ek.ek(os.path.dirname, check_empty_dir)
+        else:
+            break
+
+def chmodAsParent(childPath):
+    if os.name == 'nt' or os.name == 'ce':
+        return
+
+    parentPath = ek.ek(os.path.dirname, childPath)
+    
+    if not parentPath:
+        logger.log(u"No parent path provided in "+childPath+", unable to get permissions from it", logger.DEBUG)
+        return
+    
+    parentMode = stat.S_IMODE(os.stat(parentPath)[stat.ST_MODE])
+    
+    childPathStat = ek.ek(os.stat, childPath)
+    childPath_mode = stat.S_IMODE(childPathStat[stat.ST_MODE])
+
+    if ek.ek(os.path.isfile, childPath):
+        childMode = fileBitFilter(parentMode)
+    else:
+        childMode = parentMode
+
+    if childPath_mode == childMode:
+        return
+
+    childPath_owner = childPathStat.st_uid
+    user_id = os.geteuid()
+
+    if user_id !=0 and user_id != childPath_owner:
+        logger.log(u"Not running as root or owner of "+childPath+", not trying to set permissions", logger.DEBUG)
+        return
+
+    try:
+        ek.ek(os.chmod, childPath, childMode)
+        logger.log(u"Setting permissions for %s to %o as parent directory has %o" % (childPath, childMode, parentMode), logger.DEBUG)
+    except OSError:
+        logger.log(u"Failed to set permission for %s to %o" % (childPath, childMode), logger.ERROR)
+
+def fileBitFilter(mode):
+    for bit in [stat.S_IXUSR, stat.S_IXGRP, stat.S_IXOTH, stat.S_ISUID, stat.S_ISGID]:
+        if mode & bit:
+            mode -= bit
+
+    return mode
+
+def fixSetGroupID(childPath):
+    if os.name == 'nt' or os.name == 'ce':
+        return
+
+    parentPath = ek.ek(os.path.dirname, childPath)
+    parentStat = os.stat(parentPath)
+    parentMode = stat.S_IMODE(parentStat[stat.ST_MODE])
+
+    if parentMode & stat.S_ISGID:
+        parentGID = parentStat[stat.ST_GID]
+        childStat = ek.ek(os.stat, childPath)
+        childGID = childStat[stat.ST_GID]
+
+        if childGID == parentGID:
+            return
+
+        childPath_owner = childStat.st_uid
+        user_id = os.geteuid()
+
+        if user_id !=0 and user_id != childPath_owner:
+            logger.log(u"Not running as root or owner of "+childPath+", not trying to set the set-group-ID", logger.DEBUG)
+            return
+
+        try:
+            ek.ek(os.chown, childPath, -1, parentGID)  #@UndefinedVariable - only available on UNIX
+            logger.log(u"Respecting the set-group-ID bit on the parent directory for %s" % (childPath), logger.DEBUG)
+        except OSError:
+            logger.log(u"Failed to respect the set-group-ID bit on the parent directory for %s (setting group ID %i)" % (childPath, parentGID), logger.ERROR)
+
+def sanitizeSceneName (name, ezrss=False):
+    """
+    Takes a show name and returns the "scenified" version of it.
+    
+    ezrss: If true the scenified version will follow EZRSS's cracksmoker rules as best as possible
+    
+    Returns: A string containing the scene version of the show name given.
+    """
+
+    if not ezrss:
+        bad_chars = u",:()'!?\u2019"
+    # ezrss leaves : and ! in their show names as far as I can tell
+    else:
+        bad_chars = u",()'?\u2019"
+
+    # strip out any bad chars
+    for x in bad_chars:
+        name = name.replace(x, "")
+
+    # tidy up stuff that doesn't belong in scene names
+    name = name.replace("- ", ".").replace(" ", ".").replace("&", "and").replace('/','.')
+    name = re.sub("\.\.*", ".", name)
+
+    if name.endswith('.'):
+        name = name[:-1]
+
+    return name
+
+def create_https_certificates(ssl_cert, ssl_key):
+    """
+    Create self-signed HTTPS certificares and store in paths 'ssl_cert' and 'ssl_key'
+    """
+    try:
+        from OpenSSL import crypto #@UnresolvedImport
+        from lib.certgen import createKeyPair, createCertRequest, createCertificate, TYPE_RSA, serial #@UnresolvedImport
+    except:
+        logger.log(u"pyopenssl module missing, please install for https access", logger.WARNING)
+        return False
+
+    # Create the CA Certificate
+    cakey = createKeyPair(TYPE_RSA, 1024)
+    careq = createCertRequest(cakey, CN='Certificate Authority')
+    cacert = createCertificate(careq, (careq, cakey), serial, (0, 60*60*24*365*10)) # ten years
+
+    cname = 'SickBeard'
+    pkey = createKeyPair(TYPE_RSA, 1024)
+    req = createCertRequest(pkey, CN=cname)
+    cert = createCertificate(req, (cacert, cakey), serial, (0, 60*60*24*365*10)) # ten years
+
+    # Save the key and certificate to disk
+    try:
+        open(ssl_key, 'w').write(crypto.dump_privatekey(crypto.FILETYPE_PEM, pkey))
+        open(ssl_cert, 'w').write(crypto.dump_certificate(crypto.FILETYPE_PEM, cert))
+    except:
+        logger.log(u"Error creating SSL key and certificate", logger.ERROR)
+        return False
+
+    return True
+
+if __name__ == '__main__':
+    import doctest
+    doctest.testmod()
+
+def get_xml_text(node):
+    text = ""
+    for child_node in node.childNodes:
+        if child_node.nodeType in (Node.CDATA_SECTION_NODE, Node.TEXT_NODE):
+            text += child_node.data
+    return text.strip()
+
+def backupVersionedFile(oldFile, version):
+    numTries = 0
+    
+    newFile = oldFile + '.' + 'v'+str(version)
+    
+    while not ek.ek(os.path.isfile, newFile):
+        if not ek.ek(os.path.isfile, oldFile):
+            break
+
+        try:
+            logger.log(u"Attempting to back up "+oldFile+" before migration...")
+            shutil.copy(oldFile, newFile)
+            logger.log(u"Done backup, proceeding with migration.")
+            break
+        except Exception, e:
+            logger.log(u"Error while trying to back up "+oldFile+": "+ex(e))
+            numTries += 1
+            time.sleep(1)
+            logger.log(u"Trying again.")
+
+        if numTries >= 10:
+            logger.log(u"Unable to back up "+oldFile+", please do it manually.")
+            sys.exit(1)
+
+# try to convert to int, if it fails the default will be returned
+def tryInt(s, s_default = 0):
+    try: return int(s)
+    except: return s_default
+
+# generates a md5 hash of a file
+def md5_for_file(filename, block_size=2**16):
+    try:    
+        with open(filename,'rb') as f:
+            md5 = hashlib.md5()
+            while True:
+                data = f.read(block_size)
+                if not data:
+                    break
+                md5.update(data)
+            f.close()
+            return md5.hexdigest()
+    except Exception:
+        return None