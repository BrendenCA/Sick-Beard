# Author: Dennis Lutter <lad1337@gmail.com>
# URL: http://code.google.com/p/sickbeard/
#
# This file is part of Sick Beard.
#
# Sick Beard is free software: you can redistribute it and/or modify
# it under the terms of the GNU General Public License as published by
# the Free Software Foundation, either version 3 of the License, or
# (at your option) any later version.
#
# Sick Beard is distributed in the hope that it will be useful,
# but WITHOUT ANY WARRANTY; without even the implied warranty of
# MERCHANTABILITY or FITNESS FOR A PARTICULAR PURPOSE.  See the
# GNU General Public License for more details.
#
# You should have received a copy of the GNU General Public License
# along with Sick Beard.  If not, see <http://www.gnu.org/licenses/>.

import datetime
import cherrypy
import sickbeard
import webserve
from sickbeard import db, logger, exceptions, history
from sickbeard.exceptions import ex
from common import *

try:
    import json
except ImportError:
    from lib import simplejson as json


_dateFormat = "%Y-%m-%d %H:%M"
dateFormat = ""
dayofWeek = ['Monday', 'Tuesday', 'Wednesday', 'Thursday', 'Friday', 'Saturday', 'Sunday']
 
class Api:
    """
        generic api will always return json
    """
    version = 0.1 
    intent = 4

    @cherrypy.expose
    def default(self, *args, **kwargs):

        self.apiKey = "1234"
        access,accessMsg,args,kwargs = self._grand_access(self.apiKey,args,kwargs)

        # set the output callback
        # default json
        outputCallback = self._out_as_json

        # do we have acces ?
        if access:
            logger.log(accessMsg,logger.DEBUG)
        else:
            logger.log(accessMsg,logger.WARNING)
            return outputCallback(_error(accessMsg))

        # global dateForm
        # TODO: refactor dont change the module var all the time
        global dateFormat
        dateFormat = _dateFormat
        if kwargs.has_key("dateForm"):
            dateFormat = str(kwargs["dateForm"])
            del kwargs["dateForm"]


        # set the original call_dispatcher as the local _call_dispatcher
        _call_dispatcher = call_dispatcher
        # if profile was set wrap "_call_dispatcher" in the profile function
        if kwargs.has_key("profile"):
            from lib.profilehooks import profile
            _call_dispatcher = profile(_call_dispatcher,immediate=True)
            del kwargs["profile"]

        # if debug was set call the "call_dispatcher"
        if kwargs.has_key("debug"):
            outDict = _call_dispatcher(args,kwargs) # this way we can debug the cherry.py traceback in the browser
            del kwargs["debug"]
        else:# if debug was not set we wrap the "call_dispatcher" in a try block to assure a json output
            try:
                outDict = _call_dispatcher(args,kwargs)
            except Exception, e:
                logger.log("API: "+ex(e),logger.ERROR)
                outDict = _error(ex(e))

        return outputCallback(outDict)
    
    @cherrypy.expose
    def builder(self, *args, **kwargs):
        return "WEBPAGE"

    def _out_as_json(self,dict):
        response = cherrypy.response
        response.headers['Content-Type'] = 'application/json;charset=UTF-8'
        try:
            out = json.dumps(dict, indent=self.intent, sort_keys=True)
        except Exception, e: # if we fail to generate the output fake a error
            out = '{"error": "while composing output: "'+ex(e)+'"}'
        return out


    def _grand_access(self,realKey,args,kwargs):
        remoteIp = cherrypy.request.remote.ip

        apiKey = kwargs.get("apikey",None)

        if not apiKey:
            # this also checks if the length of the first element
            # is the length of the realKey .. it is nice but will through the error "no key" even if you miss one char 
            # if args and len(args[0]) == len(realKey):
            if args: # if we have keyless vars we assume first one is the api key
                apiKey = args[0]
                args = args[1:] # remove the apikey from the args tuple
        else:
            del kwargs["apikey"]


        if apiKey == realKey:
            msg = u"Api key accepted. ACCESS GRANTED"
            return True, msg, args, kwargs
        elif not apiKey:
            msg = u"NO api key given by '"+remoteIp+"'. ACCESS DENIED"
            return False, msg, args, kwargs
        else:
            msg = u"Api key '"+apiKey+"' given by '"+remoteIp+"' NOT accepted. ACCESS DENIED"
            return False, msg, args, kwargs


def call_dispatcher(args, kwargs):
    logger.log("api: all args: '"+str(args)+"'",logger.DEBUG)
    logger.log("api: all kwargs: '"+str(kwargs)+"'",logger.DEBUG)
    logger.log("api: dateFormat: '"+str(dateFormat)+"'",logger.DEBUG)

    cmd = None
    if args:
        cmd = args[0]
        args = args[1:]

    if kwargs.get("cmd"):
        cmd = kwargs.get("cmd")

    if _functionMaper.get(cmd, False):
        outDict = _functionMaper.get(cmd)(args,kwargs).run() 
    elif _is_int(cmd):
        outDict = id_url_wrapper(cmd,args,kwargs)   
    else:
        outDict = Index(args,kwargs).run()

    return outDict

class ApiCall(object):
    _help = {"desc":"No help message available. Pleas tell the devs that a help msg is missing for ths cmd"}
    _missing = []
    def __init__(self, args, kwargs, missing=[]):
        # missing
        self._missing = missing
        if self._missing:
            self.run = self.returnMissing
        # help
        if kwargs.has_key("help"):
            self.run = self.returnHelp

    def run(self):
        # plz override with real output function in subclass
        return {}

    def returnHelp(self):
        return self._help
    
<<<<<<< HEAD
    # show stats
    all_count = 0 # all episodes
    loaded_count = 0
    snatched_count = 0
    season_list = [] # a list with all season numbers
    episode_status_counts = {}
    # add the default status
    for statusString in statusStrings.statusStrings:
        episode_status_counts[statusStrings[statusString]] = 0

    for row in sqlResults:
        all_count += 1
        if row["status"] in Quality.DOWNLOADED:
            loaded_count += 1
        elif row["status"] in Quality.SNATCHED:
            snatched_count += 1
        statusString = statusStrings[row["status"]]
        # add the specific status like "Downloaded (HDTV)"
        if not episode_status_counts.has_key(statusString):
            episode_status_counts[statusString] = 0
        episode_status_counts[statusString] += 1

    episodes_stats = {}
    for episode_status_count in episode_status_counts:
        episodes_stats[episode_status_count] = episode_status_counts[episode_status_count]

    episodes_stats["total"] = all_count
    episodes_stats["downloaded"] = loaded_count
    episodes_stats["snatched"] = loaded_count


    cleanStats = {}
    for key in episodes_stats:
        cleanStats[key.lower().replace(" ","_").replace("(","").replace(")","")] = episodes_stats[key] 

    return cleanStats

def getSeasons(args, kwargs):
    tvdbid,args,missing = _check_params(args, kwargs, "tvdbid", None, [])
    if missing:
        return _missing_param(missing)
    myDB = db.DBConnection(row_type="dict")
    sqlResults = myDB.select( "SELECT name,episode,status,season,airdate FROM tv_episodes WHERE showid = ?", [tvdbid])
    seasons = {}
    for row in sqlResults:
        curSeason = int(row["season"])
        curEpisode = int(row["episode"])
        del row["season"]
        del row["episode"]
        row["status"] = statusStrings[row["status"]]
        row["airdate"] = _ordinal_to_dateForm( int(row["airdate"]) )

        if not seasons.has_key(curSeason):
            seasons[curSeason] = {}
        seasons[curSeason][curEpisode] = row

    return seasons

def getSeason(args, kwargs):
    tvdbid,args,missing = _check_params(args, kwargs, "tvdbid", None, [])
    season,args,missing = _check_params(args, kwargs, "season", None, missing)
    if missing:
        return _missing_param(missing)
    myDB = db.DBConnection(row_type="dict")
    sqlResults = myDB.select( "SELECT name,episode,status,airdate FROM tv_episodes WHERE showid = ? AND season = ?", [tvdbid,season])
    episodes = {}
    for row in sqlResults:
        curEpisode = int(row["episode"])
        del row["episode"]
        row["status"] = statusStrings[row["status"]]
        row["airdate"] = _ordinal_to_dateForm( int(row["airdate"]) )

        if not episodes.has_key(curEpisode):
            episodes[curEpisode] = {}
        episodes[curEpisode] = row

    return episodes


def getEpisodes(args, kwargs):
    return getSeason(args, kwargs)


def getEpisode(args, kwargs):
    tvdbid,args,missing = _check_params(args, kwargs, "tvdbid", None, [])
    s,args,missing = _check_params(args, kwargs, "s", None, missing)
    e,args,missing = _check_params(args, kwargs, "e", None, missing)
    if missing:
        return _missing_param(missing)
    fullPath,args,missing = _check_params(args, kwargs, "fullPath", "0")

    if s == "all":
        s = None

    _is_int_multi(tvdbid,e,s)

    show = sickbeard.helpers.findCertainShow(sickbeard.showList, int(tvdbid))

    myDB = db.DBConnection(row_type="dict")
    #sqlResults = myDB.select( "SELECT showid AS 'tvdbid', tvdbid AS 'ep_tvdbid', name, season, episode, description, airdate AS 'ep_airdate', status, location FROM tv_episodes WHERE showid = ? AND episode = ? AND season = ?", [tvdbid,e,s])
    sqlResults = myDB.select( "SELECT * FROM tv_episodes WHERE showid = ? AND episode = ? AND season = ?", [tvdbid,e,s])
    episode = {}
    if len(sqlResults) == 1:
        episode = _make_episode_nice(sqlResults[0])
    else:
        raise ApiError("No episode found")

    # delete unneeded info
    del episode["hastbn"]
    del episode["hasnfo"]
    del episode["episode_id"]
    del episode["tvdbid"]

    # handle path options
    # absolute vs relative vs broken
    showPath = None
    try:
        showPath = show.location
    except:
        pass

    if fullPath == "1" and showPath: # we get the full path by default so no need to change
        pass 
    elif fullPath and showPath:
        #i am using the length because lstrip removes to much
        showPathLength = len(showPath)+1 # the / or \ yeah not that nice i know
        episode["location"] = episode["location"][showPathLength:]
    elif not showPath: # show dir is broken ... episode path will be empty
        episode["location"] = ""
=======
    def returnMissing(self):
        return _missing_param(self._missing)

class Index(ApiCall):
    _help = {"desc":"Display this Message"}
    def __init__(self,args,kwargs):
        # required
        # optional
        # super, missing, help
        ApiCall.__init__(self, args, kwargs)
        
    def run(self):
        return {'sb_version': sickbeard.version.SICKBEARD_VERSION, 'api_version':Api.version, "cmdOverview":"TODO"}


class Shows(ApiCall):
    _help = {"requiredParameters":["tvdbid"],
            "desc":"Display Show information including satitics"
            }
    def __init__(self,args,kwargs):
        # required
        # optional
        self.order,args = _check_params(args, kwargs, "order", "id")
        self.paused,args = _check_params(args, kwargs, "paused", None)
        # super, missing, help
        ApiCall.__init__(self, args, kwargs)
           
    def run(self):
        shows = {}
        for show in sickbeard.showList:
            if self.paused and not self.paused == str(show.paused):
                continue
    
            showDict = {"paused":show.paused,"quality":_get_quality_string(show.quality),"language":show.lang}
            if self.order == "name":
                showDict["tvdbid"] = show.tvdbid
                shows[show.name] = showDict
            else:
                showDict["name"] = show.name
                shows[show.tvdbid] = showDict
        return shows

class Show(ApiCall):
    _help = {"requiredParameters":["tvdbid"],
             "desc":"Display Show information including satitics"}

    def __init__(self,args,kwargs):
        # required
        self.tvdbid,args,missing = _check_params(args, kwargs, "tvdbid", None, [])
        # optional
        # super, missing, help
        ApiCall.__init__(self, args, kwargs, missing=missing) 
    
    def run(self):
        show = sickbeard.helpers.findCertainShow(sickbeard.showList, int(self.tvdbid))
        if not show:
            raise ApiError("Show not Found")
    
        showDict = {}
        stats, seasonList = Stats((), {"tvdbid":self.tvdbid}, outPutSeasonList=True).run()
        showDict["season_list"] = seasonList
        showDict["stats"] = stats
    
        genreList = []
        if show.genre:
            genreListTmp = show.genre.split("|")
            for genre in genreListTmp:
                if genre:
                    genreList.append(genre)
        showDict["genre"] = genreList
        showDict["quality"] = _get_quality_string(show.quality)
    
        try:
            showDict["location"] = show.location
        except:
            showDict["location"] = ""
>>>>>>> efc41271
    
        # easy stuff
        showDict["name"] = show.name
        showDict["paused"] = show.paused
        showDict["air_by_date"] = show.air_by_date
        showDict["seasonfolders"] = show.seasonfolders
        showDict["airs"] = show.airs
    
        return showDict

class Stats(ApiCall):
    _help = {"requiredParameters":["tvdbid"],
             "desc":"Display episodes statistcs for a given show"}

    def __init__(self, args, kwargs, outPutSeasonList=False):
        # required
        self.tvdbid,args,missing = _check_params(args, kwargs, "tvdbid", None, [])
        # optional
        # super, missing, help
        ApiCall.__init__(self, args, kwargs, missing=missing )
        
        self.outPutSeasonList = outPutSeasonList
        
    def run(self):
        myDB = db.DBConnection(row_type="dict")
        sqlResults = myDB.select( "SELECT status,season FROM tv_episodes WHERE showid = ?", [self.tvdbid])
        # show stats
        all_count = 0 # all episodes
        loaded_count = 0
        snatched_count = 0
        seasonList = [] # a list with all season numbers
        episode_status_counts = {}
        # add the default status
        for statusString in statusStrings.statusStrings:
            episode_status_counts[statusStrings[statusString]] = 0
    
        for row in sqlResults:
            all_count += 1
            curSeason = int(row["season"])
            if not curSeason in seasonList:
                seasonList.append(curSeason)
            
            
            if row["status"] in Quality.DOWNLOADED:
                loaded_count += 1
            elif row["status"] in Quality.SNATCHED:
                snatched_count += 1
            statusString = statusStrings[row["status"]]
            # add the specific status like "Downloaded (HDTV)"
            if not episode_status_counts.has_key(statusString):
                episode_status_counts[statusString] = 0
            episode_status_counts[statusString] += 1
        
        episodes_stats = {}
        for episode_status_count in episode_status_counts:
            episodes_stats[episode_status_count] = episode_status_counts[episode_status_count]
    
        episodes_stats["total"] = all_count
        episodes_stats["downloaded"] = loaded_count
        episodes_stats["snatched"] = snatched_count

        cleanStats = {}
        for key in episodes_stats:
            cleanStats[key.lower().replace(" ","_").replace("(","").replace(")","")] = episodes_stats[key]

        if self.outPutSeasonList:
            return cleanStats, seasonList
        else:
            return cleanStats

class Seasons(ApiCall):
    def __init__(self, args, kwargs):
        # required
        self.tvdbid,args,missing = _check_params(args, kwargs, "tvdbid", None, [])
        # optional
        # super, missing, help
        ApiCall.__init__(self, args, kwargs, missing=missing )
    
    def run(self):
        myDB = db.DBConnection(row_type="dict")
        sqlResults = myDB.select( "SELECT name,episode,status,season FROM tv_episodes WHERE showid = ?", [self.tvdbid])
        seasons = {}
        for row in sqlResults:
            row["status"] = statusStrings[row["status"]]
            curSeason = int(row["season"])
            curEpisode = int(row["episode"])
            del row["season"]
            del row["episode"]
            if not seasons.has_key(curSeason):
                seasons[curSeason] = {}
            seasons[curSeason][curEpisode] = row
        
        return seasons

class Season(ApiCall):
    
    def __init__(self, args, kwargs):
        # required
        self.tvdbid,args,self._missing = _check_params(args, kwargs, "tvdbid", None, [])
        self.season,args,self._missing = _check_params(args, kwargs, "season", None, self._missing)
        # optional
        # super, missing, help
        ApiCall.__init__(self, args, kwargs, missing=self._missing)

    def run(self):
        myDB = db.DBConnection(row_type="dict")
        sqlResults = myDB.select( "SELECT name,episode,status FROM tv_episodes WHERE showid = ? AND season = ?", [self.tvdbid,self.season])
        episodes = {}
        for row in sqlResults:
            curEpisode = int(row["episode"])
            del row["episode"]
            row["status"] = statusStrings[row["status"]]
            if not episodes.has_key(curEpisode):
                episodes[curEpisode] = {}
            episodes[curEpisode] = row
        return episodes

class Episode(ApiCall):
    def __init__(self, args, kwargs):   
        # required
        self.tvdbid,args,missing = _check_params(args, kwargs, "tvdbid", None, [])
        self.s,args,missing = _check_params(args, kwargs, "s", None, missing)
        self.e,args,missing = _check_params(args, kwargs, "e", None, missing)
        # optional
        self.fullPath,args = _check_params(args, kwargs, "fullPath", "0")
        # super, missing, help
        ApiCall.__init__(self, args, kwargs, missing=missing)
    def run(self):
        myDB = db.DBConnection(row_type="dict")
        sqlResults = myDB.select( "SELECT name, description, airdate, status, location FROM tv_episodes WHERE showid = ? AND episode = ? AND season = ?", [self.tvdbid,self.e,self.s])
        if not len(sqlResults) == 1:
            raise ApiError("No episode found")
        episode = sqlResults[0]
        # handle path options
        # absolute vs relative vs broken
        showPath = None
        show = sickbeard.helpers.findCertainShow(sickbeard.showList, int(self.tvdbid))
        try:
            showPath = show.location
        except:
            pass
    
        if self.fullPath == "1" and showPath: # we get the full path by default so no need to change
            pass 
        elif self.fullPath and showPath:
            #i am using the length because lstrip removes to much
            showPathLength = len(showPath)+1 # the / or \ yeah not that nice i know
            episode["location"] = episode["location"][showPathLength:]
        elif not showPath: # show dir is broken ... episode path will be empty
            episode["location"] = ""
        # convert stuff to human form
        episode["airdate"] = _ordinal_to_dateForm(episode["airdate"])
        episode["status"] = _get_quality_string(episode["status"])
        return episode

class ComingEpisodes(ApiCall):
    _help = {"desc":"Display comming episodes",
             "optinalPramameters":["sort"]}
    def __init__(self, args, kwargs): 
        # required
        # optional
        self.sort,args = _check_params(args, kwargs, "sort", "date")
        # super, missing, help
        ApiCall.__init__(self, args, kwargs)

    def run(self):
        epResults,today,next_week = webserve.WebInterface.commingEpisodesRaw(sort=self.sort ,row_type="dict")
        finalEpResults = []
        for ep in epResults:
            """
                Missed:   yesterday... (less than 1week)
                Today:    today
                Soon:     tomorrow till next week
                Later:    later than next week
            """
            if ep["airdate"] < today:
                ep["status"] = "Missed"
            elif ep["airdate"] >= next_week:
                ep["status"] = "Later"
            elif ep["airdate"] >= today and ep["airdate"] < next_week:
                if ep["airdate"] == today:
                    ep["status"] = "Today"
                else:
                    ep["status"] = "Soon"
            ordinalAirdate = int(ep["airdate"])
            ep["airdate"] = _ordinal_to_dateForm(ordinalAirdate)
            ep["quality"] = _get_quality_string(ep["quality"])
            ep["weekday"] = dayofWeek[datetime.date.fromordinal(ordinalAirdate).weekday()]
            # this is disgusting 
            del ep["air_by_date"]
            del ep["description"]
            del ep["episode_id"]
            del ep["genre"]
            del ep["hasnfo"]
            del ep["hastbn"]
            del ep["lang"]
            del ep["location"]
            del ep["paused"]
            del ep["quality"]
            del ep["runtime"]
            del ep["seasonfolders"]
            del ep["startyear"]
            del ep["tvdb_id"]
            del ep["tvr_id"]
            del ep["show_id"]
            del ep["tvr_name"]
            ep = _rename_element(ep, "showid", "tvdbid")
            finalEpResults.append(ep)
        return finalEpResults

class History(ApiCall):
    def __init__(self, args, kwargs):
        # required
        # optional
        self.limit,args = _check_params(args, kwargs, "limit", 100)
        self.type,args = _check_params(args, kwargs, "type", None)
        # super, missing, help
        ApiCall.__init__(self, args, kwargs)

    def run(self):
        if self.type == "downloaded":
            self.type = "Downloaded"
        elif self.type == "snatched":
            self.type = "Snatched"
    
        myDB = db.DBConnection(row_type="dict")
    
        ulimit = min(int(self.limit), 100)
        if ulimit == 0:
            sqlResults = myDB.select("SELECT h.*, show_name FROM history h, tv_shows s WHERE h.showid=s.tvdb_id ORDER BY date DESC" )
        else:
            sqlResults = myDB.select("SELECT h.*, show_name FROM history h, tv_shows s WHERE h.showid=s.tvdb_id ORDER BY date DESC LIMIT ?",[ ulimit ] )
    
        results = []
        for row in sqlResults:
            status, quality = Quality.splitCompositeStatus(int(row["action"]))
            status = _get_status_Strings(status)
            if self.type and not status == self.type:
                continue
            row["action"] = status
            row["quality"] = _get_quality_string(quality)
            row["date"] = _historyDate_to_dateForm(str(row["date"]))
            _rename_element(row, "showid", "tvdbid")
            results.append(row)
        return results


################################
#     helper functions         #
################################
def id_url_wrapper(sid,args,kwargs):
    origArgs = args
    logger.log("args "+str(args),logger.DEBUG)
    s,args = _check_params(args, kwargs, "s", None)
    e,args = _check_params(args, kwargs, "e", None)
    # how to add a var to a tuple
    # http://stackoverflow.com/questions/1380860/add-variables-to-tuple
    argstmp = (0,sid) # make a new tuple
    args = argstmp + origArgs # add both
    args = args[1:] # remove first fake element
    logger.log("args "+str(args),logger.DEBUG)
    if e:
        return Episode(args, kwargs).run()
    elif s:
        if s == "all":
            return Seasons(args, kwargs).run()
        else:    
            return Season(args, kwargs).run()
    else:
        return Show(args, kwargs).run()


def _is_int(foo):
    try:
        int(foo)
    except:
        return False
    else:
        return True

def _is_int_multi(*vars):
    for var in vars:
        if var and not _is_int(var):
            raise IntParseError("'" +var + "' is not parsable into a int, but is supposed to be. Canceling")
    return True

def _rename_element(dict,oldKey,newKey):
    try:
        dict[newKey] = dict[oldKey]
        del dict[oldKey]
    except:
        pass
    return dict

def _error(msg):
    return {'error':msg}

def _get_quality_string(q):
    qualityString = "Custom"
    if q in qualityPresetStrings:
        qualityString = qualityPresetStrings[q]
    elif q in Quality.qualityStrings:
        qualityString = Quality.qualityStrings[q]
    return qualityString

def _get_status_Strings(s):
    return statusStrings[s]

def _missing_param(missingList):
    if len(missingList) == 1:
        msg = "The required parameter: " + missingList[0] +" was not set"
    else:
        msg = "The required parameters: " + ",".join(missingList) +" where not set"
    return _error(msg)

def _ordinal_to_dateForm(ordinal):
    date = datetime.date.fromordinal(ordinal)
    return _convert_date_dateform(date,ordinal)


def _historyDate_to_dateForm(timeString):
    date = datetime.datetime.strptime(timeString,history.dateFormat)
    return _convert_date_dateform(date,timeString)


def _convert_date_dateform(date,raw):
    if not dateFormat or dateFormat == "raw":
        return raw
    return date.strftime(dateFormat)


def _replace_statusStrings_with_statusCodes(statusStrings):
    statusCodes = []
    if "snatched" in statusStrings:
        statusCodes += Quality.SNATCHED
    if "downloaded" in statusStrings:
        statusCodes += Quality.DOWNLOADED
    if "skipped" in statusStrings:
        statusCodes.append(SKIPPED)
    if "wanted" in statusStrings:
        statusCodes.append(WANTED)
    if "archived" in statusStrings:
        statusCodes.append(ARCHIVED)
    if "ignored" in statusStrings:
        statusCodes.append(IGNORED)
    if "unaired" in statusStrings:
        statusCodes.append(UNAIRED)
    return statusCodes


def _check_params(args,kwargs,key,default,missingList=None,remove=True):
    """
        this will return a tuple of mixed and mixed
        if we have any values in args default becomes the first value we find in args
        this args element is then removed if remove = True
        if a value is in kwargs with key = key defauld becomes the value of that element with given key
        yes this might override the value already set by the first args element
        kwargs overrides args ... period
        if none of the above is True default is send back
        and we send the new args back 
    """
    missing = True
    if args:
        default = args[0]
        missing = False
        if remove:
            args = args[1:]
    if kwargs.get(key):
        default = kwargs.get(key)
        missing = False
    if missing and missingList != None:
        missingList.append(key)
    
    if missingList != None:
        return default,args,missingList
    else:
        return default,args

_functionMaper = {"index":Index,
                  "shows":Shows,
                  "show":Show,
                  "stats":Stats,
                  "season":Season,
                  "seasons":Seasons,
                  "episode":Episode,
                  "future":ComingEpisodes,
                  "history":History
                  }

class ApiError(Exception):
    "Generic API error"

class IntParseError(Exception):
    "A value could not be parsed into a int. But should be parsable to a int "<|MERGE_RESOLUTION|>--- conflicted
+++ resolved
@@ -170,137 +170,6 @@
     def returnHelp(self):
         return self._help
     
-<<<<<<< HEAD
-    # show stats
-    all_count = 0 # all episodes
-    loaded_count = 0
-    snatched_count = 0
-    season_list = [] # a list with all season numbers
-    episode_status_counts = {}
-    # add the default status
-    for statusString in statusStrings.statusStrings:
-        episode_status_counts[statusStrings[statusString]] = 0
-
-    for row in sqlResults:
-        all_count += 1
-        if row["status"] in Quality.DOWNLOADED:
-            loaded_count += 1
-        elif row["status"] in Quality.SNATCHED:
-            snatched_count += 1
-        statusString = statusStrings[row["status"]]
-        # add the specific status like "Downloaded (HDTV)"
-        if not episode_status_counts.has_key(statusString):
-            episode_status_counts[statusString] = 0
-        episode_status_counts[statusString] += 1
-
-    episodes_stats = {}
-    for episode_status_count in episode_status_counts:
-        episodes_stats[episode_status_count] = episode_status_counts[episode_status_count]
-
-    episodes_stats["total"] = all_count
-    episodes_stats["downloaded"] = loaded_count
-    episodes_stats["snatched"] = loaded_count
-
-
-    cleanStats = {}
-    for key in episodes_stats:
-        cleanStats[key.lower().replace(" ","_").replace("(","").replace(")","")] = episodes_stats[key] 
-
-    return cleanStats
-
-def getSeasons(args, kwargs):
-    tvdbid,args,missing = _check_params(args, kwargs, "tvdbid", None, [])
-    if missing:
-        return _missing_param(missing)
-    myDB = db.DBConnection(row_type="dict")
-    sqlResults = myDB.select( "SELECT name,episode,status,season,airdate FROM tv_episodes WHERE showid = ?", [tvdbid])
-    seasons = {}
-    for row in sqlResults:
-        curSeason = int(row["season"])
-        curEpisode = int(row["episode"])
-        del row["season"]
-        del row["episode"]
-        row["status"] = statusStrings[row["status"]]
-        row["airdate"] = _ordinal_to_dateForm( int(row["airdate"]) )
-
-        if not seasons.has_key(curSeason):
-            seasons[curSeason] = {}
-        seasons[curSeason][curEpisode] = row
-
-    return seasons
-
-def getSeason(args, kwargs):
-    tvdbid,args,missing = _check_params(args, kwargs, "tvdbid", None, [])
-    season,args,missing = _check_params(args, kwargs, "season", None, missing)
-    if missing:
-        return _missing_param(missing)
-    myDB = db.DBConnection(row_type="dict")
-    sqlResults = myDB.select( "SELECT name,episode,status,airdate FROM tv_episodes WHERE showid = ? AND season = ?", [tvdbid,season])
-    episodes = {}
-    for row in sqlResults:
-        curEpisode = int(row["episode"])
-        del row["episode"]
-        row["status"] = statusStrings[row["status"]]
-        row["airdate"] = _ordinal_to_dateForm( int(row["airdate"]) )
-
-        if not episodes.has_key(curEpisode):
-            episodes[curEpisode] = {}
-        episodes[curEpisode] = row
-
-    return episodes
-
-
-def getEpisodes(args, kwargs):
-    return getSeason(args, kwargs)
-
-
-def getEpisode(args, kwargs):
-    tvdbid,args,missing = _check_params(args, kwargs, "tvdbid", None, [])
-    s,args,missing = _check_params(args, kwargs, "s", None, missing)
-    e,args,missing = _check_params(args, kwargs, "e", None, missing)
-    if missing:
-        return _missing_param(missing)
-    fullPath,args,missing = _check_params(args, kwargs, "fullPath", "0")
-
-    if s == "all":
-        s = None
-
-    _is_int_multi(tvdbid,e,s)
-
-    show = sickbeard.helpers.findCertainShow(sickbeard.showList, int(tvdbid))
-
-    myDB = db.DBConnection(row_type="dict")
-    #sqlResults = myDB.select( "SELECT showid AS 'tvdbid', tvdbid AS 'ep_tvdbid', name, season, episode, description, airdate AS 'ep_airdate', status, location FROM tv_episodes WHERE showid = ? AND episode = ? AND season = ?", [tvdbid,e,s])
-    sqlResults = myDB.select( "SELECT * FROM tv_episodes WHERE showid = ? AND episode = ? AND season = ?", [tvdbid,e,s])
-    episode = {}
-    if len(sqlResults) == 1:
-        episode = _make_episode_nice(sqlResults[0])
-    else:
-        raise ApiError("No episode found")
-
-    # delete unneeded info
-    del episode["hastbn"]
-    del episode["hasnfo"]
-    del episode["episode_id"]
-    del episode["tvdbid"]
-
-    # handle path options
-    # absolute vs relative vs broken
-    showPath = None
-    try:
-        showPath = show.location
-    except:
-        pass
-
-    if fullPath == "1" and showPath: # we get the full path by default so no need to change
-        pass 
-    elif fullPath and showPath:
-        #i am using the length because lstrip removes to much
-        showPathLength = len(showPath)+1 # the / or \ yeah not that nice i know
-        episode["location"] = episode["location"][showPathLength:]
-    elif not showPath: # show dir is broken ... episode path will be empty
-        episode["location"] = ""
-=======
     def returnMissing(self):
         return _missing_param(self._missing)
 
@@ -377,7 +246,6 @@
             showDict["location"] = show.location
         except:
             showDict["location"] = ""
->>>>>>> efc41271
     
         # easy stuff
         showDict["name"] = show.name
