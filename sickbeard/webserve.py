# Author: Nic Wolfe <nic@wolfeden.ca>
# URL: http://code.google.com/p/sickbeard/
#
# This file is part of Sick Beard.
#
# Sick Beard is free software: you can redistribute it and/or modify
# it under the terms of the GNU General Public License as published by
# the Free Software Foundation, either version 3 of the License, or
# (at your option) any later version.
#
# Sick Beard is distributed in the hope that it will be useful,
# but WITHOUT ANY WARRANTY; without even the implied warranty of
# MERCHANTABILITY or FITNESS FOR A PARTICULAR PURPOSE.  See the
# GNU General Public License for more details.
#
# You should have received a copy of the GNU General Public License
# along with Sick Beard.  If not, see <http://www.gnu.org/licenses/>.

from __future__ import with_statement

import os.path

import time
import urllib
import re
import threading
import datetime
import random
import locale
import logging

from Cheetah.Template import Template
import cherrypy.lib

import sickbeard

from sickbeard import config, sab
from sickbeard import clients
from sickbeard import history, notifiers, processTV
from sickbeard import ui
from sickbeard import logger, helpers, exceptions, classes, db
from sickbeard import encodingKludge as ek
from sickbeard import search_queue
from sickbeard import image_cache
from sickbeard import naming
from sickbeard import scene_exceptions
from sickbeard import subtitles
from sickbeard import failed_history
from sickbeard import failedProcessor

from sickbeard.providers import newznab, rsstorrent
from sickbeard.common import Quality, Overview, statusStrings, qualityPresetStrings
from sickbeard.common import SNATCHED, SKIPPED, UNAIRED, IGNORED, ARCHIVED, WANTED, FAILED
from sickbeard.common import SD, HD720p, HD1080p
from sickbeard.exceptions import ex
from sickbeard.webapi import Api

from lib.tvdb_api import tvdb_api
from lib.dateutil import tz
from lib.unrar2 import RarFile, RarInfo
from lib.babelfish import Language

import subliminal
import network_timezones

try:
    import json
except ImportError:
    from lib import simplejson as json

try:
    import xml.etree.cElementTree as etree
except ImportError:
    import xml.etree.ElementTree as etree

from sickbeard import browser


class PageTemplate (Template):
    def __init__(self, *args, **KWs):
#        KWs['file'] = os.path.join(sickbeard.PROG_DIR, "data/interfaces/default/", KWs['file'])
        KWs['file'] = os.path.join(sickbeard.PROG_DIR, "gui/" + sickbeard.GUI_NAME + "/interfaces/default/", KWs['file'])
        super(PageTemplate, self).__init__(*args, **KWs)
        self.sbRoot = sickbeard.WEB_ROOT
        self.sbHttpPort = sickbeard.WEB_PORT
        self.sbHttpsPort = sickbeard.WEB_PORT
        self.sbHttpsEnabled = sickbeard.ENABLE_HTTPS
        if cherrypy.request.headers['Host'][0] == '[':
            self.sbHost = re.match("^\[.*\]", cherrypy.request.headers['Host'], re.X|re.M|re.S).group(0)
        else:
            self.sbHost = re.match("^[^:]+", cherrypy.request.headers['Host'], re.X|re.M|re.S).group(0)
        self.projectHomePage = "http://code.google.com/p/sickbeard/"

        if sickbeard.NZBS and sickbeard.NZBS_UID and sickbeard.NZBS_HASH:
            logger.log(u"NZBs.org has been replaced, please check the config to configure the new provider!", logger.ERROR)
            ui.notifications.error("NZBs.org Config Update", "NZBs.org has a new site. Please <a href=\"" + sickbeard.WEB_ROOT + "/config/providers\">update your config</a> with the api key from <a href=\"http://nzbs.org/login\">http://nzbs.org</a> and then disable the old NZBs.org provider.")

        if "X-Forwarded-Host" in cherrypy.request.headers:
            self.sbHost = cherrypy.request.headers['X-Forwarded-Host']
        if "X-Forwarded-Port" in cherrypy.request.headers:
            self.sbHttpPort = cherrypy.request.headers['X-Forwarded-Port']
            self.sbHttpsPort = self.sbHttpPort
        if "X-Forwarded-Proto" in cherrypy.request.headers:
            self.sbHttpsEnabled = True if cherrypy.request.headers['X-Forwarded-Proto'] == 'https' else False

        logPageTitle = 'Logs &amp; Errors'
        if len(classes.ErrorViewer.errors):
            logPageTitle += ' (' + str(len(classes.ErrorViewer.errors)) + ')'
        self.logPageTitle = logPageTitle
        self.sbPID = str(sickbeard.PID)
        self.menu = [
            { 'title': 'Home',            'key': 'home'           },
            { 'title': 'Coming Episodes', 'key': 'comingEpisodes' },
            { 'title': 'History',         'key': 'history'        },
            { 'title': 'Manage',          'key': 'manage'         },
            { 'title': 'Config',          'key': 'config'         },
            { 'title': logPageTitle,      'key': 'errorlogs'      },
        ]


def redirect(abspath, *args, **KWs):
    assert abspath[0] == '/'
    raise cherrypy.HTTPRedirect(sickbeard.WEB_ROOT + abspath, *args, **KWs)


class TVDBWebUI:
    def __init__(self, config, log=None):
        self.config = config
        self.log = log

    def selectSeries(self, allSeries):

        searchList = ",".join([x['id'] for x in allSeries])
        showDirList = ""
        for curShowDir in self.config['_showDir']:
            showDirList += "showDir=" + curShowDir + "&"
        redirect("/home/addShows/addShow?" + showDirList + "seriesList=" + searchList)


def _munge(string):
    return unicode(string).encode('utf-8', 'xmlcharrefreplace')


def _genericMessage(subject, message):
    t = PageTemplate(file="genericMessage.tmpl")
    t.submenu = HomeMenu()
    t.subject = subject
    t.message = message
    return _munge(t)

def _getEpisode(show, season, episode):

    if show == None or season == None or episode == None:
        return "Invalid parameters"

    showObj = sickbeard.helpers.findCertainShow(sickbeard.showList, int(show))

    if showObj == None:
        return "Show not in show list"

    epObj = showObj.getEpisode(int(season), int(episode))

    if epObj == None:
        return "Episode couldn't be retrieved"

    return epObj


ManageMenu = [
    { 'title': 'Backlog Overview',          'path': 'manage/backlogOverview/' },
    { 'title': 'Manage Searches',           'path': 'manage/manageSearches/'  },
    { 'title': 'Manage Torrents',           'path': 'manage/manageTorrents/'  },
    { 'title': 'Episode Status Management', 'path': 'manage/episodeStatuses/' },
]

if sickbeard.USE_SUBTITLES:
    ManageMenu.append({ 'title': 'Missed Subtitle Management', 'path': 'manage/subtitleMissed' })

if sickbeard.USE_FAILED_DOWNLOADS:
    ManageMenu.append({ 'title': 'Failed Downloads', 'path': 'manage/failedDownloads' })


class ManageSearches:

    @cherrypy.expose
    def index(self):
        t = PageTemplate(file="manage_manageSearches.tmpl")
        #t.backlogPI = sickbeard.backlogSearchScheduler.action.getProgressIndicator()
        t.backlogPaused = sickbeard.searchQueueScheduler.action.is_backlog_paused() # @UndefinedVariable
        t.backlogRunning = sickbeard.searchQueueScheduler.action.is_backlog_in_progress() # @UndefinedVariable
        t.searchStatus = sickbeard.currentSearchScheduler.action.amActive # @UndefinedVariable
        t.submenu = ManageMenu

        return _munge(t)

    @cherrypy.expose
    def forceSearch(self):

        # force it to run the next time it looks
        result = sickbeard.currentSearchScheduler.forceRun()
        if result:
            logger.log(u"Search forced")
            ui.notifications.message('Episode search started',
                          'Note: RSS feeds may not be updated if retrieved recently')

        redirect("/manage/manageSearches/")

    @cherrypy.expose
    def pauseBacklog(self, paused=None):
        if paused == "1":
            sickbeard.searchQueueScheduler.action.pause_backlog() # @UndefinedVariable
        else:
            sickbeard.searchQueueScheduler.action.unpause_backlog() # @UndefinedVariable

        redirect("/manage/manageSearches/")

    @cherrypy.expose
    def forceVersionCheck(self):

        # force a check to see if there is a new version
        result = sickbeard.versionCheckScheduler.action.check_for_new_version(force=True) # @UndefinedVariable
        if result:
            logger.log(u"Forcing version check")

        redirect("/manage/manageSearches/")


class Manage:

    manageSearches = ManageSearches()

    @cherrypy.expose
    def index(self):

        t = PageTemplate(file="manage.tmpl")
        t.submenu = ManageMenu
        return _munge(t)

    @cherrypy.expose
    def showEpisodeStatuses(self, tvdb_id, whichStatus):
        myDB = db.DBConnection()

        status_list = [int(whichStatus)]
        if status_list[0] == SNATCHED:
            status_list = Quality.SNATCHED + Quality.SNATCHED_PROPER

        cur_show_results = myDB.select("SELECT season, episode, name FROM tv_episodes WHERE showid = ? AND season != 0 AND status IN (" + ','.join(['?']*len(status_list)) + ")", [int(tvdb_id)] + status_list)

        result = {}
        for cur_result in cur_show_results:
            cur_season = int(cur_result["season"])
            cur_episode = int(cur_result["episode"])

            if cur_season not in result:
                result[cur_season] = {}

            result[cur_season][cur_episode] = cur_result["name"]

        return json.dumps(result)

    @cherrypy.expose
    def episodeStatuses(self, whichStatus=None):

        if whichStatus:
            whichStatus = int(whichStatus)
            status_list = [whichStatus]
            if status_list[0] == SNATCHED:
                status_list = Quality.SNATCHED + Quality.SNATCHED_PROPER
        else:
            status_list = []

        t = PageTemplate(file="manage_episodeStatuses.tmpl")
        t.submenu = ManageMenu
        t.whichStatus = whichStatus

        # if we have no status then this is as far as we need to go
        if not status_list:
            return _munge(t)

        myDB = db.DBConnection()
        status_results = myDB.select("SELECT show_name, tv_shows.tvdb_id as tvdb_id FROM tv_episodes, tv_shows WHERE tv_episodes.status IN (" + ','.join(['?']*len(status_list)) + ") AND season != 0 AND tv_episodes.showid = tv_shows.tvdb_id ORDER BY show_name", status_list)

        ep_counts = {}
        show_names = {}
        sorted_show_ids = []
        for cur_status_result in status_results:
            cur_tvdb_id = int(cur_status_result["tvdb_id"])
            if cur_tvdb_id not in ep_counts:
                ep_counts[cur_tvdb_id] = 1
            else:
                ep_counts[cur_tvdb_id] += 1

            show_names[cur_tvdb_id] = cur_status_result["show_name"]
            if cur_tvdb_id not in sorted_show_ids:
                sorted_show_ids.append(cur_tvdb_id)

        t.show_names = show_names
        t.ep_counts = ep_counts
        t.sorted_show_ids = sorted_show_ids
        return _munge(t)

    @cherrypy.expose
    def changeEpisodeStatuses(self, oldStatus, newStatus, *args, **kwargs):

        status_list = [int(oldStatus)]
        if status_list[0] == SNATCHED:
            status_list = Quality.SNATCHED + Quality.SNATCHED_PROPER

        to_change = {}

        # make a list of all shows and their associated args
        for arg in kwargs:
            tvdb_id, what = arg.split('-')

            # we don't care about unchecked checkboxes
            if kwargs[arg] != 'on':
                continue

            if tvdb_id not in to_change:
                to_change[tvdb_id] = []

            to_change[tvdb_id].append(what)

        myDB = db.DBConnection()

        for cur_tvdb_id in to_change:

            # get a list of all the eps we want to change if they just said "all"
            if 'all' in to_change[cur_tvdb_id]:
                all_eps_results = myDB.select("SELECT season, episode FROM tv_episodes WHERE status IN (" + ','.join(['?']*len(status_list)) + ") AND season != 0 AND showid = ?", status_list + [cur_tvdb_id])
                all_eps = [str(x["season"])+'x' + str(x["episode"]) for x in all_eps_results]
                to_change[cur_tvdb_id] = all_eps

            Home().setStatus(cur_tvdb_id, '|'.join(to_change[cur_tvdb_id]), newStatus, direct=True)

        redirect('/manage/episodeStatuses')

    @cherrypy.expose
    def showSubtitleMissed(self, tvdb_id, whichSubs):
        myDB = db.DBConnection()

        cur_show_results = myDB.select("SELECT season, episode, name, subtitles FROM tv_episodes WHERE showid = ? AND season != 0 AND status LIKE '%4'", [int(tvdb_id)])

        result = {}
        for cur_result in cur_show_results:
            if whichSubs == 'all':
                if len(set(cur_result["subtitles"].split(',')).intersection(set(subtitles.wantedLanguages()))) >= len(subtitles.wantedLanguages()):
                    continue
            elif whichSubs in cur_result["subtitles"].split(','):
                continue

            cur_season = int(cur_result["season"])
            cur_episode = int(cur_result["episode"])

            if cur_season not in result:
                result[cur_season] = {}

            if cur_episode not in result[cur_season]:
                result[cur_season][cur_episode] = {}

            result[cur_season][cur_episode]["name"] = cur_result["name"]

            result[cur_season][cur_episode]["subtitles"] = ",".join(subliminal.language.Language(subtitle).alpha2 for subtitle in cur_result["subtitles"].split(',')) if not cur_result["subtitles"] == '' else ''

        return json.dumps(result)

    @cherrypy.expose
    def subtitleMissed(self, whichSubs=None):

        t = PageTemplate(file="manage_subtitleMissed.tmpl")
        t.submenu = ManageMenu
        t.whichSubs = whichSubs

        if not whichSubs:
            return _munge(t)

        myDB = db.DBConnection()
        status_results = myDB.select("SELECT show_name, tv_shows.tvdb_id as tvdb_id, tv_episodes.subtitles subtitles FROM tv_episodes, tv_shows WHERE tv_shows.subtitles = 1 AND tv_episodes.status LIKE '%4' AND tv_episodes.season != 0 AND tv_episodes.showid = tv_shows.tvdb_id ORDER BY show_name")

        ep_counts = {}
        show_names = {}
        sorted_show_ids = []
        for cur_status_result in status_results:
            if whichSubs == 'all':
                if len(set(cur_status_result["subtitles"].split(',')).intersection(set(subtitles.wantedLanguages()))) >= len(subtitles.wantedLanguages()):
                    continue
            elif whichSubs in cur_status_result["subtitles"].split(','):
                continue

            cur_tvdb_id = int(cur_status_result["tvdb_id"])
            if cur_tvdb_id not in ep_counts:
                ep_counts[cur_tvdb_id] = 1
            else:
                ep_counts[cur_tvdb_id] += 1

            show_names[cur_tvdb_id] = cur_status_result["show_name"]
            if cur_tvdb_id not in sorted_show_ids:
                sorted_show_ids.append(cur_tvdb_id)

        t.show_names = show_names
        t.ep_counts = ep_counts
        t.sorted_show_ids = sorted_show_ids
        return _munge(t)

    @cherrypy.expose
    def downloadSubtitleMissed(self, *args, **kwargs):

        to_download = {}

        # make a list of all shows and their associated args
        for arg in kwargs:
            tvdb_id, what = arg.split('-')

            # we don't care about unchecked checkboxes
            if kwargs[arg] != 'on':
                continue

            if tvdb_id not in to_download:
                to_download[tvdb_id] = []

            to_download[tvdb_id].append(what)

        for cur_tvdb_id in to_download:
            # get a list of all the eps we want to download subtitles if they just said "all"
            if 'all' in to_download[cur_tvdb_id]:
                myDB = db.DBConnection()
                all_eps_results = myDB.select("SELECT season, episode FROM tv_episodes WHERE status LIKE '%4' AND season != 0 AND showid = ?", [cur_tvdb_id])
                to_download[cur_tvdb_id] = [str(x["season"]) + 'x' + str(x["episode"]) for x in all_eps_results]

            for epResult in to_download[cur_tvdb_id]:
                season, episode = epResult.split('x');

                show = sickbeard.helpers.findCertainShow(sickbeard.showList, int(cur_tvdb_id))
                subtitles = show.getEpisode(int(season), int(episode)).downloadSubtitles()

        redirect('/manage/subtitleMissed/')

    @cherrypy.expose
    def backlogShow(self, tvdb_id):

        show_obj = helpers.findCertainShow(sickbeard.showList, int(tvdb_id))

        if show_obj:
            sickbeard.backlogSearchScheduler.action.searchBacklog([show_obj]) # @UndefinedVariable

        redirect("/manage/backlogOverview/")

    @cherrypy.expose
    def backlogOverview(self):

        t = PageTemplate(file="manage_backlogOverview.tmpl")
        t.submenu = ManageMenu

        myDB = db.DBConnection()

        showCounts = {}
        showCats = {}
        showSQLResults = {}

        for curShow in sickbeard.showList:

            epCounts = {}
            epCats = {}
            epCounts[Overview.SKIPPED] = 0
            epCounts[Overview.WANTED] = 0
            epCounts[Overview.QUAL] = 0
            epCounts[Overview.GOOD] = 0
            epCounts[Overview.UNAIRED] = 0
            epCounts[Overview.SNATCHED] = 0

            sqlResults = myDB.select("SELECT * FROM tv_episodes WHERE showid = ? ORDER BY season DESC, episode DESC", [curShow.tvdbid])

            for curResult in sqlResults:

                curEpCat = curShow.getOverview(int(curResult["status"]))
                epCats[str(curResult["season"]) + "x" + str(curResult["episode"])] = curEpCat
                epCounts[curEpCat] += 1

            showCounts[curShow.tvdbid] = epCounts
            showCats[curShow.tvdbid] = epCats
            showSQLResults[curShow.tvdbid] = sqlResults

        t.showCounts = showCounts
        t.showCats = showCats
        t.showSQLResults = showSQLResults

        return _munge(t)

    @cherrypy.expose
    def massEdit(self, toEdit=None):

        t = PageTemplate(file="manage_massEdit.tmpl")
        t.submenu = ManageMenu

        if not toEdit:
            redirect("/manage/")

        showIDs = toEdit.split("|")
        showList = []
        for curID in showIDs:
            curID = int(curID)
            showObj = helpers.findCertainShow(sickbeard.showList, curID)
            if showObj:
                showList.append(showObj)

        flatten_folders_all_same = True
        last_flatten_folders = None

        paused_all_same = True
        last_paused = None

        quality_all_same = True
        last_quality = None

        subtitles_all_same = True
        last_subtitles = None

        root_dir_list = []

        for curShow in showList:

            cur_root_dir = ek.ek(os.path.dirname, curShow._location)
            if cur_root_dir not in root_dir_list:
                root_dir_list.append(cur_root_dir)

            # if we know they're not all the same then no point even bothering
            if paused_all_same:
                # if we had a value already and this value is different then they're not all the same
                if last_paused not in (curShow.paused, None):
                    paused_all_same = False
                else:
                    last_paused = curShow.paused

            if flatten_folders_all_same:
                if last_flatten_folders not in (None, curShow.flatten_folders):
                    flatten_folders_all_same = False
                else:
                    last_flatten_folders = curShow.flatten_folders

            if quality_all_same:
                if last_quality not in (None, curShow.quality):
                    quality_all_same = False
                else:
                    last_quality = curShow.quality

            if subtitles_all_same:
                if last_subtitles not in (None, curShow.subtitles):
                    subtitles_all_same = False
                else:
                    last_subtitles = curShow.subtitles

        t.showList = toEdit
        t.paused_value = last_paused if paused_all_same else None
        t.flatten_folders_value = last_flatten_folders if flatten_folders_all_same else None
        t.quality_value = last_quality if quality_all_same else None
        t.subtitles_value = last_subtitles if subtitles_all_same else None
        t.root_dir_list = root_dir_list

        return _munge(t)

    @cherrypy.expose
    def massEditSubmit(self, paused=None, flatten_folders=None, quality_preset=False, subtitles=None,
                       anyQualities=[], bestQualities=[], toEdit=None, *args, **kwargs):

        dir_map = {}
        for cur_arg in kwargs:
            if not cur_arg.startswith('orig_root_dir_'):
                continue
            which_index = cur_arg.replace('orig_root_dir_', '')
            end_dir = kwargs['new_root_dir_' + which_index]
            dir_map[kwargs[cur_arg]] = end_dir

        showIDs = toEdit.split("|")
        errors = []
        for curShow in showIDs:
            curErrors = []
            showObj = helpers.findCertainShow(sickbeard.showList, int(curShow))
            if not showObj:
                continue

            cur_root_dir = ek.ek(os.path.dirname, showObj._location)
            cur_show_dir = ek.ek(os.path.basename, showObj._location)
            if cur_root_dir in dir_map and cur_root_dir != dir_map[cur_root_dir]:
                new_show_dir = ek.ek(os.path.join, dir_map[cur_root_dir], cur_show_dir)
                logger.log(u"For show " + showObj.name + " changing dir from " + showObj._location + " to " + new_show_dir)
            else:
                new_show_dir = showObj._location

            if paused == 'keep':
                new_paused = showObj.paused
            else:
                new_paused = True if paused == 'enable' else False
            new_paused = 'on' if new_paused else 'off'

            if flatten_folders == 'keep':
                new_flatten_folders = showObj.flatten_folders
            else:
                new_flatten_folders = True if flatten_folders == 'enable' else False
            new_flatten_folders = 'on' if new_flatten_folders else 'off'

            if subtitles == 'keep':
                new_subtitles = showObj.subtitles
            else:
                new_subtitles = True if subtitles == 'enable' else False

            new_subtitles = 'on' if new_subtitles else 'off'

            if quality_preset == 'keep':
                anyQualities, bestQualities = Quality.splitQuality(showObj.quality)

            exceptions_list = []

            curErrors += Home().editShow(curShow, new_show_dir, anyQualities, bestQualities, exceptions_list, new_flatten_folders, new_paused, subtitles=new_subtitles, directCall=True)

            if curErrors:
                logger.log(u"Errors: " + str(curErrors), logger.ERROR)
                errors.append('<b>%s:</b>\n<ul>' % showObj.name + ' '.join(['<li>%s</li>' % error for error in curErrors]) + "</ul>")

        if len(errors) > 0:
            ui.notifications.error('%d error%s while saving changes:' % (len(errors), "" if len(errors) == 1 else "s"),
                        " ".join(errors))

        redirect("/manage/")

    @cherrypy.expose
    def massUpdate(self, toUpdate=None, toRefresh=None, toRename=None, toDelete=None, toMetadata=None, toSubtitle=None):

        if toUpdate != None:
            toUpdate = toUpdate.split('|')
        else:
            toUpdate = []

        if toRefresh != None:
            toRefresh = toRefresh.split('|')
        else:
            toRefresh = []

        if toRename != None:
            toRename = toRename.split('|')
        else:
            toRename = []

        if toSubtitle != None:
            toSubtitle = toSubtitle.split('|')
        else:
            toSubtitle = []

        if toDelete != None:
            toDelete = toDelete.split('|')
        else:
            toDelete = []

        if toMetadata != None:
            toMetadata = toMetadata.split('|')
        else:
            toMetadata = []

        errors = []
        refreshes = []
        updates = []
        renames = []
        subtitles = []

        for curShowID in set(toUpdate + toRefresh + toRename + toSubtitle + toDelete + toMetadata):

            if curShowID == '':
                continue

            showObj = sickbeard.helpers.findCertainShow(sickbeard.showList, int(curShowID))

            if showObj == None:
                continue

            if curShowID in toDelete:
                showObj.deleteShow()
                # don't do anything else if it's being deleted
                continue

            if curShowID in toUpdate:
                try:
                    sickbeard.showQueueScheduler.action.updateShow(showObj, True) # @UndefinedVariable
                    updates.append(showObj.name)
                except exceptions.CantUpdateException, e:
                    errors.append("Unable to update show " + showObj.name + ": " + ex(e))

            # don't bother refreshing shows that were updated anyway
            if curShowID in toRefresh and curShowID not in toUpdate:
                try:
                    sickbeard.showQueueScheduler.action.refreshShow(showObj) # @UndefinedVariable
                    refreshes.append(showObj.name)
                except exceptions.CantRefreshException, e:
                    errors.append("Unable to refresh show " + showObj.name + ": " + ex(e))

            if curShowID in toRename:
                sickbeard.showQueueScheduler.action.renameShowEpisodes(showObj) # @UndefinedVariable
                renames.append(showObj.name)

            if curShowID in toSubtitle:
                sickbeard.showQueueScheduler.action.downloadSubtitles(showObj) # @UndefinedVariable
                subtitles.append(showObj.name)

        if len(errors) > 0:
            ui.notifications.error("Errors encountered",
                        '<br >\n'.join(errors))

        messageDetail = ""

        if len(updates) > 0:
            messageDetail += "<br /><b>Updates</b><br /><ul><li>"
            messageDetail += "</li><li>".join(updates)
            messageDetail += "</li></ul>"

        if len(refreshes) > 0:
            messageDetail += "<br /><b>Refreshes</b><br /><ul><li>"
            messageDetail += "</li><li>".join(refreshes)
            messageDetail += "</li></ul>"

        if len(renames) > 0:
            messageDetail += "<br /><b>Renames</b><br /><ul><li>"
            messageDetail += "</li><li>".join(renames)
            messageDetail += "</li></ul>"

        if len(subtitles) > 0:
            messageDetail += "<br /><b>Subtitles</b><br /><ul><li>"
            messageDetail += "</li><li>".join(subtitles)
            messageDetail += "</li></ul>"

        if len(updates + refreshes + renames + subtitles) > 0:
            ui.notifications.message("The following actions were queued:",
                          messageDetail)

        redirect("/manage/")

    @cherrypy.expose
    def manageTorrents(self):

        t = PageTemplate(file="manage_torrents.tmpl")
        t.info_download_station = ''
        t.submenu = ManageMenu

        if re.search('localhost', sickbeard.TORRENT_HOST):

            if sickbeard.LOCALHOST_IP == '':
                t.webui_url = re.sub('localhost', helpers.get_lan_ip(), sickbeard.TORRENT_HOST)
            else:
                t.webui_url = re.sub('localhost', sickbeard.LOCALHOST_IP, sickbeard.TORRENT_HOST)
        else:
            t.webui_url = sickbeard.TORRENT_HOST

        if sickbeard.TORRENT_METHOD == 'utorrent':
            t.webui_url = '/'.join(s.strip('/') for s in (t.webui_url, 'gui/'))
        if sickbeard.TORRENT_METHOD == 'download_station':
            if helpers.check_url(t.webui_url + 'download/'):
                t.webui_url = t.webui_url + 'download/'
            else:
                t.info_download_station = '<p>To have a better experience please set the Download Station alias as <code>download</code>, you can check this setting in the Synology DSM <b>Control Panel</b> > <b>Application Portal</b>. Make sure you allow DSM to be embedded with iFrames too in <b>Control Panel</b> > <b>DSM Settings</b> > <b>Security</b>.</p><br/><p>There is more information about this available <a href="https://github.com/mr-orange/Sick-Beard/pull/338">here</a>.</p><br/>'

        return _munge(t)

    @cherrypy.expose
    def failedDownloads(self, limit=100, toRemove=None):

        myDB = db.DBConnection("failed.db")

        if limit == "0":
            sqlResults = myDB.select("SELECT * FROM failed")
        else:
            sqlResults = myDB.select("SELECT * FROM failed LIMIT ?", [limit])

        toRemove = toRemove.split("|") if toRemove != None else []   

        for release in toRemove:
            myDB.action('DELETE FROM failed WHERE release = ?', [release])

        if toRemove:
            raise cherrypy.HTTPRedirect('/manage/failedDownloads/')

        t = PageTemplate(file="manage_failedDownloads.tmpl")
        t.failedResults = sqlResults
        t.limit = limit
        t.submenu = ManageMenu

        return _munge(t)

class History:

    @cherrypy.expose
    def index(self, limit=100):

        myDB = db.DBConnection()

#        sqlResults = myDB.select("SELECT h.*, show_name, name FROM history h, tv_shows s, tv_episodes e WHERE h.showid=s.tvdb_id AND h.showid=e.showid AND h.season=e.season AND h.episode=e.episode ORDER BY date DESC LIMIT "+str(numPerPage*(p-1))+", "+str(numPerPage))
        if limit == "0":
            sqlResults = myDB.select("SELECT h.*, show_name FROM history h, tv_shows s WHERE h.showid=s.tvdb_id ORDER BY date DESC")
        else:
            sqlResults = myDB.select("SELECT h.*, show_name FROM history h, tv_shows s WHERE h.showid=s.tvdb_id ORDER BY date DESC LIMIT ?", [limit])

        history = { 'show_id': 0, 'season': 0, 'episode': 0, 'quality': 0, 'actions': [{'time': '', 'action': '', 'provider': ''}]}
        compact=[]
        
        for sql_result in sqlResults:
           
            if not any((history['show_id'] == sql_result['showid'] \
                        and history['season'] == sql_result['season'] \
                        and history['episode'] == sql_result['episode'] \
                        and history['quality'] == sql_result['quality'])\
                        for history in compact):

                history = {}            
                history['show_id'] = sql_result['showid']
                history['season'] = sql_result['season']
                history['episode'] = sql_result['episode']
                history['quality'] = sql_result['quality']
                history['show_name'] = sql_result['show_name']
                history['resource'] = sql_result['resource']
                
                action = {}
                history['actions'] = []
                
                action['time'] = sql_result['date']
                action['action'] = sql_result['action']
                action['provider'] = sql_result['provider']
                action['resource'] = sql_result['resource']
                history['actions'].append(action)
                history['actions'].sort(key=lambda x: x['time'])
                compact.append(history)
            else:
                index = [i for i, dict in enumerate(compact) \
                 if dict['show_id'] == sql_result['showid'] \
                 and dict['season'] == sql_result['season'] \
                 and dict['episode'] == sql_result['episode']
                 and dict['quality'] == sql_result['quality']][0]
                
                action = {}
                history = compact[index]

                action['time'] = sql_result['date']
                action['action'] = sql_result['action']
                action['provider'] = sql_result['provider']
                action['resource'] = sql_result['resource']
                history['actions'].append(action)
                history['actions'].sort(key=lambda x: x['time'], reverse=True)

        t = PageTemplate(file="history.tmpl")
        t.historyResults = sqlResults
        t.compactResults = compact
        t.limit = limit
        t.submenu = [
            { 'title': 'Clear History', 'path': 'history/clearHistory' },
            { 'title': 'Trim History',  'path': 'history/trimHistory'  },
        ]

        return _munge(t)


    @cherrypy.expose
    def clearHistory(self):

        myDB = db.DBConnection()
        myDB.action("DELETE FROM history WHERE 1=1")
        ui.notifications.message('History cleared')
        redirect("/history/")


    @cherrypy.expose
    def trimHistory(self):

        myDB = db.DBConnection()
        myDB.action("DELETE FROM history WHERE date < "+str((datetime.datetime.today()-datetime.timedelta(days=30)).strftime(history.dateFormat)))
        ui.notifications.message('Removed history entries greater than 30 days old')
        redirect("/history/")

ConfigMenu = [
    { 'title': 'General',           'path': 'config/general/'          },
    { 'title': 'Search Settings',   'path': 'config/search/'           },
    { 'title': 'Search Providers',  'path': 'config/providers/'        },
    { 'title': 'Subtitles Settings','path': 'config/subtitles/'        },
    { 'title': 'Post Processing',   'path': 'config/postProcessing/'   },
    { 'title': 'Notifications',     'path': 'config/notifications/'    },
]

class ConfigGeneral:

    @cherrypy.expose
    def index(self):

        t = PageTemplate(file="config_general.tmpl")
        t.submenu = ConfigMenu
        return _munge(t)

    @cherrypy.expose
    def saveRootDirs(self, rootDirString=None):
        sickbeard.ROOT_DIRS = rootDirString

    @cherrypy.expose
    def saveAddShowDefaults(self, defaultFlattenFolders, defaultStatus, anyQualities, bestQualities, subtitles=False):

        if anyQualities:
            anyQualities = anyQualities.split(',')
        else:
            anyQualities = []

        if bestQualities:
            bestQualities = bestQualities.split(',')
        else:
            bestQualities = []

        newQuality = Quality.combineQualities(map(int, anyQualities), map(int, bestQualities))

        sickbeard.STATUS_DEFAULT = int(defaultStatus)
        sickbeard.QUALITY_DEFAULT = int(newQuality)

        if defaultFlattenFolders == "true":
            defaultFlattenFolders = 1
        else:
            defaultFlattenFolders = 0

        sickbeard.FLATTEN_FOLDERS_DEFAULT = int(defaultFlattenFolders)

        if subtitles == "true":
            subtitles = 1
        else:
            subtitles = 0
        sickbeard.SUBTITLES_DEFAULT = int(subtitles)

    @cherrypy.expose
    def generateKey(self):
        """ Return a new randomized API_KEY
        """

        try:
            from hashlib import md5
        except ImportError:
            from md5 import md5

        # Create some values to seed md5
        t = str(time.time())
        r = str(random.random())

        # Create the md5 instance and give it the current time
        m = md5(t)

        # Update the md5 instance with the random variable
        m.update(r)

        # Return a hex digest of the md5, eg 49f68a5c8493ec2c0bf489821c21fc3b
        logger.log(u"New API generated")
        return m.hexdigest()

    @cherrypy.expose
    def saveGeneral(self, log_dir=None, web_port=None, web_log=None, encryption_version=None, web_ipv6=None,
                    update_shows_on_start=None, launch_browser=None, web_username=None, use_api=None, api_key=None,
                    web_password=None, version_notify=None, enable_https=None, https_cert=None, https_key=None, sort_article=None,
                    anon_redirect=None, git_path=None, calendar_unprotected=None, date_preset=None, time_preset=None):

        results = []

        if web_ipv6 == "on":
            web_ipv6 = 1
        else:
            web_ipv6 = 0

        if web_log == "on":
            web_log = 1
        else:
            web_log = 0
            
        if encryption_version == "on":
            # Update to the last encryption_version available:
            encryption_version = 1
        else:
            encryption_version = 0

        if update_shows_on_start == "on":
            update_shows_on_start = 1
        else:
            update_shows_on_start = 0

        if sort_article == "on":
            sort_article = 1
        else:
            sort_article = 0

        if launch_browser == "on":
            launch_browser = 1
        else:
            launch_browser = 0

        if version_notify == "on":
            version_notify = 1
        else:
            version_notify = 0
            
        if calendar_unprotected == "on":
            calendar_unprotected = 1
        else:
            calendar_unprotected = 0

        sickbeard.UPDATE_SHOWS_ON_START = update_shows_on_start
        sickbeard.LAUNCH_BROWSER = launch_browser
        sickbeard.SORT_ARTICLE = sort_article
        sickbeard.ANON_REDIRECT = anon_redirect
        sickbeard.GIT_PATH = git_path
        sickbeard.CALENDAR_UNPROTECTED = calendar_unprotected
        # sickbeard.LOG_DIR is set in config.change_LOG_DIR()

        sickbeard.WEB_PORT = int(web_port)
        sickbeard.WEB_IPV6 = web_ipv6
        # sickbeard.WEB_LOG is set in config.change_LOG_DIR()
        sickbeard.ENCRYPTION_VERSION = encryption_version
        sickbeard.WEB_USERNAME = web_username
        sickbeard.WEB_PASSWORD = web_password

        if date_preset:
            sickbeard.DATE_PRESET = date_preset
        
        if time_preset:
            sickbeard.TIME_PRESET_W_SECONDS = time_preset
            sickbeard.TIME_PRESET = sickbeard.TIME_PRESET_W_SECONDS.replace(u":%S",u"")

        if not config.change_LOG_DIR(log_dir, web_log):
            results += ["Unable to create directory " + os.path.normpath(log_dir) + ", log dir not changed."]

        if use_api == "on":
            use_api = 1
        else:
            use_api = 0

        sickbeard.USE_API = use_api
        sickbeard.API_KEY = api_key

        if enable_https == "on":
            enable_https = 1
        else:
            enable_https = 0

        sickbeard.ENABLE_HTTPS = enable_https

        if not config.change_HTTPS_CERT(https_cert):
            results += ["Unable to create directory " + os.path.normpath(https_cert) + ", https cert dir not changed."]

        if not config.change_HTTPS_KEY(https_key):
            results += ["Unable to create directory " + os.path.normpath(https_key) + ", https key dir not changed."]

        config.change_VERSION_NOTIFY(version_notify)

        sickbeard.save_config()

        if len(results) > 0:
            for x in results:
                logger.log(x, logger.ERROR)
            ui.notifications.error('Error(s) Saving Configuration',
                        '<br />\n'.join(results))
        else:
            ui.notifications.message('Configuration Saved', ek.ek(os.path.join, sickbeard.CONFIG_FILE) )

        redirect("/config/general/")


class ConfigSearch:

    @cherrypy.expose
    def index(self):

        t = PageTemplate(file="config_search.tmpl")
        t.submenu = ConfigMenu
        return _munge(t)

    @cherrypy.expose
    def saveSearch(self, use_nzbs=None, use_torrents=None, nzb_dir=None, sab_username=None, sab_password=None,
                    sab_apikey=None, sab_category=None, sab_host=None, nzbget_username=None, nzbget_password=None, nzbget_category=None, nzbget_host=None,
                    nzb_method=None, torrent_method=None, usenet_retention=None, search_frequency=None, download_propers=None, allow_high_priority=None,
                    torrent_dir=None, torrent_username=None, torrent_password=None, torrent_host=None, torrent_label=None, torrent_path=None,
                    torrent_ratio=None, torrent_paused=None, torrent_high_bandwidth=None, ignore_words=None):

        results = []

        if not config.change_NZB_DIR(nzb_dir):
            results += ["Unable to create directory " + os.path.normpath(nzb_dir) + ", dir not changed."]

        if not config.change_TORRENT_DIR(torrent_dir):
            results += ["Unable to create directory " + os.path.normpath(torrent_dir) + ", dir not changed."]

        config.change_SEARCH_FREQUENCY(search_frequency)

        if download_propers == "on":
            download_propers = 1
        else:
            download_propers = 0

        if allow_high_priority == "on":
            allow_high_priority = 1
        else:
            allow_high_priority = 0

        if use_nzbs == "on":
            use_nzbs = 1
        else:
            use_nzbs = 0

        if use_torrents == "on":
            use_torrents = 1
        else:
            use_torrents = 0

        if usenet_retention == None:
            usenet_retention = 500

        if ignore_words == None:
            ignore_words = ""

        sickbeard.USE_NZBS = use_nzbs
        sickbeard.USE_TORRENTS = use_torrents

        sickbeard.NZB_METHOD = nzb_method
        sickbeard.TORRENT_METHOD = torrent_method
        sickbeard.USENET_RETENTION = int(usenet_retention)

        sickbeard.IGNORE_WORDS = ignore_words

        sickbeard.DOWNLOAD_PROPERS = download_propers
        if sickbeard.DOWNLOAD_PROPERS:
            sickbeard.properFinderScheduler.silent = False
        else:
            sickbeard.properFinderScheduler.silent = True

        sickbeard.ALLOW_HIGH_PRIORITY = allow_high_priority

        sickbeard.SAB_USERNAME = sab_username
        sickbeard.SAB_PASSWORD = sab_password
        sickbeard.SAB_APIKEY = sab_apikey.strip()
        sickbeard.SAB_CATEGORY = sab_category

        if sab_host and not re.match('https?://.*', sab_host):
            sab_host = 'http://' + sab_host

        if not sab_host.endswith('/'):
            sab_host = sab_host + '/'

        sickbeard.SAB_HOST = sab_host

        sickbeard.NZBGET_USERNAME = nzbget_username
        sickbeard.NZBGET_PASSWORD = nzbget_password
        sickbeard.NZBGET_CATEGORY = nzbget_category
        sickbeard.NZBGET_HOST = nzbget_host

        sickbeard.TORRENT_USERNAME = torrent_username
        sickbeard.TORRENT_PASSWORD = torrent_password
        sickbeard.TORRENT_LABEL = torrent_label
        sickbeard.TORRENT_PATH = torrent_path
        sickbeard.TORRENT_RATIO = torrent_ratio
        if torrent_paused == "on":
            torrent_paused = 1
        else:
            torrent_paused = 0
        sickbeard.TORRENT_PAUSED = torrent_paused
        if torrent_high_bandwidth == "on":
            torrent_high_bandwidth = 1
        else:
            torrent_high_bandwidth = 0
        sickbeard.TORRENT_HIGH_BANDWIDTH = torrent_high_bandwidth

        if torrent_host \
        and not re.match('https?://.*', torrent_host) \
        and not re.match ('scgi://.*', torrent_host):
            torrent_host = 'http://' + torrent_host

        if not torrent_host.endswith('/'):
            torrent_host = torrent_host + '/'

        sickbeard.TORRENT_HOST = torrent_host

        sickbeard.save_config()

        if len(results) > 0:
            for x in results:
                logger.log(x, logger.ERROR)
            ui.notifications.error('Error(s) Saving Configuration',
                        '<br />\n'.join(results))
        else:
            ui.notifications.message('Configuration Saved', ek.ek(os.path.join, sickbeard.CONFIG_FILE) )

        redirect("/config/search/")

class ConfigPostProcessing:

    @cherrypy.expose
    def index(self):

        t = PageTemplate(file="config_postProcessing.tmpl")
        t.submenu = ConfigMenu
        return _munge(t)

    @cherrypy.expose
    def savePostProcessing(self, naming_pattern=None, naming_multi_ep=None,
                    xbmc_data=None, xbmc_12plus_data=None, mediabrowser_data=None, synology_data=None, sony_ps3_data=None, wdtv_data=None, tivo_data=None, mede8er_data=None,
                    use_banner=None, keep_processed_dir=None, process_method=None, process_automatically=None, rename_episodes=None, unpack=None,
                    move_associated_files=None, tv_download_dir=None, naming_custom_abd=None, naming_abd_pattern=None, naming_strip_year=None, use_failed_downloads=None,
                    delete_failed=None, treat_empty_as_failed=None, extra_scripts=None):

        results = []

        if not config.change_TV_DOWNLOAD_DIR(tv_download_dir):
            results += ["Unable to create directory " + os.path.normpath(tv_download_dir) + ", dir not changed."]

        if use_banner == "on":
            use_banner = 1
        else:
            use_banner = 0

        if process_automatically == "on":
            process_automatically = 1
        else:
            process_automatically = 0

        if unpack == "on":
            unpack = 1
        else:
            unpack = 0

        if rename_episodes == "on":
            rename_episodes = 1
        else:
            rename_episodes = 0

        if keep_processed_dir == "on":
            keep_processed_dir = 1
        else:
            keep_processed_dir = 0

        if move_associated_files == "on":
            move_associated_files = 1
        else:
            move_associated_files = 0

        if naming_custom_abd == "on":
            naming_custom_abd = 1
        else:
            naming_custom_abd = 0

        if naming_strip_year == "on":
            naming_strip_year = 1
        else:
            naming_strip_year = 0

        if use_failed_downloads == "on":
            use_failed_downloads = 1
        else:
            use_failed_downloads = 0

        if delete_failed == "on":
            delete_failed = 1 if use_failed_downloads else 0
        else:
            delete_failed = 0

        if treat_empty_as_failed == "on":
            treat_empty_as_failed = 1 if use_failed_downloads else 0
        else:
            treat_empty_as_failed = 0

        sickbeard.PROCESS_AUTOMATICALLY = process_automatically
        if sickbeard.PROCESS_AUTOMATICALLY:
            sickbeard.autoPostProcesserScheduler.silent = False
        else:
            sickbeard.autoPostProcesserScheduler.silent = True

        if unpack:
            if self.isRarSupported() != 'not supported':
                sickbeard.UNPACK = unpack
            else:
                sickbeard.UNPACK = 0
                results.append("Unpacking Not Supported, disabling unpack setting")
        else:
            sickbeard.UNPACK = unpack

        sickbeard.KEEP_PROCESSED_DIR = keep_processed_dir
        sickbeard.PROCESS_METHOD = process_method
        sickbeard.EXTRA_SCRIPTS = [x.strip() for x in extra_scripts.split('|') if x.strip()]
        sickbeard.RENAME_EPISODES = rename_episodes
        sickbeard.MOVE_ASSOCIATED_FILES = move_associated_files
        sickbeard.NAMING_CUSTOM_ABD = naming_custom_abd
        sickbeard.NAMING_STRIP_YEAR = naming_strip_year
        sickbeard.USE_FAILED_DOWNLOADS = use_failed_downloads
        sickbeard.DELETE_FAILED = delete_failed
        sickbeard.TREAT_EMPTY_AS_FAILED = treat_empty_as_failed

        sickbeard.metadata_provider_dict['XBMC'].set_config(xbmc_data)
        sickbeard.metadata_provider_dict['XBMC 12+'].set_config(xbmc_12plus_data)
        sickbeard.metadata_provider_dict['MediaBrowser'].set_config(mediabrowser_data)
        sickbeard.metadata_provider_dict['Synology'].set_config(synology_data)
        sickbeard.metadata_provider_dict['Sony PS3'].set_config(sony_ps3_data)
        sickbeard.metadata_provider_dict['WDTV'].set_config(wdtv_data)
        sickbeard.metadata_provider_dict['TIVO'].set_config(tivo_data)
        sickbeard.metadata_provider_dict['Mede8er'].set_config(mede8er_data)

        if self.isNamingValid(naming_pattern, naming_multi_ep) != "invalid":
            sickbeard.NAMING_PATTERN = naming_pattern
            sickbeard.NAMING_MULTI_EP = int(naming_multi_ep)
            sickbeard.NAMING_FORCE_FOLDERS = naming.check_force_season_folders()
        else:
            results.append("You tried saving an invalid naming config, not saving your naming settings")

        if self.isNamingValid(naming_abd_pattern, None, True) != "invalid":
            sickbeard.NAMING_ABD_PATTERN = naming_abd_pattern
        else:
            results.append("You tried saving an invalid air-by-date naming config, not saving your air-by-date settings")

        sickbeard.USE_BANNER = use_banner

        sickbeard.save_config()

        if len(results) > 0:
            for x in results:
                logger.log(x, logger.ERROR)
            ui.notifications.error('Error(s) Saving Configuration',
                        '<br />\n'.join(results))
        else:
            ui.notifications.message('Configuration Saved', ek.ek(os.path.join, sickbeard.CONFIG_FILE) )

        redirect("/config/postProcessing/")

    @cherrypy.expose
    def testNaming(self, pattern=None, multi=None, abd=False):

        if multi != None:
            multi = int(multi)

        result = naming.test_name(pattern, multi, abd)

        result = ek.ek(os.path.join, result['dir'], result['name'])

        return result

    @cherrypy.expose
    def isNamingValid(self, pattern=None, multi=None, abd=False):
        if pattern == None:
            return "invalid"

        # air by date shows just need one check, we don't need to worry about season folders
        if abd:
            is_valid = naming.check_valid_abd_naming(pattern)
            require_season_folders = False

        else:
            # check validity of single and multi ep cases for the whole path
            is_valid = naming.check_valid_naming(pattern, multi)

            # check validity of single and multi ep cases for only the file name
            require_season_folders = naming.check_force_season_folders(pattern, multi)

        if is_valid and not require_season_folders:
            return "valid"
        elif is_valid and require_season_folders:
            return "seasonfolders"
        else:
            return "invalid"

    @cherrypy.expose
    def isRarSupported(self):
        """
        Test Packing Support:
            - Simulating in memory rar extraction on test.rar file
        """

        try:
            rar_path = os.path.join(sickbeard.PROG_DIR, 'lib', 'unrar2', 'test.rar')
            testing = RarFile(rar_path).read_files('*test.txt')
            if testing[0][1]=='This is only a test.':
                return 'supported'
            logger.log(u'Rar Not Supported: Can not read the content of test file', Logger.ERROR)
            return 'not supported'
        except Exception, e:
            logger.log(u'Rar Not Supported: ' + ex(e), logger.ERROR)
            return 'not supported'

class ConfigProviders:

    @cherrypy.expose
    def index(self):
        t = PageTemplate(file="config_providers.tmpl")
        t.submenu = ConfigMenu
        return _munge(t)

    @cherrypy.expose
    def canAddNewznabProvider(self, name):

        if not name:
            return json.dumps({'error': 'No Provider Name specified'})

        providerDict = dict(zip([x.getID() for x in sickbeard.newznabProviderList], sickbeard.newznabProviderList))

        tempProvider = newznab.NewznabProvider(name, '')

        if tempProvider.getID() in providerDict:
            return json.dumps({'error': 'Provider Name already exists as ' + providerDict[tempProvider.getID()].name})
        else:
            return json.dumps({'success': tempProvider.getID()})

    @cherrypy.expose
    def saveNewznabProvider(self, name, url, key=''):

        if not name or not url:
            return '0'

        if not url.endswith('/'):
            url = url + '/'

        providerDict = dict(zip([x.name for x in sickbeard.newznabProviderList], sickbeard.newznabProviderList))

        if name in providerDict:
            if not providerDict[name].default:
                providerDict[name].name = name
                providerDict[name].url = url

            providerDict[name].key = key
            # a 0 in the key spot indicates that no key is needed
            if key == '0':
                providerDict[name].needs_auth = False
            else:
                providerDict[name].needs_auth = True

            return providerDict[name].getID() + '|' + providerDict[name].configStr()

        else:

            newProvider = newznab.NewznabProvider(name, url, key=key)
            sickbeard.newznabProviderList.append(newProvider)
            return newProvider.getID() + '|' + newProvider.configStr()

    @cherrypy.expose
    def deleteNewznabProvider(self, id):

        providerDict = dict(zip([x.getID() for x in sickbeard.newznabProviderList], sickbeard.newznabProviderList))

        if id not in providerDict or providerDict[id].default:
            return '0'

        # delete it from the list
        sickbeard.newznabProviderList.remove(providerDict[id])

        if id in sickbeard.PROVIDER_ORDER:
            sickbeard.PROVIDER_ORDER.remove(id)

        return '1'

    @cherrypy.expose
    def canAddTorrentRssProvider(self, name, url):

        if not name:
            return json.dumps({'error': 'Invalid name specified'})

        providerDict = dict(zip([x.getID() for x in sickbeard.torrentRssProviderList], sickbeard.torrentRssProviderList))

        tempProvider = rsstorrent.TorrentRssProvider(name, url)

        if tempProvider.getID() in providerDict:
            return json.dumps({'error': 'Exists as ' + providerDict[tempProvider.getID()].name})
        else:
            (succ, errMsg) = tempProvider.validateRSS()
            if succ:
                return json.dumps({'success': tempProvider.getID()})
            else:
                return json.dumps({'error': errMsg })

    @cherrypy.expose
    def saveTorrentRssProvider(self, name, url):

        if not name or not url:
            return '0'

        providerDict = dict(zip([x.name for x in sickbeard.torrentRssProviderList], sickbeard.torrentRssProviderList))

        if name in providerDict:
            providerDict[name].name = name
            providerDict[name].url = url

            return providerDict[name].getID() + '|' + providerDict[name].configStr()

        else:

            newProvider = rsstorrent.TorrentRssProvider(name, url)
            sickbeard.TorrentRssProviderList.append(newProvider)
            return newProvider.getID() + '|' + newProvider.configStr()

    @cherrypy.expose
    def deleteTorrentRssProvider(self, id):

        providerDict = dict(zip([x.getID() for x in sickbeard.torrentRssProviderList], sickbeard.torrentRssProviderList))

        if id not in providerDict:
            return '0'

        # delete it from the list
        sickbeard.torrentRssProviderList.remove(providerDict[id])

        if id in sickbeard.PROVIDER_ORDER:
            sickbeard.PROVIDER_ORDER.remove(id)

        return '1'

    @cherrypy.expose
    def saveProviders(self, newznab_string='', torrentrss_string='',
                      omgwtfnzbs_username=None, omgwtfnzbs_apikey=None,
                      tvtorrents_digest=None, tvtorrents_hash=None,
                      btn_api_key=None,
                      thepiratebay_trusted=None, thepiratebay_proxy=None, thepiratebay_proxy_url=None,
                      torrentleech_username=None, torrentleech_password=None,
                      iptorrents_username=None, iptorrents_password=None, iptorrents_freeleech=None,
                      kat_trusted = None, kat_verified = None,
                      scc_username=None, scc_password=None,
                      torrentday_username=None, torrentday_password=None, torrentday_freeleech=None,
                      hdbits_username=None, hdbits_passkey=None,
					  nextgen_username=None, nextgen_password=None,
                      newzbin_username=None, newzbin_password=None,
                      provider_order=None):

        results = []

        provider_str_list = provider_order.split()
        provider_list = []

        newznabProviderDict = dict(zip([x.getID() for x in sickbeard.newznabProviderList], sickbeard.newznabProviderList))

        finishedNames = []

        # add all the newznab info we got into our list
        if newznab_string:
            for curNewznabProviderStr in newznab_string.split('!!!'):

                if not curNewznabProviderStr:
                    continue

                cur_name, cur_url, cur_key = curNewznabProviderStr.split('|')
                
                if not cur_url.endswith('/'):
                    cur_url = cur_url + '/'

                newProvider = newznab.NewznabProvider(cur_name, cur_url, key=cur_key)

                cur_id = newProvider.getID()

                # if it already exists then update it
                if cur_id in newznabProviderDict:
                    newznabProviderDict[cur_id].name = cur_name
                    newznabProviderDict[cur_id].url = cur_url
                    newznabProviderDict[cur_id].key = cur_key
                    # a 0 in the key spot indicates that no key is needed
                    if cur_key == '0':
                        newznabProviderDict[cur_id].needs_auth = False
                    else:
                        newznabProviderDict[cur_id].needs_auth = True

                else:
                    sickbeard.newznabProviderList.append(newProvider)

                finishedNames.append(cur_id)

            # delete anything that is missing
            for curProvider in sickbeard.newznabProviderList:
                if curProvider.getID() not in finishedNames:
                    sickbeard.newznabProviderList.remove(curProvider)

        # delete anything that is missing
        for curProvider in sickbeard.newznabProviderList:
            if curProvider.getID() not in finishedNames:
                sickbeard.newznabProviderList.remove(curProvider)

        torrentRssProviderDict = dict(zip([x.getID() for x in sickbeard.torrentRssProviderList], sickbeard.torrentRssProviderList))
        finishedNames = []

        if torrentrss_string:
            for curTorrentRssProviderStr in torrentrss_string.split('!!!'):

                if not curTorrentRssProviderStr:
                    continue

                curName, curURL = curTorrentRssProviderStr.split('|')

                newProvider = rsstorrent.TorrentRssProvider(curName, curURL)

                curID = newProvider.getID()

                # if it already exists then update it
                if curID in torrentRssProviderDict:
                    torrentRssProviderDict[curID].name = curName
                    torrentRssProviderDict[curID].url = curURL
                else:
                    sickbeard.torrentRssProviderList.append(newProvider)

                finishedNames.append(curID)

        # delete anything that is missing
        #logger.log(u"sickbeard.anyRssProviderList =  " + repr(sickbeard.anyRssProviderList))
        for curProvider in sickbeard.torrentRssProviderList:
            if curProvider.getID() not in finishedNames:
                sickbeard.torrentRssProviderList.remove(curProvider)

        # do the enable/disable
        for curProviderStr in provider_str_list:
            curProvider, curEnabled = curProviderStr.split(':')
            curEnabled = int(curEnabled)

            provider_list.append(curProvider)

            if curProvider == 'nzbs_org_old':
                sickbeard.NZBS = curEnabled
            elif curProvider == 'newzbin':
                sickbeard.NEWZBIN = curEnabled
            elif curProvider == 'bin_req':
                sickbeard.BINREQ = curEnabled
            elif curProvider == 'womble_s_index':
                sickbeard.WOMBLE = curEnabled
            elif curProvider == 'omgwtfnzbs':
                sickbeard.OMGWTFNZBS = curEnabled
            elif curProvider == 'ezrss':
                sickbeard.EZRSS = curEnabled
            elif curProvider == 'tvtorrents':
                sickbeard.TVTORRENTS = curEnabled
            elif curProvider == 'torrentleech':
                sickbeard.TORRENTLEECH = curEnabled
            elif curProvider == 'btn':
                sickbeard.BTN = curEnabled
            elif curProvider == 'thepiratebay':
                sickbeard.THEPIRATEBAY = curEnabled
            elif curProvider == 'torrentleech':
                sickbeard.TORRENTLEECH = curEnabled
            elif curProvider == 'iptorrents':
                sickbeard.IPTORRENTS = curEnabled
            elif curProvider == 'omgwtfnzbs':
                sickbeard.OMGWTFNZBS = curEnabled
            elif curProvider == 'kickasstorrents':
                sickbeard.KAT = curEnabled
            elif curProvider == 'publichd':
                sickbeard.PUBLICHD = curEnabled
            elif curProvider == 'sceneaccess':
                sickbeard.SCC = curEnabled
            elif curProvider == 'torrentday':
                sickbeard.TORRENTDAY = curEnabled
            elif curProvider == 'hdbits':
                sickbeard.HDBITS = curEnabled
            elif curProvider == 'nextgen':
                sickbeard.NEXTGEN = curEnabled				
            elif curProvider in newznabProviderDict:
                newznabProviderDict[curProvider].enabled = bool(curEnabled)
            elif curProvider in torrentRssProviderDict:
                torrentRssProviderDict[curProvider].enabled = bool(curEnabled)
            else:
                logger.log(u"don't know what " + curProvider + " is, skipping")

        sickbeard.TVTORRENTS_DIGEST = tvtorrents_digest.strip()
        sickbeard.TVTORRENTS_HASH = tvtorrents_hash.strip()

        sickbeard.BTN_API_KEY = btn_api_key.strip()

        if thepiratebay_trusted == "on":
            thepiratebay_trusted = 1
        else:
            thepiratebay_trusted = 0

        sickbeard.THEPIRATEBAY_TRUSTED = thepiratebay_trusted

        if thepiratebay_proxy == "on":
            thepiratebay_proxy = 1
            sickbeard.THEPIRATEBAY_PROXY_URL = thepiratebay_proxy_url.strip()
        else:
            thepiratebay_proxy = 0
            sickbeard.THEPIRATEBAY_PROXY_URL = ""

        sickbeard.THEPIRATEBAY_PROXY = thepiratebay_proxy

        sickbeard.TORRENTLEECH_USERNAME = torrentleech_username
        sickbeard.TORRENTLEECH_PASSWORD = torrentleech_password

        sickbeard.IPTORRENTS_USERNAME = iptorrents_username.strip()
        sickbeard.IPTORRENTS_PASSWORD = iptorrents_password.strip()

        if iptorrents_freeleech == "on":
            iptorrents_freeleech = 1
        else:
            iptorrents_freeleech = 0

        sickbeard.IPTORRENTS_FREELEECH = iptorrents_freeleech

        if kat_trusted == "on":
            kat_trusted = 1
        else:
            kat_trusted = 0

        sickbeard.KAT_TRUSTED = kat_trusted

        if kat_verified == "on":
            kat_verified = 1
        else:
            kat_verified = 0

        sickbeard.KAT_VERIFIED = kat_verified

        sickbeard.TORRENTDAY_USERNAME = torrentday_username.strip()
        sickbeard.TORRENTDAY_PASSWORD = torrentday_password.strip()

        if torrentday_freeleech == "on":
            torrentday_freeleech = 1
        else:
            torrentday_freeleech = 0

        sickbeard.TORRENTDAY_FREELEECH = torrentday_freeleech

        sickbeard.SCC_USERNAME = scc_username.strip()
        sickbeard.SCC_PASSWORD = scc_password.strip()

        sickbeard.HDBITS_USERNAME = hdbits_username.strip()
        sickbeard.HDBITS_PASSKEY = hdbits_passkey.strip()

        sickbeard.OMGWTFNZBS_USERNAME = omgwtfnzbs_username.strip()
        sickbeard.OMGWTFNZBS_APIKEY = omgwtfnzbs_apikey.strip()

        sickbeard.NEXTGEN_USERNAME = nextgen_username.strip()
        sickbeard.NEXTGEN_PASSWORD = nextgen_password.strip()
		
        sickbeard.NEWZNAB_DATA = '!!!'.join([x.configStr() for x in sickbeard.newznabProviderList])
        sickbeard.PROVIDER_ORDER = provider_list

        sickbeard.save_config()

        if len(results) > 0:
            for x in results:
                logger.log(x, logger.ERROR)
            ui.notifications.error('Error(s) Saving Configuration',
                        '<br />\n'.join(results))
        else:
            ui.notifications.message('Configuration Saved', ek.ek(os.path.join, sickbeard.CONFIG_FILE))

        redirect("/config/providers/")


class ConfigNotifications:

    @cherrypy.expose
    def index(self):
        t = PageTemplate(file="config_notifications.tmpl")
        t.submenu = ConfigMenu
        return _munge(t)

    @cherrypy.expose
    def saveNotifications(self, use_xbmc=None, xbmc_notify_onsnatch=None, xbmc_notify_ondownload=None, xbmc_notify_onsubtitledownload=None, xbmc_update_onlyfirst=None,
                          xbmc_update_library=None, xbmc_update_full=None, xbmc_host=None, xbmc_username=None, xbmc_password=None,
                          use_plex=None, plex_notify_onsnatch=None, plex_notify_ondownload=None, plex_notify_onsubtitledownload=None, plex_update_library=None,
                          plex_server_host=None, plex_host=None, plex_username=None, plex_password=None,
                          use_growl=None, growl_notify_onsnatch=None, growl_notify_ondownload=None, growl_notify_onsubtitledownload=None, growl_host=None, growl_password=None,
                          use_prowl=None, prowl_notify_onsnatch=None, prowl_notify_ondownload=None, prowl_notify_onsubtitledownload=None, prowl_api=None, prowl_priority=0,
                          use_twitter=None, twitter_notify_onsnatch=None, twitter_notify_ondownload=None, twitter_notify_onsubtitledownload=None,
                          use_boxcar=None, boxcar_notify_onsnatch=None, boxcar_notify_ondownload=None, boxcar_notify_onsubtitledownload=None, boxcar_username=None,
                          use_pushover=None, pushover_notify_onsnatch=None, pushover_notify_ondownload=None, pushover_notify_onsubtitledownload=None, pushover_userkey=None,
                          use_libnotify=None, libnotify_notify_onsnatch=None, libnotify_notify_ondownload=None, libnotify_notify_onsubtitledownload=None,
                          use_nmj=None, nmj_host=None, nmj_database=None, nmj_mount=None, use_synoindex=None,
                          use_nmjv2=None, nmjv2_host=None, nmjv2_dbloc=None, nmjv2_database=None,
                          use_trakt=None, trakt_username=None, trakt_password=None, trakt_api=None, trakt_remove_watchlist=None, trakt_use_watchlist=None, trakt_method_add=None, trakt_start_paused=None,
                          use_synologynotifier=None, synologynotifier_notify_onsnatch=None, synologynotifier_notify_ondownload=None, synologynotifier_notify_onsubtitledownload=None,
                          use_pytivo=None, pytivo_notify_onsnatch=None, pytivo_notify_ondownload=None, pytivo_notify_onsubtitledownload=None, pytivo_update_library=None,
                          pytivo_host=None, pytivo_share_name=None, pytivo_tivo_name=None,
                          use_nma=None, nma_notify_onsnatch=None, nma_notify_ondownload=None, nma_notify_onsubtitledownload=None, nma_api=None, nma_priority=0,
                          use_pushalot=None, pushalot_notify_onsnatch=None, pushalot_notify_ondownload=None, pushalot_notify_onsubtitledownload=None, pushalot_authorizationtoken=None,
                          use_email=None, email_notify_onsnatch=None, email_notify_ondownload=None, email_notify_onsubtitledownload=None, email_host=None, email_port=25, email_from=None,
                          email_tls=None, email_user=None, email_password=None, email_list=None, email_show_list=None, email_show=None ):

        results = []

        if xbmc_notify_onsnatch == "on":
            xbmc_notify_onsnatch = 1
        else:
            xbmc_notify_onsnatch = 0

        if xbmc_notify_ondownload == "on":
            xbmc_notify_ondownload = 1
        else:
            xbmc_notify_ondownload = 0

        if xbmc_notify_onsubtitledownload == "on":
            xbmc_notify_onsubtitledownload = 1
        else:
            xbmc_notify_onsubtitledownload = 0

        if xbmc_update_library == "on":
            xbmc_update_library = 1
        else:
            xbmc_update_library = 0

        if xbmc_update_full == "on":
            xbmc_update_full = 1
        else:
            xbmc_update_full = 0

        if xbmc_update_onlyfirst == "on":
            xbmc_update_onlyfirst = 1
        else:
            xbmc_update_onlyfirst = 0

        if use_xbmc == "on":
            use_xbmc = 1
        else:
            use_xbmc = 0

        if plex_update_library == "on":
            plex_update_library = 1
        else:
            plex_update_library = 0

        if plex_notify_onsnatch == "on":
            plex_notify_onsnatch = 1
        else:
            plex_notify_onsnatch = 0

        if plex_notify_ondownload == "on":
            plex_notify_ondownload = 1
        else:
            plex_notify_ondownload = 0

        if plex_notify_onsubtitledownload == "on":
            plex_notify_onsubtitledownload = 1
        else:
            plex_notify_onsubtitledownload = 0

        if use_plex == "on":
            use_plex = 1
        else:
            use_plex = 0

        if growl_notify_onsnatch == "on":
            growl_notify_onsnatch = 1
        else:
            growl_notify_onsnatch = 0

        if growl_notify_ondownload == "on":
            growl_notify_ondownload = 1
        else:
            growl_notify_ondownload = 0

        if growl_notify_onsubtitledownload == "on":
            growl_notify_onsubtitledownload = 1
        else:
            growl_notify_onsubtitledownload = 0

        if use_growl == "on":
            use_growl = 1
        else:
            use_growl = 0

        if prowl_notify_onsnatch == "on":
            prowl_notify_onsnatch = 1
        else:
            prowl_notify_onsnatch = 0

        if prowl_notify_ondownload == "on":
            prowl_notify_ondownload = 1
        else:
            prowl_notify_ondownload = 0

        if prowl_notify_onsubtitledownload == "on":
            prowl_notify_onsubtitledownload = 1
        else:
            prowl_notify_onsubtitledownload = 0

        if use_prowl == "on":
            use_prowl = 1
        else:
            use_prowl = 0

        if twitter_notify_onsnatch == "on":
            twitter_notify_onsnatch = 1
        else:
            twitter_notify_onsnatch = 0

        if twitter_notify_ondownload == "on":
            twitter_notify_ondownload = 1
        else:
            twitter_notify_ondownload = 0

        if twitter_notify_onsubtitledownload == "on":
            twitter_notify_onsubtitledownload = 1
        else:
            twitter_notify_onsubtitledownload = 0

        if use_twitter == "on":
            use_twitter = 1
        else:
            use_twitter = 0

        if boxcar_notify_onsnatch == "on":
            boxcar_notify_onsnatch = 1
        else:
            boxcar_notify_onsnatch = 0

        if boxcar_notify_ondownload == "on":
            boxcar_notify_ondownload = 1
        else:
            boxcar_notify_ondownload = 0

        if boxcar_notify_onsubtitledownload == "on":
            boxcar_notify_onsubtitledownload = 1
        else:
            boxcar_notify_onsubtitledownload = 0

        if use_boxcar == "on":
            use_boxcar = 1
        else:
            use_boxcar = 0

        if pushover_notify_onsnatch == "on":
            pushover_notify_onsnatch = 1
        else:
            pushover_notify_onsnatch = 0

        if pushover_notify_ondownload == "on":
            pushover_notify_ondownload = 1
        else:
            pushover_notify_ondownload = 0

        if pushover_notify_onsubtitledownload == "on":
            pushover_notify_onsubtitledownload = 1
        else:
            pushover_notify_onsubtitledownload = 0

        if use_pushover == "on":
            use_pushover = 1
        else:
            use_pushover = 0

        if use_nmj == "on":
            use_nmj = 1
        else:
            use_nmj = 0

        if use_nmjv2 == "on":
            use_nmjv2 = 1
        else:
            use_nmjv2 = 0

        if use_synoindex == "on":
            use_synoindex = 1
        else:
            use_synoindex = 0

        if use_synologynotifier == "on":
            use_synologynotifier = 1
        else:
            use_synologynotifier = 0

        if synologynotifier_notify_onsnatch == "on":
            synologynotifier_notify_onsnatch = 1
        else:
            synologynotifier_notify_onsnatch = 0

        if synologynotifier_notify_ondownload == "on":
            synologynotifier_notify_ondownload = 1
        else:
            synologynotifier_notify_ondownload = 0

        if synologynotifier_notify_onsubtitledownload == "on":
            synologynotifier_notify_onsubtitledownload = 1
        else:
            synologynotifier_notify_onsubtitledownload = 0

        if use_trakt == "on":
            use_trakt = 1
        else:
            use_trakt = 0

        if trakt_remove_watchlist == "on":
            trakt_remove_watchlist = 1
        else:
            trakt_remove_watchlist = 0

        if trakt_use_watchlist == "on":
            trakt_use_watchlist = 1
        else:
            trakt_use_watchlist = 0

        if trakt_start_paused == "on":
            trakt_start_paused = 1
        else:
            trakt_start_paused = 0

        if email_notify_onsnatch == "on":
            email_notify_onsnatch = 1
        else:
            email_notify_onsnatch = 0

        if email_notify_ondownload == "on":
            email_notify_ondownload = 1
        else:
            email_notify_ondownload = 0

        if email_notify_onsubtitledownload == "on":
            email_notify_onsubtitledownload = 1
        else:
            email_notify_onsubtitledownload = 0

        if use_email == "on":
            use_email = 1
        else:
            use_email = 0

        if email_tls == "on":
            email_tls = 1
        else:
            email_tls = 0

        # Update per show notifications, if provided
        if int(email_show) >= 0:
            mydb = db.DBConnection()
            mydb.action("UPDATE tv_shows SET notify_list = ? WHERE show_id = ?", (email_show_list, int(email_show)))

        if use_pytivo == "on":
            use_pytivo = 1
        else:
            use_pytivo = 0

        if pytivo_notify_onsnatch == "on":
            pytivo_notify_onsnatch = 1
        else:
            pytivo_notify_onsnatch = 0

        if pytivo_notify_ondownload == "on":
            pytivo_notify_ondownload = 1
        else:
            pytivo_notify_ondownload = 0

        if pytivo_notify_onsubtitledownload == "on":
            pytivo_notify_onsubtitledownload = 1
        else:
            pytivo_notify_onsubtitledownload = 0

        if pytivo_update_library == "on":
            pytivo_update_library = 1
        else:
            pytivo_update_library = 0

        if use_nma == "on":
            use_nma = 1
        else:
            use_nma = 0

        if nma_notify_onsnatch == "on":
            nma_notify_onsnatch = 1
        else:
            nma_notify_onsnatch = 0

        if nma_notify_ondownload == "on":
            nma_notify_ondownload = 1
        else:
            nma_notify_ondownload = 0

        if nma_notify_onsubtitledownload == "on":
            nma_notify_onsubtitledownload = 1
        else:
            nma_notify_onsubtitledownload = 0

        if use_pushalot == "on":
            use_pushalot = 1
        else:
            use_pushalot = 0

        if pushalot_notify_onsnatch == "on":
            pushalot_notify_onsnatch = 1
        else:
            pushalot_notify_onsnatch = 0

        if pushalot_notify_ondownload == "on":
            pushalot_notify_ondownload = 1
        else:
            pushalot_notify_ondownload = 0

        if pushalot_notify_onsubtitledownload == "on":
            pushalot_notify_onsubtitledownload = 1
        else:
            pushalot_notify_onsubtitledownload = 0

        sickbeard.USE_XBMC = use_xbmc
        sickbeard.XBMC_NOTIFY_ONSNATCH = xbmc_notify_onsnatch
        sickbeard.XBMC_NOTIFY_ONDOWNLOAD = xbmc_notify_ondownload
        sickbeard.XBMC_NOTIFY_ONSUBTITLEDOWNLOAD = xbmc_notify_onsubtitledownload
        sickbeard.XBMC_UPDATE_LIBRARY = xbmc_update_library
        sickbeard.XBMC_UPDATE_FULL = xbmc_update_full
        sickbeard.XBMC_UPDATE_ONLYFIRST = xbmc_update_onlyfirst
        sickbeard.XBMC_HOST = xbmc_host
        sickbeard.XBMC_USERNAME = xbmc_username
        sickbeard.XBMC_PASSWORD = xbmc_password

        sickbeard.USE_PLEX = use_plex
        sickbeard.PLEX_NOTIFY_ONSNATCH = plex_notify_onsnatch
        sickbeard.PLEX_NOTIFY_ONDOWNLOAD = plex_notify_ondownload
        sickbeard.PLEX_NOTIFY_ONSUBTITLEDOWNLOAD = plex_notify_onsubtitledownload
        sickbeard.PLEX_UPDATE_LIBRARY = plex_update_library
        sickbeard.PLEX_HOST = plex_host
        sickbeard.PLEX_SERVER_HOST = plex_server_host
        sickbeard.PLEX_USERNAME = plex_username
        sickbeard.PLEX_PASSWORD = plex_password

        sickbeard.USE_GROWL = use_growl
        sickbeard.GROWL_NOTIFY_ONSNATCH = growl_notify_onsnatch
        sickbeard.GROWL_NOTIFY_ONDOWNLOAD = growl_notify_ondownload
        sickbeard.GROWL_NOTIFY_ONSUBTITLEDOWNLOAD = growl_notify_onsubtitledownload
        sickbeard.GROWL_HOST = growl_host
        sickbeard.GROWL_PASSWORD = growl_password

        sickbeard.USE_PROWL = use_prowl
        sickbeard.PROWL_NOTIFY_ONSNATCH = prowl_notify_onsnatch
        sickbeard.PROWL_NOTIFY_ONDOWNLOAD = prowl_notify_ondownload
        sickbeard.PROWL_NOTIFY_ONSUBTITLEDOWNLOAD = prowl_notify_onsubtitledownload
        sickbeard.PROWL_API = prowl_api
        sickbeard.PROWL_PRIORITY = prowl_priority

        sickbeard.USE_TWITTER = use_twitter
        sickbeard.TWITTER_NOTIFY_ONSNATCH = twitter_notify_onsnatch
        sickbeard.TWITTER_NOTIFY_ONDOWNLOAD = twitter_notify_ondownload
        sickbeard.TWITTER_NOTIFY_ONSUBTITLEDOWNLOAD = twitter_notify_onsubtitledownload

        sickbeard.USE_BOXCAR = use_boxcar
        sickbeard.BOXCAR_NOTIFY_ONSNATCH = boxcar_notify_onsnatch
        sickbeard.BOXCAR_NOTIFY_ONDOWNLOAD = boxcar_notify_ondownload
        sickbeard.BOXCAR_NOTIFY_ONSUBTITLEDOWNLOAD = boxcar_notify_onsubtitledownload
        sickbeard.BOXCAR_USERNAME = boxcar_username

        sickbeard.USE_PUSHOVER = use_pushover
        sickbeard.PUSHOVER_NOTIFY_ONSNATCH = pushover_notify_onsnatch
        sickbeard.PUSHOVER_NOTIFY_ONDOWNLOAD = pushover_notify_ondownload
        sickbeard.PUSHOVER_NOTIFY_ONSUBTITLEDOWNLOAD = pushover_notify_onsubtitledownload
        sickbeard.PUSHOVER_USERKEY = pushover_userkey

        sickbeard.USE_LIBNOTIFY = use_libnotify == "on"
        sickbeard.LIBNOTIFY_NOTIFY_ONSNATCH = libnotify_notify_onsnatch == "on"
        sickbeard.LIBNOTIFY_NOTIFY_ONDOWNLOAD = libnotify_notify_ondownload == "on"
        sickbeard.LIBNOTIFY_NOTIFY_ONSUBTITLEDOWNLOAD = libnotify_notify_onsubtitledownload == "on"

        sickbeard.USE_NMJ = use_nmj
        sickbeard.NMJ_HOST = nmj_host
        sickbeard.NMJ_DATABASE = nmj_database
        sickbeard.NMJ_MOUNT = nmj_mount

        sickbeard.USE_NMJv2 = use_nmjv2
        sickbeard.NMJv2_HOST = nmjv2_host
        sickbeard.NMJv2_DATABASE = nmjv2_database
        sickbeard.NMJv2_DBLOC = nmjv2_dbloc

        sickbeard.USE_SYNOINDEX = use_synoindex

        sickbeard.USE_SYNOLOGYNOTIFIER = use_synologynotifier
        sickbeard.SYNOLOGYNOTIFIER_NOTIFY_ONSNATCH = synologynotifier_notify_onsnatch
        sickbeard.SYNOLOGYNOTIFIER_NOTIFY_ONDOWNLOAD = synologynotifier_notify_ondownload
        sickbeard.SYNOLOGYNOTIFIER_NOTIFY_ONSUBTITLEDOWNLOAD = synologynotifier_notify_onsubtitledownload

        sickbeard.USE_TRAKT = use_trakt
        sickbeard.TRAKT_USERNAME = trakt_username
        sickbeard.TRAKT_PASSWORD = trakt_password
        sickbeard.TRAKT_API = trakt_api
        sickbeard.TRAKT_REMOVE_WATCHLIST = trakt_remove_watchlist
        sickbeard.TRAKT_USE_WATCHLIST = trakt_use_watchlist
        sickbeard.TRAKT_METHOD_ADD = trakt_method_add
        sickbeard.TRAKT_START_PAUSED = trakt_start_paused

        if sickbeard.USE_TRAKT:
            sickbeard.traktWatchListCheckerSchedular.silent = False
        else:
            sickbeard.traktWatchListCheckerSchedular.silent = True

        sickbeard.USE_EMAIL = use_email
        sickbeard.EMAIL_NOTIFY_ONSNATCH = email_notify_onsnatch
        sickbeard.EMAIL_NOTIFY_ONDOWNLOAD = email_notify_ondownload
        sickbeard.EMAIL_NOTIFY_ONSUBTITLEDOWNLOAD = email_notify_onsubtitledownload
        sickbeard.EMAIL_HOST = email_host
        sickbeard.EMAIL_PORT = email_port
        sickbeard.EMAIL_FROM = email_from
        sickbeard.EMAIL_TLS = email_tls
        sickbeard.EMAIL_USER = email_user
        sickbeard.EMAIL_PASSWORD = email_password
        sickbeard.EMAIL_LIST = email_list

        sickbeard.USE_PYTIVO = use_pytivo
        sickbeard.PYTIVO_NOTIFY_ONSNATCH = pytivo_notify_onsnatch == "off"
        sickbeard.PYTIVO_NOTIFY_ONDOWNLOAD = pytivo_notify_ondownload == "off"
        sickbeard.PYTIVO_NOTIFY_ONSUBTITLEDOWNLOAD = pytivo_notify_onsubtitledownload ==  "off"
        sickbeard.PYTIVO_UPDATE_LIBRARY = pytivo_update_library
        sickbeard.PYTIVO_HOST = pytivo_host
        sickbeard.PYTIVO_SHARE_NAME = pytivo_share_name
        sickbeard.PYTIVO_TIVO_NAME = pytivo_tivo_name

        sickbeard.USE_NMA = use_nma
        sickbeard.NMA_NOTIFY_ONSNATCH = nma_notify_onsnatch
        sickbeard.NMA_NOTIFY_ONDOWNLOAD = nma_notify_ondownload
        sickbeard.NMA_NOTIFY_ONSUBTITLEDOWNLOAD = nma_notify_onsubtitledownload
        sickbeard.NMA_API = nma_api
        sickbeard.NMA_PRIORITY = nma_priority

        sickbeard.USE_PUSHALOT = use_pushalot
        sickbeard.PUSHALOT_NOTIFY_ONSNATCH = pushalot_notify_onsnatch
        sickbeard.PUSHALOT_NOTIFY_ONDOWNLOAD = pushalot_notify_ondownload
        sickbeard.PUSHALOT_NOTIFY_ONSUBTITLEDOWNLOAD = pushalot_notify_onsubtitledownload
        sickbeard.PUSHALOT_AUTHORIZATIONTOKEN = pushalot_authorizationtoken

        sickbeard.save_config()

        if len(results) > 0:
            for x in results:
                logger.log(x, logger.ERROR)
            ui.notifications.error('Error(s) Saving Configuration',
                        '<br />\n'.join(results))
        else:
            ui.notifications.message('Configuration Saved', ek.ek(os.path.join, sickbeard.CONFIG_FILE) )

        redirect("/config/notifications/")

class ConfigSubtitles:

    @cherrypy.expose
    def index(self):
        t = PageTemplate(file="config_subtitles.tmpl")
        t.submenu = ConfigMenu
        return _munge(t)

    @cherrypy.expose
    def saveSubtitles(self, use_subtitles=None, subtitles_plugins=None, subtitles_languages=None, subtitles_dir=None, service_order=None, subtitles_services_auth = None, subtitles_history=None, subtitles_finder_frequency=None):
        results = []

        if subtitles_finder_frequency == '' or subtitles_finder_frequency is None:
            subtitles_finder_frequency = 1

        if use_subtitles == "on":
            use_subtitles = 1
            if sickbeard.subtitlesFinderScheduler.thread == None or not sickbeard.subtitlesFinderScheduler.thread.isAlive():
                sickbeard.subtitlesFinderScheduler.silent = False
                sickbeard.subtitlesFinderScheduler.initThread()
        else:
            use_subtitles = 0
            sickbeard.subtitlesFinderScheduler.abort = True
            sickbeard.subtitlesFinderScheduler.silent = True
            logger.log(u"Waiting for the SUBTITLESFINDER thread to exit")
            try:
                sickbeard.subtitlesFinderScheduler.thread.join(5)
            except:
                pass

        if subtitles_history == "on":
            subtitles_history = 1
        else:
            subtitles_history = 0

        sickbeard.USE_SUBTITLES = use_subtitles
        sickbeard.SUBTITLES_LANGUAGES = [lang for lang in subtitles_languages.replace(' ', '').split(',')]
        sickbeard.SUBTITLES_DIR = subtitles_dir
        sickbeard.SUBTITLES_HISTORY = subtitles_history
        sickbeard.SUBTITLES_FINDER_FREQUENCY = int(subtitles_finder_frequency) if not re.search("\D", subtitles_finder_frequency) else 1 

        # Subtitles services
        services_str_list = service_order.split()
        subtitles_services_list = []
        subtitles_services_enabled = []
        for curServiceStr in services_str_list:
            curService, curEnabled = curServiceStr.split(':')
            subtitles_services_list.append(curService)
            subtitles_services_enabled.append(int(curEnabled))

        sickbeard.SUBTITLES_SERVICES_LIST = subtitles_services_list
        sickbeard.SUBTITLES_SERVICES_ENABLED = subtitles_services_enabled
        sickbeard.SUBTITLES_SERVICES_AUTH = subtitles_services_auth
        
        sickbeard.save_config()

        if len(results) > 0:
            for x in results:
                logger.log(x, logger.ERROR)
            ui.notifications.error('Error(s) Saving Configuration',
                        '<br />\n'.join(results))
        else:
            ui.notifications.message('Configuration Saved', ek.ek(os.path.join, sickbeard.CONFIG_FILE) )

        redirect("/config/subtitles/")

class Config:

    @cherrypy.expose
    def index(self):

        t = PageTemplate(file="config.tmpl")
        t.submenu = ConfigMenu
        t.hasChangeLog = False

        # read changelog file, if present, and format it to be used for tooltip
        data = []
        if os.path.isfile('CHANGELOG.txt'):
            t.hasChangeLog = True
            f = ek.ek(open, 'CHANGELOG.txt')
            data = f.readlines()
            f.close()

            numLines = 0
            finalData = []
            for x in data:
                x = x.decode('utf-8').replace('\n', '<br/>')
                # why 3? we want to skip to the acutal changelog details
                if numLines > 3:
                    finalData.append(x)
                numLines += 1
            result = "".join(finalData)
            t.logLines = re.escape(result)

        return _munge(t)

    general = ConfigGeneral()

    search = ConfigSearch()

    postProcessing = ConfigPostProcessing()

    providers = ConfigProviders()

    notifications = ConfigNotifications()

    subtitles = ConfigSubtitles()

def haveXBMC():
    return sickbeard.USE_XBMC and sickbeard.XBMC_UPDATE_LIBRARY

def havePLEX():
    return sickbeard.USE_PLEX and sickbeard.PLEX_UPDATE_LIBRARY

def HomeMenu():
    return [
        { 'title': 'Add Shows',              'path': 'home/addShows/',                                          },
        { 'title': 'Manual Post-Processing', 'path': 'home/postprocess/'                                        },
        { 'title': 'Update XBMC',            'path': 'home/updateXBMC/', 'requires': haveXBMC                   },
        { 'title': 'Update Plex',            'path': 'home/updatePLEX/', 'requires': havePLEX                   },
        { 'title': 'Restart',                'path': 'home/restart/?pid=' + str(sickbeard.PID), 'confirm': True   },
        { 'title': 'Shutdown',               'path': 'home/shutdown/?pid=' + str(sickbeard.PID), 'confirm': True  },
        ]

class HomePostProcess:

    @cherrypy.expose
    def index(self):

        t = PageTemplate(file="home_postprocess.tmpl")
        t.submenu = HomeMenu()
        return _munge(t)

    @cherrypy.expose
    def processEpisode(self, dir=None, nzbName=None, jobName=None, quiet=None, process_method=None, force=None, is_priority=None, failed="0"):

        if failed == "0":
            failed = False
        else:
            failed = True

        if force=="on":
            force=True
        else:
            force=False

        if is_priority =="on":
            is_priority = True
        else:
            is_priority = False

        if not dir:
            redirect("/home/postprocess/")
        else:
            result = processTV.processDir(dir, nzbName, process_method=process_method, force=force, is_priority=is_priority, failed=failed)
            if quiet != None and int(quiet) == 1:
                return result

            result = result.replace("\n","<br />\n")
            return _genericMessage("Postprocessing results", result)


class NewHomeAddShows:

    @cherrypy.expose
    def index(self):

        t = PageTemplate(file="home_addShows.tmpl")
        t.submenu = HomeMenu()
        return _munge(t)

    @cherrypy.expose
    def getTVDBLanguages(self):
        result = tvdb_api.Tvdb().config['valid_languages']

        # Make sure list is sorted alphabetically but 'en' is in front
        if 'en' in result:
            del result[result.index('en')]
        result.sort()
        result.insert(0, 'en')

        return json.dumps({'results': result})

    @cherrypy.expose
    def sanitizeFileName(self, name):
        return helpers.sanitizeFileName(name)

    @cherrypy.expose
    def searchTVDBForShowName(self, name, lang="en"):
        if not lang or lang == 'null':
                lang = "en"

        baseURL = "http://thetvdb.com/api/GetSeries.php?"
        nameUTF8 = name.encode('utf-8')

        logger.log(u"Trying to find Show on thetvdb.com with: " + nameUTF8.decode('utf-8'), logger.DEBUG)

        # Use each word in the show's name as a possible search term
        keywords = nameUTF8.split(' ')

        # Insert the whole show's name as the first search term so best results are first
        # ex: keywords = ['Some Show Name', 'Some', 'Show', 'Name']
        if len(keywords) > 1:
            keywords.insert(0, nameUTF8)

        # Query the TVDB for each search term and build the list of results
        results = []

        for searchTerm in keywords:
            params = {'seriesname': searchTerm,
                  'language': lang}

            finalURL = baseURL + urllib.urlencode(params)

            logger.log(u"Searching for Show with searchterm: \'" + searchTerm.decode('utf-8') + u"\' on URL " + finalURL, logger.DEBUG)
            urlData = helpers.getURL(finalURL)

            if urlData is None:
                # When urlData is None, trouble connecting to TVDB, don't try the rest of the keywords
                logger.log(u"Unable to get URL: " + finalURL, logger.ERROR)
                break
            else:
                try:
                    seriesXML = etree.ElementTree(etree.XML(urlData))
                    series = seriesXML.getiterator('Series')

                except Exception, e:
                    # use finalURL in log, because urlData can be too much information
                    logger.log(u"Unable to parse XML for some reason: " + ex(e) + " from XML: " + finalURL, logger.ERROR)
                    series = ''

                # add each result to our list
                for curSeries in series:
                    tvdb_id = int(curSeries.findtext('seriesid'))

                    # don't add duplicates
                    if tvdb_id in [x[0] for x in results]:
                        continue

                    results.append((tvdb_id, curSeries.findtext('SeriesName'), curSeries.findtext('FirstAired')))

        lang_id = tvdb_api.Tvdb().config['langabbv_to_id'][lang]

        return json.dumps({'results': results, 'langid': lang_id})

    @cherrypy.expose
    def massAddTable(self, rootDir=None):
        t = PageTemplate(file="home_massAddTable.tmpl")
        t.submenu = HomeMenu()

        myDB = db.DBConnection()

        if not rootDir:
            return "No folders selected."
        elif type(rootDir) != list:
            root_dirs = [rootDir]
        else:
            root_dirs = rootDir

        root_dirs = [urllib.unquote_plus(x) for x in root_dirs]

        default_index = int(sickbeard.ROOT_DIRS.split('|')[0])
        if len(root_dirs) > default_index:
            tmp = root_dirs[default_index]
            if tmp in root_dirs:
                root_dirs.remove(tmp)
                root_dirs = [tmp]+root_dirs

        dir_list = []

        for root_dir in root_dirs:
            try:
                file_list = ek.ek(os.listdir, root_dir)
            except:
                continue

            for cur_file in file_list:

                cur_path = ek.ek(os.path.normpath, ek.ek(os.path.join, root_dir, cur_file))
                if not ek.ek(os.path.isdir, cur_path):
                    continue

                cur_dir = {
                           'dir': cur_path,
                           'display_dir': '<b>' + ek.ek(os.path.dirname, cur_path) + os.sep + '</b>' + ek.ek(os.path.basename, cur_path),
                           }

                # see if the folder is in XBMC already
                dirResults = myDB.select("SELECT * FROM tv_shows WHERE location = ?", [cur_path])

                if dirResults:
                    cur_dir['added_already'] = True
                else:
                    cur_dir['added_already'] = False

                dir_list.append(cur_dir)

                tvdb_id = ''
                show_name = ''
                for cur_provider in sickbeard.metadata_provider_dict.values():
                    (tvdb_id, show_name) = cur_provider.retrieveShowMetadata(cur_path)
                    if tvdb_id and show_name:
                        break

                cur_dir['existing_info'] = (tvdb_id, show_name)

                if tvdb_id and helpers.findCertainShow(sickbeard.showList, tvdb_id):
                    cur_dir['added_already'] = True

        t.dirList = dir_list

        return _munge(t)

    @cherrypy.expose
    def newShow(self, show_to_add=None, other_shows=None):
        """
        Display the new show page which collects a tvdb id, folder, and extra options and
        posts them to addNewShow
        """
        t = PageTemplate(file="home_newShow.tmpl")
        t.submenu = HomeMenu()

        show_dir, tvdb_id, show_name = self.split_extra_show(show_to_add)

        if tvdb_id and show_name:
            use_provided_info = True
        else:
            use_provided_info = False

        # tell the template whether we're giving it show name & TVDB ID
        t.use_provided_info = use_provided_info

        # use the given show_dir for the tvdb search if available
        if not show_dir:
            t.default_show_name = ''
        elif not show_name:
            t.default_show_name = ek.ek(os.path.basename, ek.ek(os.path.normpath, show_dir)).replace('.',' ')
        else:
            t.default_show_name = show_name

        # carry a list of other dirs if given
        if not other_shows:
            other_shows = []
        elif type(other_shows) != list:
            other_shows = [other_shows]

        if use_provided_info:
            t.provided_tvdb_id = tvdb_id
            t.provided_tvdb_name = show_name

        t.provided_show_dir = show_dir
        t.other_shows = other_shows

        return _munge(t)

    @cherrypy.expose
    def addNewShow(self, whichSeries=None, tvdbLang="en", rootDir=None, defaultStatus=None,
                   anyQualities=None, bestQualities=None, flatten_folders=None, subtitles=None,
                   fullShowPath=None, other_shows=None, skipShow=None):
        """
        Receive tvdb id, dir, and other options and create a show from them. If extra show dirs are
        provided then it forwards back to newShow, if not it goes to /home.
        """

        # grab our list of other dirs if given
        if not other_shows:
            other_shows = []
        elif type(other_shows) != list:
            other_shows = [other_shows]

        def finishAddShow():
            # if there are no extra shows then go home
            if not other_shows:
                redirect('/home')

            # peel off the next one
            next_show_dir = other_shows[0]
            rest_of_show_dirs = other_shows[1:]

            # go to add the next show
            return self.newShow(next_show_dir, rest_of_show_dirs)

        # if we're skipping then behave accordingly
        if skipShow:
            return finishAddShow()

        # sanity check on our inputs
        if (not rootDir and not fullShowPath) or not whichSeries:
            return "Missing params, no tvdb id or folder:" + repr(whichSeries) + " and " + repr(rootDir)+"/" + repr(fullShowPath)

        # figure out what show we're adding and where
        series_pieces = whichSeries.partition('|')
        if len(series_pieces) < 3:
            return "Error with show selection."

        tvdb_id = int(series_pieces[0])
        show_name = series_pieces[2]

        # use the whole path if it's given, or else append the show name to the root dir to get the full show path
        if fullShowPath:
            show_dir = ek.ek(os.path.normpath, fullShowPath)
        else:
            show_dir = ek.ek(os.path.join, rootDir, helpers.sanitizeFileName(show_name))

        # blanket policy - if the dir exists you should have used "add existing show" numbnuts
        if ek.ek(os.path.isdir, show_dir) and not fullShowPath:
            ui.notifications.error("Unable to add show", "Folder " + show_dir + " exists already")
            redirect('/home/addShows/existingShows')

        # don't create show dir if config says not to
        if sickbeard.ADD_SHOWS_WO_DIR:
            logger.log(u"Skipping initial creation of " + show_dir + " due to config.ini setting")
        else:
            dir_exists = helpers.makeDir(show_dir)
            if not dir_exists:
                logger.log(u"Unable to create the folder " + show_dir + ", can't add the show", logger.ERROR)
                ui.notifications.error("Unable to add show", "Unable to create the folder " + show_dir + ", can't add the show")
                redirect("/home/")
            else:
                helpers.chmodAsParent(show_dir)

        # prepare the inputs for passing along
        if flatten_folders == "on":
            flatten_folders = 1
        else:
            flatten_folders = 0

        if subtitles == "on":
            subtitles = 1
        else:
            subtitles = 0

        if not anyQualities:
            anyQualities = []
        if not bestQualities:
            bestQualities = []
        if type(anyQualities) != list:
            anyQualities = [anyQualities]
        if type(bestQualities) != list:
            bestQualities = [bestQualities]
        newQuality = Quality.combineQualities(map(helpers.tryInt, anyQualities), map(helpers.tryInt, bestQualities))

        # add the show
        sickbeard.showQueueScheduler.action.addShow(tvdb_id, show_dir, int(defaultStatus), newQuality, flatten_folders, subtitles, tvdbLang) # @UndefinedVariable
        ui.notifications.message('Show added', 'Adding the specified show into ' + show_dir)

        return finishAddShow()


    @cherrypy.expose
    def existingShows(self):
        """
        Prints out the page to add existing shows from a root dir
        """
        t = PageTemplate(file="home_addExistingShow.tmpl")
        t.submenu = HomeMenu()

        return _munge(t)

    def split_extra_show(self, extra_show):
        if not extra_show:
            return (None, None, None)
        split_vals = extra_show.split('|')
        if len(split_vals) < 3:
            return (extra_show, None, None)
        show_dir = split_vals[0]
        tvdb_id = split_vals[1]
        show_name = '|'.join(split_vals[2:])

        return (show_dir, tvdb_id, show_name)

    @cherrypy.expose
    def addExistingShows(self, shows_to_add=None, promptForSettings=None):
        """
        Receives a dir list and add them. Adds the ones with given TVDB IDs first, then forwards
        along to the newShow page.
        """

        # grab a list of other shows to add, if provided
        if not shows_to_add:
            shows_to_add = []
        elif type(shows_to_add) != list:
            shows_to_add = [shows_to_add]

        shows_to_add = [urllib.unquote_plus(x) for x in shows_to_add]

        if promptForSettings == "on":
            promptForSettings = 1
        else:
            promptForSettings = 0

        tvdb_id_given = []
        dirs_only = []
        # separate all the ones with TVDB IDs
        for cur_dir in shows_to_add:
            if not '|' in cur_dir:
                dirs_only.append(cur_dir)
            else:
                show_dir, tvdb_id, show_name = self.split_extra_show(cur_dir)
                if not show_dir or not tvdb_id or not show_name:
                    continue
                tvdb_id_given.append((show_dir, int(tvdb_id), show_name))


        # if they want me to prompt for settings then I will just carry on to the newShow page
        if promptForSettings and shows_to_add:
            return self.newShow(shows_to_add[0], shows_to_add[1:])

        # if they don't want me to prompt for settings then I can just add all the nfo shows now
        num_added = 0
        for cur_show in tvdb_id_given:
            show_dir, tvdb_id, show_name = cur_show

            # add the show
            sickbeard.showQueueScheduler.action.addShow(tvdb_id, show_dir, SKIPPED, sickbeard.QUALITY_DEFAULT, sickbeard.FLATTEN_FOLDERS_DEFAULT, sickbeard.SUBTITLES_DEFAULT) # @UndefinedVariable
            num_added += 1

        if num_added:
            ui.notifications.message("Shows Added", "Automatically added " + str(num_added) + " from their existing metadata files")

        # if we're done then go home
        if not dirs_only:
            redirect('/home')

        # for the remaining shows we need to prompt for each one, so forward this on to the newShow page
        return self.newShow(dirs_only[0], dirs_only[1:])




ErrorLogsMenu = [
    { 'title': 'Clear Errors', 'path': 'errorlogs/clearerrors' },
    #{ 'title': 'View Log',  'path': 'errorlogs/viewlog'  },
]


class ErrorLogs:

    @cherrypy.expose
    def index(self):

        t = PageTemplate(file="errorlogs.tmpl")
        t.submenu = ErrorLogsMenu

        return _munge(t)


    @cherrypy.expose
    def clearerrors(self):
        classes.ErrorViewer.clear()
        redirect("/errorlogs/")

    @cherrypy.expose
    def viewlog(self, minLevel=logger.MESSAGE, maxLines=500):

        t = PageTemplate(file="viewlogs.tmpl")
        t.submenu = ErrorLogsMenu

        minLevel = int(minLevel)

        data = []
        if os.path.isfile(logger.sb_log_instance.log_file_path):
            f = ek.ek(open, logger.sb_log_instance.log_file_path)
            data = f.readlines()
            f.close()

        regex = "^(\d\d\d\d)\-(\d\d)\-(\d\d)\s*(\d\d)\:(\d\d):(\d\d)\s*([A-Z]+)\s*(.+?)\s*\:\:\s*(.*)$"

        finalData = []

        numLines = 0
        lastLine = False
        numToShow = min(maxLines, len(data))

        for x in reversed(data):

            x = x.decode('utf-8', 'replace')
            match = re.match(regex, x)

            if match:
                level = match.group(7)
                if level not in logger.reverseNames:
                    lastLine = False
                    continue

                if logger.reverseNames[level] >= minLevel:
                    lastLine = True
                    finalData.append(x)
                else:
                    lastLine = False
                    continue

            elif lastLine:
                finalData.append("AA" + x)

            numLines += 1

            if numLines >= numToShow:
                break

        result = "".join(finalData)

        t.logLines = result
        t.minLevel = minLevel

        return _munge(t)


class Home:

    @cherrypy.expose
    def is_alive(self, *args, **kwargs):
        if 'callback' in kwargs and '_' in kwargs:
            callback, _ = kwargs['callback'], kwargs['_']
        else:
            return "Error: Unsupported Request. Send jsonp request with 'callback' variable in the query stiring."
        cherrypy.response.headers['Cache-Control'] = "max-age=0,no-cache,no-store"
        cherrypy.response.headers['Content-Type'] = 'text/javascript'
        cherrypy.response.headers['Access-Control-Allow-Origin'] = '*'
        cherrypy.response.headers['Access-Control-Allow-Headers'] = 'x-requested-with'

        if sickbeard.started:
            return callback + '(' + json.dumps({"msg": str(sickbeard.PID)}) + ');'
        else:
            return callback + '(' + json.dumps({"msg": "nope"}) + ');'

    @cherrypy.expose
    def index(self):

        t = PageTemplate(file="home.tmpl")
        t.submenu = HomeMenu()
        return _munge(t)

    addShows = NewHomeAddShows()

    postprocess = HomePostProcess()

    @cherrypy.expose
    def testSABnzbd(self, host=None, username=None, password=None, apikey=None):
        if not host.endswith("/"):
            host = host + "/"
        connection, accesMsg = sab.getSabAccesMethod(host, username, password, apikey)
        if connection:
            authed, authMsg = sab.testAuthentication(host, username, password, apikey) #@UnusedVariable
            if authed:
                return "Success. Connected and authenticated"
            else:
                return "Authentication failed. SABnzbd expects '" + accesMsg + "' as authentication method"
        else:
            return "Unable to connect to host"

    @cherrypy.expose
    def testTorrent(self, torrent_method=None, host=None, username=None, password=None):
        if not host.endswith("/"):
            host = host + "/"

        client = clients.getClientIstance(torrent_method)

        connection, accesMsg = client(host, username, password).testAuthentication()

        return accesMsg

    @cherrypy.expose
    def testGrowl(self, host=None, password=None):
        cherrypy.response.headers['Cache-Control'] = "max-age=0,no-cache,no-store"

        result = notifiers.growl_notifier.test_notify(host, password)
        if password==None or password=='':
            pw_append = ''
        else:
            pw_append = " with password: " + password

        if result:
            return "Registered and Tested growl successfully " + urllib.unquote_plus(host) + pw_append
        else:
            return "Registration and Testing of growl failed " + urllib.unquote_plus(host) + pw_append

    @cherrypy.expose
    def testProwl(self, prowl_api=None, prowl_priority=0):
        cherrypy.response.headers['Cache-Control'] = "max-age=0,no-cache,no-store"

        result = notifiers.prowl_notifier.test_notify(prowl_api, prowl_priority)
        if result:
            return "Test prowl notice sent successfully"
        else:
            return "Test prowl notice failed"

    @cherrypy.expose
    def testBoxcar(self, username=None):
        cherrypy.response.headers['Cache-Control'] = "max-age=0,no-cache,no-store"

        result = notifiers.boxcar_notifier.test_notify(username)
        if result:
            return "Boxcar notification succeeded. Check your Boxcar clients to make sure it worked"
        else:
            return "Error sending Boxcar notification"

    @cherrypy.expose
    def testPushover(self, userKey=None):
        cherrypy.response.headers['Cache-Control'] = "max-age=0,no-cache,no-store"

        result = notifiers.pushover_notifier.test_notify(userKey)
        if result:
            return "Pushover notification succeeded. Check your Pushover clients to make sure it worked"
        else:
            return "Error sending Pushover notification"

    @cherrypy.expose
    def twitterStep1(self):
        cherrypy.response.headers['Cache-Control'] = "max-age=0,no-cache,no-store"

        return notifiers.twitter_notifier._get_authorization()

    @cherrypy.expose
    def twitterStep2(self, key):
        cherrypy.response.headers['Cache-Control'] = "max-age=0,no-cache,no-store"

        result = notifiers.twitter_notifier._get_credentials(key)
        logger.log(u"result: " + str(result))
        if result:
            return "Key verification successful"
        else:
            return "Unable to verify key"

    @cherrypy.expose
    def testTwitter(self):
        cherrypy.response.headers['Cache-Control'] = "max-age=0,no-cache,no-store"

        result = notifiers.twitter_notifier.test_notify()
        if result:
            return "Tweet successful, check your twitter to make sure it worked"
        else:
            return "Error sending tweet"

    @cherrypy.expose
    def testXBMC(self, host=None, username=None, password=None):
        cherrypy.response.headers['Cache-Control'] = "max-age=0,no-cache,no-store"

        finalResult = ''
        for curHost in [x.strip() for x in host.split(",")]:
            curResult = notifiers.xbmc_notifier.test_notify(urllib.unquote_plus(curHost), username, password)
            if len(curResult.split(":")) > 2 and 'OK' in curResult.split(":")[2]:
                finalResult += "Test XBMC notice sent successfully to " + urllib.unquote_plus(curHost)
            else:
                finalResult += "Test XBMC notice failed to " + urllib.unquote_plus(curHost)
            finalResult += "<br />\n"

        return finalResult

    @cherrypy.expose
    def testPLEX(self, host=None, username=None, password=None):
        cherrypy.response.headers['Cache-Control'] = "max-age=0,no-cache,no-store"

        finalResult = ''
        for curHost in [x.strip() for x in host.split(",")]:
            curResult = notifiers.plex_notifier.test_notify(urllib.unquote_plus(curHost), username, password)
            if len(curResult.split(":")) > 2 and 'OK' in curResult.split(":")[2]:
                finalResult += "Test Plex notice sent successfully to " + urllib.unquote_plus(curHost)
            else:
                finalResult += "Test Plex notice failed to " + urllib.unquote_plus(curHost)
            finalResult += "<br />\n"

        return finalResult

    @cherrypy.expose
    def testLibnotify(self):
        cherrypy.response.headers['Cache-Control'] = "max-age=0,no-cache,no-store"

        if notifiers.libnotify_notifier.test_notify():
            return "Tried sending desktop notification via libnotify"
        else:
            return notifiers.libnotify.diagnose()

    @cherrypy.expose
    def testNMJ(self, host=None, database=None, mount=None):
        cherrypy.response.headers['Cache-Control'] = "max-age=0,no-cache,no-store"

        result = notifiers.nmj_notifier.test_notify(urllib.unquote_plus(host), database, mount)
        if result:
            return "Successfull started the scan update"
        else:
            return "Test failed to start the scan update"

    @cherrypy.expose
    def settingsNMJ(self, host=None):
        cherrypy.response.headers['Cache-Control'] = "max-age=0,no-cache,no-store"

        result = notifiers.nmj_notifier.notify_settings(urllib.unquote_plus(host))
        if result:
            return '{"message": "Got settings from %(host)s", "database": "%(database)s", "mount": "%(mount)s"}' % {"host": host, "database": sickbeard.NMJ_DATABASE, "mount": sickbeard.NMJ_MOUNT}
        else:
            return '{"message": "Failed! Make sure your Popcorn is on and NMJ is running. (see Log & Errors -> Debug for detailed info)", "database": "", "mount": ""}'

    @cherrypy.expose
    def testNMJv2(self, host=None):
        cherrypy.response.headers['Cache-Control'] = "max-age=0,no-cache,no-store"

        result = notifiers.nmjv2_notifier.test_notify(urllib.unquote_plus(host))
        if result:
            return "Test notice sent successfully to " + urllib.unquote_plus(host)
        else:
            return "Test notice failed to " + urllib.unquote_plus(host)

    @cherrypy.expose
    def settingsNMJv2(self, host=None, dbloc=None,instance=None):
        cherrypy.response.headers['Cache-Control'] = "max-age=0,no-cache,no-store"
        result = notifiers.nmjv2_notifier.notify_settings(urllib.unquote_plus(host),dbloc,instance)
        if result:
            return '{"message": "NMJ Database found at: %(host)s", "database": "%(database)s"}' % {"host": host, "database": sickbeard.NMJv2_DATABASE}
        else:
            return '{"message": "Unable to find NMJ Database at location: %(dbloc)s. Is the right location selected and PCH running?", "database": ""}' % {"dbloc": dbloc}

    @cherrypy.expose
    def testTrakt(self, api=None, username=None, password=None):
        cherrypy.response.headers['Cache-Control'] = "max-age=0,no-cache,no-store"

        result = notifiers.trakt_notifier.test_notify(api, username, password)
        if result:
            return "Test notice sent successfully to Trakt"
        else:
            return "Test notice failed to Trakt"

    @cherrypy.expose
    def loadShowNotifyLists(self):
        cherrypy.response.headers['Cache-Control'] = "max-age=0,no-cache,no-store"

        mydb = db.DBConnection()
        rows = mydb.select("SELECT show_id, show_name, notify_list FROM tv_shows")
        data = {}
        size = 0
        for r in rows:
            data[r['show_id']] = {'id': r['show_id'], 'name': r['show_name'], 'list': r['notify_list']}
            size += 1
        data['_size'] = size
        return json.dumps(data)

    @cherrypy.expose
    def testEmail(self, host=None, port=None, smtp_from=None, use_tls=None, user=None, pwd=None, to=None):
        cherrypy.response.headers['Cache-Control'] = "max-age=0,no-cache,no-store"

        if notifiers.email_notifier.test_notify(host, port, smtp_from, use_tls, user, pwd, to):
            return 'Test email sent successfully! Check inbox.'
        else:
            return 'ERROR: %s' % notifiers.email_notifier.last_err

    @cherrypy.expose
    def testNMA(self, nma_api=None, nma_priority=0):
        cherrypy.response.headers['Cache-Control'] = "max-age=0,no-cache,no-store"

        result = notifiers.nma_notifier.test_notify(nma_api, nma_priority)
        if result:
            return "Test NMA notice sent successfully"
        else:
            return "Test NMA notice failed"

    @cherrypy.expose
    def testPushalot(self, authorizationToken=None):
        cherrypy.response.headers['Cache-Control'] = "max-age=0,no-cache,no-store"

        result = notifiers.pushalot_notifier.test_notify(authorizationToken)
        if result:
            return "Pushalot notification succeeded. Check your Pushalot clients to make sure it worked"
        else:
            return "Error sending Pushalot notification"

    @cherrypy.expose
    def shutdown(self, pid=None):

        if str(pid) != str(sickbeard.PID):
            redirect("/home/")

        threading.Timer(2, sickbeard.invoke_shutdown).start()

        title = "Shutting down"
        message = "Sick Beard is shutting down..."

        return _genericMessage(title, message)

    @cherrypy.expose
    def restart(self, pid=None):

        if str(pid) != str(sickbeard.PID):
            redirect("/home/")

        t = PageTemplate(file="restart.tmpl")
        t.submenu = HomeMenu()

        # do a soft restart
        threading.Timer(2, sickbeard.invoke_restart, [False]).start()

        return _munge(t)

    @cherrypy.expose
    def update(self, pid=None):

        if str(pid) != str(sickbeard.PID):
            redirect("/home/")

        updated = sickbeard.versionCheckScheduler.action.update() # @UndefinedVariable

        if updated:
            # do a hard restart
            threading.Timer(2, sickbeard.invoke_restart, [False]).start()
            t = PageTemplate(file="restart_bare.tmpl")
            return _munge(t)
        else:
            return _genericMessage("Update Failed","Update wasn't successful, not restarting. Check your log for more information.")

    @cherrypy.expose
    def displayShow(self, show=None):

        if show == None:
            return _genericMessage("Error", "Invalid show ID")
        else:
            showObj = sickbeard.helpers.findCertainShow(sickbeard.showList, int(show))

            if showObj == None:
                return _genericMessage("Error", "Show not in show list")

        showObj.exceptions = scene_exceptions.get_scene_exceptions(showObj.tvdbid)

        myDB = db.DBConnection()

        seasonResults = myDB.select(
            "SELECT DISTINCT season FROM tv_episodes WHERE showid = ? ORDER BY season desc",
            [showObj.tvdbid]
        )

        sqlResults = myDB.select(
            "SELECT * FROM tv_episodes WHERE showid = ? ORDER BY season DESC, episode DESC",
            [showObj.tvdbid]
        )

        t = PageTemplate(file="displayShow.tmpl")
        t.submenu = [ { 'title': 'Edit', 'path': 'home/editShow?show=%d'%showObj.tvdbid } ]

        try:
            t.showLoc = (showObj.location, True)
        except sickbeard.exceptions.ShowDirNotFoundException:
            t.showLoc = (showObj._location, False)

        show_message = ''

        if sickbeard.showQueueScheduler.action.isBeingAdded(showObj): # @UndefinedVariable
            show_message = 'This show is in the process of being downloaded from theTVDB.com - the info below is incomplete.'

        elif sickbeard.showQueueScheduler.action.isBeingUpdated(showObj): # @UndefinedVariable
            show_message = 'The information below is in the process of being updated.'

        elif sickbeard.showQueueScheduler.action.isBeingRefreshed(showObj): # @UndefinedVariable
            show_message = 'The episodes below are currently being refreshed from disk'

        elif sickbeard.showQueueScheduler.action.isBeingSubtitled(showObj): # @UndefinedVariable
            show_message = 'Currently downloading subtitles for this show'

        elif sickbeard.showQueueScheduler.action.isInRefreshQueue(showObj): # @UndefinedVariable
            show_message = 'This show is queued to be refreshed.'

        elif sickbeard.showQueueScheduler.action.isInUpdateQueue(showObj): # @UndefinedVariable
            show_message = 'This show is queued and awaiting an update.'

        elif sickbeard.showQueueScheduler.action.isInSubtitleQueue(showObj): # @UndefinedVariable
            show_message = 'This show is queued and awaiting subtitles download.'

        if not sickbeard.showQueueScheduler.action.isBeingAdded(showObj): # @UndefinedVariable
            if not sickbeard.showQueueScheduler.action.isBeingUpdated(showObj): # @UndefinedVariable
                t.submenu.append({ 'title': 'Delete',               'path': 'home/deleteShow?show=%d'%showObj.tvdbid, 'confirm': True })
                t.submenu.append({ 'title': 'Re-scan files',        'path': 'home/refreshShow?show=%d'%showObj.tvdbid })
                t.submenu.append({ 'title': 'Force Full Update',    'path': 'home/updateShow?show=%d&amp;force=1'%showObj.tvdbid })
                t.submenu.append({ 'title': 'Update show in XBMC',  'path': 'home/updateXBMC?showName=%s'%urllib.quote_plus(showObj.name.encode('utf-8')), 'requires': haveXBMC })
                t.submenu.append({ 'title': 'Preview Rename',       'path': 'home/testRename?show=%d'%showObj.tvdbid })
                if sickbeard.USE_SUBTITLES and not sickbeard.showQueueScheduler.action.isBeingSubtitled(showObj) and showObj.subtitles:
                    t.submenu.append({ 'title': 'Download Subtitles', 'path': 'home/subtitleShow?show=%d'%showObj.tvdbid })

        t.show = showObj
        t.sqlResults = sqlResults
        t.seasonResults = seasonResults
        t.show_message = show_message

        epCounts = {}
        epCats = {}
        epCounts[Overview.SKIPPED] = 0
        epCounts[Overview.WANTED] = 0
        epCounts[Overview.QUAL] = 0
        epCounts[Overview.GOOD] = 0
        epCounts[Overview.UNAIRED] = 0
        epCounts[Overview.SNATCHED] = 0

        for curResult in sqlResults:
                
            curEpCat = showObj.getOverview(int(curResult["status"]))
            epCats[str(curResult["season"]) + "x" + str(curResult["episode"])] = curEpCat
            epCounts[curEpCat] += 1

        def titler(x):
            if not x  or sickbeard.SORT_ARTICLE:
                return x
            if x.lower().startswith('a '):
                x = x[2:]
            if x.lower().startswith('an '):
                x = x[3:]
            elif x.lower().startswith('the '):
                x = x[4:]
            return x
        t.sortedShowList = sorted(sickbeard.showList, lambda x, y: cmp(titler(x.name), titler(y.name)))

        t.epCounts = epCounts
        t.epCats = epCats

        return _munge(t)

    @cherrypy.expose
    def plotDetails(self, show, season, episode):
        result = db.DBConnection().action("SELECT description FROM tv_episodes WHERE showid = ? AND season = ? AND episode = ?", (show, season, episode)).fetchone()
        return result['description'] if result else 'Episode not found.'

    @cherrypy.expose
    def editShow(self, show=None, location=None, anyQualities=[], bestQualities=[], exceptions_list=[], flatten_folders=None, paused=None, directCall=False, air_by_date=None, tvdbLang=None, subtitles=None):

        if show == None:
            errString = "Invalid show ID: " + str(show)
            if directCall:
                return [errString]
            else:
                return _genericMessage("Error", errString)

        showObj = sickbeard.helpers.findCertainShow(sickbeard.showList, int(show))

        if showObj == None:
            errString = "Unable to find the specified show: " + str(show)
            if directCall:
                return [errString]
            else:
                return _genericMessage("Error", errString)

        showObj.exceptions = scene_exceptions.get_scene_exceptions(showObj.tvdbid)

        if not location and not anyQualities and not bestQualities and not flatten_folders:

            t = PageTemplate(file="editShow.tmpl")
            t.submenu = HomeMenu()
            with showObj.lock:
                t.show = showObj

            return _munge(t)

        if flatten_folders == "on":
            flatten_folders = 1
        else:
            flatten_folders = 0

        logger.log(u"flatten folders: " + str(flatten_folders))

        if paused == "on":
            paused = 1
        else:
            paused = 0

        if air_by_date == "on":
            air_by_date = 1
        else:
            air_by_date = 0

        if subtitles == "on":
            subtitles = 1
        else:
            subtitles = 0


        if tvdbLang and tvdbLang in tvdb_api.Tvdb().config['valid_languages']:
            tvdb_lang = tvdbLang
        else:
            tvdb_lang = showObj.lang

        # if we changed the language then kick off an update
        if tvdb_lang == showObj.lang:
            do_update = False
        else:
            do_update = True

        if type(anyQualities) != list:
            anyQualities = [anyQualities]

        if type(bestQualities) != list:
            bestQualities = [bestQualities]

        if type(exceptions_list) != list:
            exceptions_list = [exceptions_list]

        #If directCall from mass_edit_update no scene exceptions handling
        if directCall:
            do_update_exceptions = False
        else:
            if set(exceptions_list) == set(showObj.exceptions):
                do_update_exceptions = False
            else:
                do_update_exceptions = True

        errors = []
        with showObj.lock:
            newQuality = Quality.combineQualities(map(int, anyQualities), map(int, bestQualities))
            showObj.quality = newQuality

            # reversed for now
            if bool(showObj.flatten_folders) != bool(flatten_folders):
                showObj.flatten_folders = flatten_folders
                try:
                    sickbeard.showQueueScheduler.action.refreshShow(showObj) # @UndefinedVariable
                except exceptions.CantRefreshException, e:
                    errors.append("Unable to refresh this show: " + ex(e))

            showObj.paused = paused
            showObj.air_by_date = air_by_date
            showObj.subtitles = subtitles
            showObj.lang = tvdb_lang

            # if we change location clear the db of episodes, change it, write to db, and rescan
            if os.path.normpath(showObj._location) != os.path.normpath(location):
                logger.log(os.path.normpath(showObj._location) + " != " + os.path.normpath(location), logger.DEBUG)
                if not ek.ek(os.path.isdir, location):
                    errors.append("New location <tt>%s</tt> does not exist" % location)

                # don't bother if we're going to update anyway
                elif not do_update:
                    # change it
                    try:
                        showObj.location = location
                        try:
                            sickbeard.showQueueScheduler.action.refreshShow(showObj) # @UndefinedVariable
                        except exceptions.CantRefreshException, e:
                            errors.append("Unable to refresh this show:" + ex(e))
                        # grab updated info from TVDB
                        #showObj.loadEpisodesFromTVDB()
                        # rescan the episodes in the new folder
                    except exceptions.NoNFOException:
                        errors.append("The folder at <tt>%s</tt> doesn't contain a tvshow.nfo - copy your files to that folder before you change the directory in Sick Beard." % location)

            # save it to the DB
            showObj.saveToDB()

        # force the update
        if do_update:
            try:
                sickbeard.showQueueScheduler.action.updateShow(showObj, True) # @UndefinedVariable
                time.sleep(1)
            except exceptions.CantUpdateException, e:
                errors.append("Unable to force an update on the show.")

        if do_update_exceptions:
            try:
                scene_exceptions.update_scene_exceptions(showObj.tvdbid, exceptions_list) # @UndefinedVariable
                time.sleep(1)
            except exceptions.CantUpdateException, e:
                errors.append("Unable to force an update on scene exceptions of the show.")

        if directCall:
            return errors

        if len(errors) > 0:
            ui.notifications.error('%d error%s while saving changes:' % (len(errors), "" if len(errors) == 1 else "s"),
                        '<ul>' + '\n'.join(['<li>%s</li>' % error for error in errors]) + "</ul>")

        redirect("/home/displayShow?show=" + show)

    @cherrypy.expose
    def deleteShow(self, show=None):

        if show == None:
            return _genericMessage("Error", "Invalid show ID")

        showObj = sickbeard.helpers.findCertainShow(sickbeard.showList, int(show))

        if showObj == None:
            return _genericMessage("Error", "Unable to find the specified show")

        if sickbeard.showQueueScheduler.action.isBeingAdded(showObj) or sickbeard.showQueueScheduler.action.isBeingUpdated(showObj): # @UndefinedVariable
            return _genericMessage("Error", "Shows can't be deleted while they're being added or updated.")

        showObj.deleteShow()

        ui.notifications.message('<b>%s</b> has been deleted' % showObj.name)
        redirect("/home/")

    @cherrypy.expose
    def refreshShow(self, show=None):

        if show == None:
            return _genericMessage("Error", "Invalid show ID")

        showObj = sickbeard.helpers.findCertainShow(sickbeard.showList, int(show))

        if showObj == None:
            return _genericMessage("Error", "Unable to find the specified show")

        # force the update from the DB
        try:
            sickbeard.showQueueScheduler.action.refreshShow(showObj) # @UndefinedVariable
        except exceptions.CantRefreshException, e:
            ui.notifications.error("Unable to refresh this show.",
                        ex(e))

        time.sleep(3)

        redirect("/home/displayShow?show=" + str(showObj.tvdbid))

    @cherrypy.expose
    def updateShow(self, show=None, force=0):

        if show == None:
            return _genericMessage("Error", "Invalid show ID")

        showObj = sickbeard.helpers.findCertainShow(sickbeard.showList, int(show))

        if showObj == None:
            return _genericMessage("Error", "Unable to find the specified show")

        # force the update
        try:
            sickbeard.showQueueScheduler.action.updateShow(showObj, bool(force)) # @UndefinedVariable
        except exceptions.CantUpdateException, e:
            ui.notifications.error("Unable to update this show.",
                        ex(e))

        # just give it some time
        time.sleep(3)

        redirect("/home/displayShow?show=" + str(showObj.tvdbid))

    @cherrypy.expose
    def subtitleShow(self, show=None, force=0):

        if show == None:
            return _genericMessage("Error", "Invalid show ID")

        showObj = sickbeard.helpers.findCertainShow(sickbeard.showList, int(show))

        if showObj == None:
            return _genericMessage("Error", "Unable to find the specified show")

        # search and download subtitles
        sickbeard.showQueueScheduler.action.downloadSubtitles(showObj, bool(force)) # @UndefinedVariable

        time.sleep(3)

        redirect("/home/displayShow?show=" + str(showObj.tvdbid))


    @cherrypy.expose
    def updateXBMC(self, showName=None):

        # only send update to first host in the list -- workaround for xbmc sql backend users
        if sickbeard.XBMC_UPDATE_ONLYFIRST:
            # only send update to first host in the list -- workaround for xbmc sql backend users
            host = sickbeard.XBMC_HOST.split(",")[0].strip()
        else:
            host = sickbeard.XBMC_HOST

        if notifiers.xbmc_notifier.update_library(showName=showName):
            ui.notifications.message("Library update command sent to XBMC host(s): " + host)
        else:
            ui.notifications.error("Unable to contact one or more XBMC host(s): " + host)
        redirect('/home')

    @cherrypy.expose
    def updatePLEX(self):
        if notifiers.plex_notifier.update_library():
            ui.notifications.message("Library update command sent to Plex Media Server host: " + sickbeard.PLEX_SERVER_HOST)
        else:
            ui.notifications.error("Unable to contact Plex Media Server host: " + sickbeard.PLEX_SERVER_HOST)
        redirect('/home')

    @cherrypy.expose
    def setStatus(self, show=None, eps=None, status=None, direct=False):

        if show == None or eps == None or status == None:
            errMsg = "You must specify a show and at least one episode"
            if direct:
                ui.notifications.error('Error', errMsg)
                return json.dumps({'result': 'error'})
            else:
                return _genericMessage("Error", errMsg)

        if not statusStrings.has_key(int(status)):
            errMsg = "Invalid status"
            if direct:
                ui.notifications.error('Error', errMsg)
                return json.dumps({'result': 'error'})
            else:
                return _genericMessage("Error", errMsg)

        showObj = sickbeard.helpers.findCertainShow(sickbeard.showList, int(show))

        if showObj == None:
            errMsg = "Error", "Show not in show list"
            if direct:
                ui.notifications.error('Error', errMsg)
                return json.dumps({'result': 'error'})
            else:
                return _genericMessage("Error", errMsg)

        segment_list = []
        fail_segment = {}
        
        if eps != None:

            for curEp in eps.split('|'):

                logger.log(u"Attempting to set status on episode " + curEp + " to " + status, logger.DEBUG)

                epInfo = curEp.split('x')

                epObj = showObj.getEpisode(int(epInfo[0]), int(epInfo[1]))

                if epObj == None:
                    return _genericMessage("Error", "Episode couldn't be retrieved")

                if int(status) in (WANTED, FAILED):
                    # figure out what segment the episode is in and remember it so we can backlog it
                    if epObj.show.air_by_date:
                        ep_segment = str(epObj.airdate)[:7]
                    else:
                        ep_segment = epObj.season

                    if ep_segment not in segment_list:
                        segment_list.append(ep_segment)

                with epObj.lock:
                    # don't let them mess up UNAIRED episodes
                    if epObj.status == UNAIRED:
                        logger.log(u"Refusing to change status of " + curEp + " because it is UNAIRED", logger.ERROR)
                        continue

                    if int(status) in Quality.DOWNLOADED and epObj.status not in Quality.SNATCHED + Quality.SNATCHED_PROPER + Quality.DOWNLOADED + [IGNORED] and not ek.ek(os.path.isfile, epObj.location):
                        logger.log(u"Refusing to change status of " + curEp + " to DOWNLOADED because it's not SNATCHED/DOWNLOADED", logger.ERROR)
                        continue

                    if int(status) == FAILED and epObj.status not in Quality.SNATCHED + Quality.SNATCHED_PROPER + Quality.DOWNLOADED:
                        logger.log(u"Refusing to change status of " + curEp + " to FAILED because it's not SNATCHED/DOWNLOADED", logger.ERROR)
                        continue
                   
                    if int(status) == FAILED:
                        quality = Quality.splitCompositeStatus(epObj.status)[1]
                        epObj.status = Quality.compositeStatus(FAILED, quality)
                        epObj.saveToDB()
                        continue
                   
                    epObj.status = int(status)
                    epObj.saveToDB()
                
        if int(status) == WANTED:           
            msg = "Backlog was automatically started for the following seasons of <b>" + showObj.name + "</b>:<br /><ul>"
            for cur_segment in segment_list:
                msg += "<li>Season " + str(cur_segment) + "</li>"
                logger.log(u"Sending backlog for " + showObj.name + " season " + str(cur_segment) + " because some eps were set to wanted")
                cur_backlog_queue_item = search_queue.BacklogQueueItem(showObj, cur_segment)
                sickbeard.searchQueueScheduler.action.add_item(cur_backlog_queue_item) # @UndefinedVariable
            msg += "</ul>"

            if segment_list:
                ui.notifications.message("Backlog started", msg)

        if int(status) == FAILED:
            msg = "Retring Search was automatically started for the following season of <b>" + showObj.name + "</b>:<br />"
            for cur_segment in segment_list:
                msg += "<li>Season " + str(cur_segment) + "</li>"
                logger.log(u"Retrying Search for " + showObj.name + " season " + str(cur_segment) + " because some eps were set to failed")
                cur_failed_queue_item = search_queue.FailedQueueItem(showObj, cur_segment)
                sickbeard.searchQueueScheduler.action.add_item(cur_failed_queue_item) # @UndefinedVariable
            msg += "</ul>"

            if segment_list:
                ui.notifications.message("Retry Search started", msg)
            
        if direct:
            return json.dumps({'result': 'success'})
        else:
            redirect("/home/displayShow?show=" + show)

    @cherrypy.expose
    def testRename(self, show=None):

        if show == None:
            return _genericMessage("Error", "You must specify a show")

        showObj = sickbeard.helpers.findCertainShow(sickbeard.showList, int(show))

        if showObj == None:
            return _genericMessage("Error", "Show not in show list")

        try:
            show_loc = showObj.location #@UnusedVariable
        except exceptions.ShowDirNotFoundException:
            return _genericMessage("Error", "Can't rename episodes when the show dir is missing.")

        ep_obj_rename_list = []

        ep_obj_list = showObj.getAllEpisodes(has_location=True)

        for cur_ep_obj in ep_obj_list:
            # Only want to rename if we have a location
            if cur_ep_obj.location:
                if cur_ep_obj.relatedEps:
                    # do we have one of multi-episodes in the rename list already
                    have_already = False
                    for cur_related_ep in cur_ep_obj.relatedEps + [cur_ep_obj]:
                        if cur_related_ep in ep_obj_rename_list:
                            have_already = True
                            break
                        if not have_already:
                            ep_obj_rename_list.append(cur_ep_obj)
                else:
                    ep_obj_rename_list.append(cur_ep_obj)

        if ep_obj_rename_list:
            # present season DESC episode DESC on screen
            ep_obj_rename_list.reverse()

        t = PageTemplate(file="testRename.tmpl")
        t.submenu = [{'title': 'Edit', 'path': 'home/editShow?show=%d' % showObj.tvdbid}]
        t.ep_obj_list = ep_obj_rename_list
        t.show = showObj

        return _munge(t)

    @cherrypy.expose
    def doRename(self, show=None, eps=None):

        if show == None or eps == None:
            errMsg = "You must specify a show and at least one episode"
            return _genericMessage("Error", errMsg)

        show_obj = sickbeard.helpers.findCertainShow(sickbeard.showList, int(show))

        if show_obj == None:
            errMsg = "Error", "Show not in show list"
            return _genericMessage("Error", errMsg)

        try:
            show_loc = show_obj.location #@UnusedVariable
        except exceptions.ShowDirNotFoundException:
            return _genericMessage("Error", "Can't rename episodes when the show dir is missing.")

        myDB = db.DBConnection()

        if eps == None:
            redirect("/home/displayShow?show=" + show)

        for curEp in eps.split('|'):

            epInfo = curEp.split('x')

            # this is probably the worst possible way to deal with double eps but I've kinda painted myself into a corner here with this stupid database
            ep_result = myDB.select("SELECT * FROM tv_episodes WHERE showid = ? AND season = ? AND episode = ? AND 5=5", [show, epInfo[0], epInfo[1]])
            if not ep_result:
                logger.log(u"Unable to find an episode for " + curEp + ", skipping", logger.WARNING)
                continue
            related_eps_result = myDB.select("SELECT * FROM tv_episodes WHERE location = ? AND episode != ?", [ep_result[0]["location"], epInfo[1]])

            root_ep_obj = show_obj.getEpisode(int(epInfo[0]), int(epInfo[1]))
            root_ep_obj.relatedEps = []

            for cur_related_ep in related_eps_result:
                related_ep_obj = show_obj.getEpisode(int(cur_related_ep["season"]), int(cur_related_ep["episode"]))
                if related_ep_obj not in root_ep_obj.relatedEps:
                    root_ep_obj.relatedEps.append(related_ep_obj)

            root_ep_obj.rename()

        redirect("/home/displayShow?show=" + show)


    @cherrypy.expose
    def searchEpisode(self, show=None, season=None, episode=None):

        # retrieve the episode object and fail if we can't get one
        ep_obj = _getEpisode(show, season, episode)
        if isinstance(ep_obj, str):
            return json.dumps({'result': 'failure'})

        # make a queue item for it and put it on the queue
        ep_queue_item = search_queue.ManualSearchQueueItem(ep_obj)
        sickbeard.searchQueueScheduler.action.add_item(ep_queue_item) # @UndefinedVariable

        # wait until the queue item tells us whether it worked or not
        while ep_queue_item.success == None: # @UndefinedVariable
            time.sleep(1)

        # return the correct json value
        if ep_queue_item.success:
            #Find the quality class for the episode
            quality_class = Quality.qualityStrings[Quality.UNKNOWN]
            ep_status, ep_quality = Quality.splitCompositeStatus(ep_obj.status)
            for x in (SD, HD720p, HD1080p):
                if ep_quality in Quality.splitQuality(x)[0]:
                    quality_class = qualityPresetStrings[x]
                    break

            return json.dumps({'result': statusStrings[ep_obj.status],
                               'quality': quality_class
                               })

        return json.dumps({'result': 'failure'})

    @cherrypy.expose
    def searchEpisodeSubtitles(self, show=None, season=None, episode=None):

        # retrieve the episode object and fail if we can't get one
        ep_obj = _getEpisode(show, season, episode)
        if isinstance(ep_obj, str):
            return json.dumps({'result': 'failure'})

        # try do download subtitles for that episode
        previous_subtitles = ep_obj.subtitles
        try:
            subtitles = ep_obj.downloadSubtitles()
        except Exception, e:
            return json.dumps({'result': 'failure'})

        # return the correct json value
        if previous_subtitles != ep_obj.subtitles:
<<<<<<< HEAD
            status = 'New subtitles downloaded: %s' % ' '.join(["<img src='"+sickbeard.WEB_ROOT+"/images/flags/"+x+".png' alt='"+Language.fromalpha2(x).name+"'/>" for x in sorted(list(set(ep_obj.subtitles).difference(previous_subtitles)))])
=======
            status = 'New subtitles downloaded: %s' % ' '.join(["<img src='" + sickbeard.WEB_ROOT + "/images/flags/" + subliminal.language.Language(x).alpha2 + ".png' alt='" + subliminal.language.Language(x).name + "'/>" for x in sorted(list(set(ep_obj.subtitles).difference(previous_subtitles)))])
>>>>>>> b5e584c4
        else:
            status = 'No subtitles downloaded'
        ui.notifications.message('Subtitles Search', status)
        return json.dumps({'result': status, 'subtitles': ','.join([x for x in ep_obj.subtitles])})

    @cherrypy.expose
    def retryEpisode(self, show, season, episode):
        
        # retrieve the episode object and fail if we can't get one
        ep_obj = _getEpisode(show, season, episode)
        if isinstance(ep_obj, str):
            return json.dumps({'result': 'failure'})

        with ep_obj.lock:
            quality = Quality.splitCompositeStatus(ep_obj.status)[1]
            ep_obj.status = Quality.compositeStatus(FAILED, quality)
            ep_obj.saveToDB()

        # make a queue item for it and put it on the queue
        ep_queue_item = search_queue.FailedQueueItem(ep_obj.show, [], ep_obj)
        sickbeard.searchQueueScheduler.action.add_item(ep_queue_item) # @UndefinedVariable

        # wait until the queue item tells us whether it worked or not
        while ep_queue_item.success == None: # @UndefinedVariable
            time.sleep(1)

        # return the correct json value
        if ep_queue_item.success:
            #Find the quality class for the episode
            quality_class = Quality.qualityStrings[Quality.UNKNOWN]
            ep_status, ep_quality = Quality.splitCompositeStatus(ep_obj.status)
            for x in (SD, HD720p, HD1080p):
                if ep_quality in Quality.splitQuality(x)[0]:
                    quality_class = qualityPresetStrings[x]
                    break

            return json.dumps({'result': statusStrings[ep_obj.status],
                               'quality': quality_class
                               })

        return json.dumps({'result': 'failure'})
            
#        try:
#            
#                
#            ui.notifications.message('Info', pp.log)
#        except exceptions.FailedHistoryNotFoundException:
#            ui.notifications.error('Not Found Error', 'Couldn\'t find release in history. (Has it been over 30 days?)\n'
#                                   'Can\'t mark it as bad.')
#            return json.dumps({'result': 'failure'})
#        except exceptions.FailedHistoryMultiSnatchException:
#            ui.notifications.error('Multi-Snatch Error', 'The same episode was snatched again before the first one was done.\n'
#                                   'Please cancel any downloads of this episode and then set it back to wanted.\n Can\'t continue.')
#            return json.dumps({'result': 'failure'})
#        except exceptions.FailedProcessingFailed:
#            ui.notifications.error('Processing Failed', pp.log)
#            return json.dumps({'result': 'failure'})
#        except Exception as e:
#            ui.notifications.error('Unknown Error', 'Unknown exception: ' + str(e))
#            return json.dumps({'result': 'failure'})
#
#        return json.dumps({'result': 'success'})

class UI:

    @cherrypy.expose
    def add_message(self):

        ui.notifications.message('Test 1', 'This is test number 1')
        ui.notifications.error('Test 2', 'This is test number 2')

        return "ok"

    @cherrypy.expose
    def get_messages(self):
        messages = {}
        cur_notification_num = 1
        for cur_notification in ui.notifications.get_notifications():
            messages['notification-' + str(cur_notification_num)] = {'title': cur_notification.title,
                                                                   'message': cur_notification.message,
                                                                   'type': cur_notification.type}
            cur_notification_num += 1

        return json.dumps(messages)


class WebInterface:

    @cherrypy.expose
    def robots_txt(self):
        """ Keep web crawlers out """
        cherrypy.response.headers['Content-Type'] = 'text/plain'
        return 'User-agent: *\nDisallow: /\n'

    @cherrypy.expose
    def index(self):

        redirect("/home/")

    @cherrypy.expose
    def showPoster(self, show=None, which=None):

        #Redirect initial poster/banner thumb to default images
        if which[0:6] == 'poster':
            default_image_name = 'poster.png'
        else:
            default_image_name = 'banner.png'

        default_image_path = ek.ek(os.path.join, sickbeard.PROG_DIR, 'gui', 'slick', 'images', default_image_name)
        if show is None:
            return cherrypy.lib.static.serve_file(default_image_path, content_type="image/png")
        else:
            showObj = sickbeard.helpers.findCertainShow(sickbeard.showList, int(show))

        if showObj is None:
            return cherrypy.lib.static.serve_file(default_image_path, content_type="image/png")

        cache_obj = image_cache.ImageCache()

        if which == 'poster':
            image_file_name = cache_obj.poster_path(showObj.tvdbid)
        if which == 'poster_thumb':
            image_file_name = cache_obj.poster_thumb_path(showObj.tvdbid)
        if which == 'banner':
            image_file_name = cache_obj.banner_path(showObj.tvdbid)
        if which == 'banner_thumb':
            image_file_name = cache_obj.banner_thumb_path(showObj.tvdbid)

        if ek.ek(os.path.isfile, image_file_name):
            return cherrypy.lib.static.serve_file(image_file_name, content_type="image/jpeg")
        else:
            return cherrypy.lib.static.serve_file(default_image_path, content_type="image/png")

    @cherrypy.expose
    def setHomeLayout(self, layout):

        if layout not in ('poster', 'banner', 'simple'):
            layout = 'poster'

        sickbeard.HOME_LAYOUT = layout

        redirect("/home/")

    @cherrypy.expose
    def setHistoryLayout(self, layout):

        if layout not in ('compact', 'detailed'):
            layout = 'detailed'

        sickbeard.HISTORY_LAYOUT = layout

        redirect("/history/")

    @cherrypy.expose
    def toggleDisplayShowSpecials(self, show):

        sickbeard.DISPLAY_SHOW_SPECIALS = not sickbeard.DISPLAY_SHOW_SPECIALS

        redirect("/home/displayShow?show=" + show)

    @cherrypy.expose
    def setComingEpsLayout(self, layout):
        if layout not in ('poster', 'banner', 'list'):
            layout = 'banner'

        sickbeard.COMING_EPS_LAYOUT = layout

        redirect("/comingEpisodes/")

    @cherrypy.expose
    def toggleComingEpsDisplayPaused(self):

        sickbeard.COMING_EPS_DISPLAY_PAUSED = not sickbeard.COMING_EPS_DISPLAY_PAUSED

        redirect("/comingEpisodes/")

    @cherrypy.expose
    def setComingEpsSort(self, sort):
        if sort not in ('date', 'network', 'show'):
            sort = 'date'

        sickbeard.COMING_EPS_SORT = sort

        redirect("/comingEpisodes/")

    @cherrypy.expose
    def comingEpisodes(self, layout="None"):

        myDB = db.DBConnection()

        today1 = datetime.date.today()
        today = today1.toordinal()
        next_week1 = (datetime.date.today() + datetime.timedelta(days=7))
        next_week = next_week1.toordinal()
        recently = (datetime.date.today() - datetime.timedelta(days=sickbeard.COMING_EPS_MISSED_RANGE)).toordinal()

        done_show_list = []
        qualList = Quality.DOWNLOADED + Quality.SNATCHED + [ARCHIVED, IGNORED]
        sql_results = myDB.select("SELECT *, tv_shows.status as show_status FROM tv_episodes, tv_shows WHERE season != 0 AND airdate >= ? AND airdate < ? AND tv_shows.tvdb_id = tv_episodes.showid AND tv_episodes.status NOT IN (" + ','.join(['?'] * len(qualList)) + ")", [today, next_week] + qualList)
        for cur_result in sql_results:
            done_show_list.append(helpers.tryInt(cur_result["showid"]))

        more_sql_results = myDB.select("SELECT *, tv_shows.status as show_status FROM tv_episodes outer_eps, tv_shows WHERE season != 0 AND showid NOT IN (" + ','.join(['?'] * len(done_show_list)) + ") AND tv_shows.tvdb_id = outer_eps.showid AND airdate = (SELECT airdate FROM tv_episodes inner_eps WHERE inner_eps.season != 0 AND inner_eps.showid = outer_eps.showid AND inner_eps.airdate >= ? ORDER BY inner_eps.airdate ASC LIMIT 1) AND outer_eps.status NOT IN (" + ','.join(['?'] * len(Quality.DOWNLOADED + Quality.SNATCHED)) + ")", done_show_list + [next_week] + Quality.DOWNLOADED + Quality.SNATCHED)
        sql_results += more_sql_results

        more_sql_results = myDB.select("SELECT *, tv_shows.status as show_status FROM tv_episodes, tv_shows WHERE season != 0 AND tv_shows.tvdb_id = tv_episodes.showid AND airdate < ? AND airdate >= ? AND tv_episodes.status = ? AND tv_episodes.status NOT IN (" + ','.join(['?'] * len(qualList)) + ")", [today, recently, WANTED] + qualList)
        sql_results += more_sql_results

        # sort by localtime
        sorts = {
            'date': (lambda x, y: cmp(x["localtime"], y["localtime"])),
            'show': (lambda a, b: cmp((a["show_name"], a["localtime"]), (b["show_name"], b["localtime"]))),
            'network': (lambda a, b: cmp((a["network"], a["localtime"]), (b["network"], b["localtime"]))),
        }

        # make a dict out of the sql results
        sql_results = [dict(row) for row in sql_results]

        # add localtime to the dict
        for index, item in enumerate(sql_results):
            sql_results[index]['localtime'] = network_timezones.parse_date_time(item['airdate'],item['airs'],item['network'])

            #Normalize/Format the Airing Time
            try:
                locale.setlocale(locale.LC_TIME, 'us_US')
                sql_results[index]['localtime_string'] = sql_results[index]['localtime'].strftime("%A %H:%M %p")
                locale.setlocale(locale.LC_ALL, '') #Reseting to default locale
            except:
                sql_results[index]['localtime_string'] = sql_results[index]['localtime'].strftime("%A %H:%M %p")

        sql_results.sort(sorts[sickbeard.COMING_EPS_SORT])

        t = PageTemplate(file="comingEpisodes.tmpl")
#        paused_item = { 'title': '', 'path': 'toggleComingEpsDisplayPaused' }
#        paused_item['title'] = 'Hide Paused' if sickbeard.COMING_EPS_DISPLAY_PAUSED else 'Show Paused'
        paused_item = { 'title': 'View Paused:', 'path': {'': ''} }
        paused_item['path'] = {'Hide': 'toggleComingEpsDisplayPaused'} if sickbeard.COMING_EPS_DISPLAY_PAUSED else {'Show': 'toggleComingEpsDisplayPaused'}
        t.submenu = [
            { 'title': 'Sort by:', 'path': {'Date': 'setComingEpsSort/?sort=date',
                                            'Show': 'setComingEpsSort/?sort=show',
                                            'Network': 'setComingEpsSort/?sort=network',
                                           }},

            { 'title': 'Layout:', 'path': {'Banner': 'setComingEpsLayout/?layout=banner',
                                           'Poster': 'setComingEpsLayout/?layout=poster',
                                           'List': 'setComingEpsLayout/?layout=list',
                                           }},
            paused_item,
        ]

        t.next_week = datetime.datetime.combine(next_week1, datetime.time(tzinfo=network_timezones.sb_timezone))
        t.today = datetime.datetime.now().replace(tzinfo=network_timezones.sb_timezone)
        t.sql_results = sql_results

        # Allow local overriding of layout parameter
        if layout and layout in ('poster', 'banner', 'list'):
            t.layout = layout
        else:
            t.layout = sickbeard.COMING_EPS_LAYOUT


        return _munge(t)

    # Raw iCalendar implementation by Pedro Jose Pereira Vieito (@pvieito).
    #
    # iCalendar (iCal) - Standard RFC 5545 <http://tools.ietf.org/html/rfc5546>
    # Works with iCloud, Google Calendar and Outlook.
    @cherrypy.expose
    def calendar(self):
        """ Provides a subscribeable URL for iCal subscriptions
        """

        logger.log(u"Receiving iCal request from %s" % cherrypy.request.remote.ip)

        poster_url = cherrypy.url().replace('ical', '')

        time_re = re.compile('([0-9]{1,2})\:([0-9]{2})(\ |)([AM|am|PM|pm]{2})')

    # Create a iCal string
        ical = 'BEGIN:VCALENDAR\r\n'
        ical += 'VERSION:2.0\r\n'
        ical += 'X-WR-CALNAME:Sick Beard\r\n'
        ical += 'X-WR-CALDESC:Sick Beard\r\n'
        ical += 'PRODID://Sick-Beard Upcoming Episodes//\r\n'

        # Get shows info
        myDB = db.DBConnection()

        # Limit dates
        past_date = (datetime.date.today() + datetime.timedelta(weeks=-52)).toordinal()
        future_date = (datetime.date.today() + datetime.timedelta(weeks=52)).toordinal()

        # Get all the shows that are not paused and are currently on air (from kjoconnor Fork)
        calendar_shows = myDB.select("SELECT show_name, tvdb_id, network, airs, runtime FROM tv_shows WHERE status = 'Continuing' AND paused != '1'")
        for show in calendar_shows:
            # Get all episodes of this show airing between today and next month
            episode_list = myDB.select("SELECT tvdbid, name, season, episode, description, airdate FROM tv_episodes WHERE airdate >= ? AND airdate < ? AND showid = ?", (past_date, future_date, int(show["tvdb_id"])))

            for episode in episode_list:

          # Get local timezone and load network timezones
                local_zone = tz.tzlocal()
                try:
                    network_zone = network_timezones.get_network_timezone(show['network'], network_timezones.load_network_dict(), local_zone)
                except:
                  # Dummy network_zone for exceptions
                    network_zone = None

        # Get the air date and time
                air_date = datetime.datetime.fromordinal(int(episode['airdate']))
                air_time = re.compile('([0-9]{1,2})\:([0-9]{2})(\ |)([AM|am|PM|pm]{2})').search(show["airs"])

        # Parse out the air time
                try:
                    if (air_time.group(4).lower() == 'pm' and int(air_time.group(1)) == 12):
                        t = datetime.time(12, int(air_time.group(2)), 0, tzinfo=network_zone)
                    elif (air_time.group(4).lower() == 'pm'):
                        t = datetime.time((int(air_time.group(1)) + 12), int(air_time.group(2)), 0, tzinfo=network_zone)
                    elif (air_time.group(4).lower() == 'am' and int(air_time.group(1)) == 12):
                        t = datetime.time(0, int(air_time.group(2)), 0, tzinfo=network_zone)
                    else:
                        t = datetime.time(int(air_time.group(1)), int(air_time.group(2)), 0, tzinfo=network_zone)
                except:
                    # Dummy time for exceptions
                    t = datetime.time(22, 0, 0, tzinfo=network_zone)

        # Combine air time and air date into one datetime object
                air_date_time = datetime.datetime.combine(air_date, t).astimezone(local_zone)

        # Create event for episode
                ical = ical + 'BEGIN:VEVENT\r\n'
                ical = ical + 'DTSTART;VALUE=DATE:' + str(air_date_time.date()).replace("-", "") + '\r\n'
                ical = ical + 'SUMMARY:' + show['show_name'] + ': ' + episode['name'] + '\r\n'
                ical = ical + 'UID:Sick-Beard-' + str(datetime.date.today().isoformat()) + '-' + show['show_name'].replace(" ", "-") + '-E' + str(episode['episode']) + 'S' + str(episode['season']) + '\r\n'
                if (episode['description'] != ''):
                    ical = ical + 'DESCRIPTION:' + show['airs'] + ' on ' + show['network'] + '\\n\\n' + episode['description'].splitlines()[0] + '\r\n'
                else:
                    ical = ical + 'DESCRIPTION:' + show['airs'] + ' on ' + show['network'] + '\r\n'
                ical = ical + 'LOCATION:' + 'Episode ' + str(episode['episode']) + ' - Season ' + str(episode['season']) + '\r\n'
                ical = ical + 'END:VEVENT\r\n'

        # Ending the iCal
        ical += 'END:VCALENDAR'

        return ical

    manage = Manage()

    history = History()

    config = Config()

    home = Home()

    api = Api()

    browser = browser.WebFileBrowser()

    errorlogs = ErrorLogs()

    ui = UI()
<|MERGE_RESOLUTION|>--- conflicted
+++ resolved
@@ -1,4097 +1,4093 @@
-# Author: Nic Wolfe <nic@wolfeden.ca>
-# URL: http://code.google.com/p/sickbeard/
-#
-# This file is part of Sick Beard.
-#
-# Sick Beard is free software: you can redistribute it and/or modify
-# it under the terms of the GNU General Public License as published by
-# the Free Software Foundation, either version 3 of the License, or
-# (at your option) any later version.
-#
-# Sick Beard is distributed in the hope that it will be useful,
-# but WITHOUT ANY WARRANTY; without even the implied warranty of
-# MERCHANTABILITY or FITNESS FOR A PARTICULAR PURPOSE.  See the
-# GNU General Public License for more details.
-#
-# You should have received a copy of the GNU General Public License
-# along with Sick Beard.  If not, see <http://www.gnu.org/licenses/>.
-
-from __future__ import with_statement
-
-import os.path
-
-import time
-import urllib
-import re
-import threading
-import datetime
-import random
-import locale
-import logging
-
-from Cheetah.Template import Template
-import cherrypy.lib
-
-import sickbeard
-
-from sickbeard import config, sab
-from sickbeard import clients
-from sickbeard import history, notifiers, processTV
-from sickbeard import ui
-from sickbeard import logger, helpers, exceptions, classes, db
-from sickbeard import encodingKludge as ek
-from sickbeard import search_queue
-from sickbeard import image_cache
-from sickbeard import naming
-from sickbeard import scene_exceptions
-from sickbeard import subtitles
-from sickbeard import failed_history
-from sickbeard import failedProcessor
-
-from sickbeard.providers import newznab, rsstorrent
-from sickbeard.common import Quality, Overview, statusStrings, qualityPresetStrings
-from sickbeard.common import SNATCHED, SKIPPED, UNAIRED, IGNORED, ARCHIVED, WANTED, FAILED
-from sickbeard.common import SD, HD720p, HD1080p
-from sickbeard.exceptions import ex
-from sickbeard.webapi import Api
-
-from lib.tvdb_api import tvdb_api
-from lib.dateutil import tz
-from lib.unrar2 import RarFile, RarInfo
-from lib.babelfish import Language
-
-import subliminal
-import network_timezones
-
-try:
-    import json
-except ImportError:
-    from lib import simplejson as json
-
-try:
-    import xml.etree.cElementTree as etree
-except ImportError:
-    import xml.etree.ElementTree as etree
-
-from sickbeard import browser
-
-
-class PageTemplate (Template):
-    def __init__(self, *args, **KWs):
-#        KWs['file'] = os.path.join(sickbeard.PROG_DIR, "data/interfaces/default/", KWs['file'])
-        KWs['file'] = os.path.join(sickbeard.PROG_DIR, "gui/" + sickbeard.GUI_NAME + "/interfaces/default/", KWs['file'])
-        super(PageTemplate, self).__init__(*args, **KWs)
-        self.sbRoot = sickbeard.WEB_ROOT
-        self.sbHttpPort = sickbeard.WEB_PORT
-        self.sbHttpsPort = sickbeard.WEB_PORT
-        self.sbHttpsEnabled = sickbeard.ENABLE_HTTPS
-        if cherrypy.request.headers['Host'][0] == '[':
-            self.sbHost = re.match("^\[.*\]", cherrypy.request.headers['Host'], re.X|re.M|re.S).group(0)
-        else:
-            self.sbHost = re.match("^[^:]+", cherrypy.request.headers['Host'], re.X|re.M|re.S).group(0)
-        self.projectHomePage = "http://code.google.com/p/sickbeard/"
-
-        if sickbeard.NZBS and sickbeard.NZBS_UID and sickbeard.NZBS_HASH:
-            logger.log(u"NZBs.org has been replaced, please check the config to configure the new provider!", logger.ERROR)
-            ui.notifications.error("NZBs.org Config Update", "NZBs.org has a new site. Please <a href=\"" + sickbeard.WEB_ROOT + "/config/providers\">update your config</a> with the api key from <a href=\"http://nzbs.org/login\">http://nzbs.org</a> and then disable the old NZBs.org provider.")
-
-        if "X-Forwarded-Host" in cherrypy.request.headers:
-            self.sbHost = cherrypy.request.headers['X-Forwarded-Host']
-        if "X-Forwarded-Port" in cherrypy.request.headers:
-            self.sbHttpPort = cherrypy.request.headers['X-Forwarded-Port']
-            self.sbHttpsPort = self.sbHttpPort
-        if "X-Forwarded-Proto" in cherrypy.request.headers:
-            self.sbHttpsEnabled = True if cherrypy.request.headers['X-Forwarded-Proto'] == 'https' else False
-
-        logPageTitle = 'Logs &amp; Errors'
-        if len(classes.ErrorViewer.errors):
-            logPageTitle += ' (' + str(len(classes.ErrorViewer.errors)) + ')'
-        self.logPageTitle = logPageTitle
-        self.sbPID = str(sickbeard.PID)
-        self.menu = [
-            { 'title': 'Home',            'key': 'home'           },
-            { 'title': 'Coming Episodes', 'key': 'comingEpisodes' },
-            { 'title': 'History',         'key': 'history'        },
-            { 'title': 'Manage',          'key': 'manage'         },
-            { 'title': 'Config',          'key': 'config'         },
-            { 'title': logPageTitle,      'key': 'errorlogs'      },
-        ]
-
-
-def redirect(abspath, *args, **KWs):
-    assert abspath[0] == '/'
-    raise cherrypy.HTTPRedirect(sickbeard.WEB_ROOT + abspath, *args, **KWs)
-
-
-class TVDBWebUI:
-    def __init__(self, config, log=None):
-        self.config = config
-        self.log = log
-
-    def selectSeries(self, allSeries):
-
-        searchList = ",".join([x['id'] for x in allSeries])
-        showDirList = ""
-        for curShowDir in self.config['_showDir']:
-            showDirList += "showDir=" + curShowDir + "&"
-        redirect("/home/addShows/addShow?" + showDirList + "seriesList=" + searchList)
-
-
-def _munge(string):
-    return unicode(string).encode('utf-8', 'xmlcharrefreplace')
-
-
-def _genericMessage(subject, message):
-    t = PageTemplate(file="genericMessage.tmpl")
-    t.submenu = HomeMenu()
-    t.subject = subject
-    t.message = message
-    return _munge(t)
-
-def _getEpisode(show, season, episode):
-
-    if show == None or season == None or episode == None:
-        return "Invalid parameters"
-
-    showObj = sickbeard.helpers.findCertainShow(sickbeard.showList, int(show))
-
-    if showObj == None:
-        return "Show not in show list"
-
-    epObj = showObj.getEpisode(int(season), int(episode))
-
-    if epObj == None:
-        return "Episode couldn't be retrieved"
-
-    return epObj
-
-
-ManageMenu = [
-    { 'title': 'Backlog Overview',          'path': 'manage/backlogOverview/' },
-    { 'title': 'Manage Searches',           'path': 'manage/manageSearches/'  },
-    { 'title': 'Manage Torrents',           'path': 'manage/manageTorrents/'  },
-    { 'title': 'Episode Status Management', 'path': 'manage/episodeStatuses/' },
-]
-
-if sickbeard.USE_SUBTITLES:
-    ManageMenu.append({ 'title': 'Missed Subtitle Management', 'path': 'manage/subtitleMissed' })
-
-if sickbeard.USE_FAILED_DOWNLOADS:
-    ManageMenu.append({ 'title': 'Failed Downloads', 'path': 'manage/failedDownloads' })
-
-
-class ManageSearches:
-
-    @cherrypy.expose
-    def index(self):
-        t = PageTemplate(file="manage_manageSearches.tmpl")
-        #t.backlogPI = sickbeard.backlogSearchScheduler.action.getProgressIndicator()
-        t.backlogPaused = sickbeard.searchQueueScheduler.action.is_backlog_paused() # @UndefinedVariable
-        t.backlogRunning = sickbeard.searchQueueScheduler.action.is_backlog_in_progress() # @UndefinedVariable
-        t.searchStatus = sickbeard.currentSearchScheduler.action.amActive # @UndefinedVariable
-        t.submenu = ManageMenu
-
-        return _munge(t)
-
-    @cherrypy.expose
-    def forceSearch(self):
-
-        # force it to run the next time it looks
-        result = sickbeard.currentSearchScheduler.forceRun()
-        if result:
-            logger.log(u"Search forced")
-            ui.notifications.message('Episode search started',
-                          'Note: RSS feeds may not be updated if retrieved recently')
-
-        redirect("/manage/manageSearches/")
-
-    @cherrypy.expose
-    def pauseBacklog(self, paused=None):
-        if paused == "1":
-            sickbeard.searchQueueScheduler.action.pause_backlog() # @UndefinedVariable
-        else:
-            sickbeard.searchQueueScheduler.action.unpause_backlog() # @UndefinedVariable
-
-        redirect("/manage/manageSearches/")
-
-    @cherrypy.expose
-    def forceVersionCheck(self):
-
-        # force a check to see if there is a new version
-        result = sickbeard.versionCheckScheduler.action.check_for_new_version(force=True) # @UndefinedVariable
-        if result:
-            logger.log(u"Forcing version check")
-
-        redirect("/manage/manageSearches/")
-
-
-class Manage:
-
-    manageSearches = ManageSearches()
-
-    @cherrypy.expose
-    def index(self):
-
-        t = PageTemplate(file="manage.tmpl")
-        t.submenu = ManageMenu
-        return _munge(t)
-
-    @cherrypy.expose
-    def showEpisodeStatuses(self, tvdb_id, whichStatus):
-        myDB = db.DBConnection()
-
-        status_list = [int(whichStatus)]
-        if status_list[0] == SNATCHED:
-            status_list = Quality.SNATCHED + Quality.SNATCHED_PROPER
-
-        cur_show_results = myDB.select("SELECT season, episode, name FROM tv_episodes WHERE showid = ? AND season != 0 AND status IN (" + ','.join(['?']*len(status_list)) + ")", [int(tvdb_id)] + status_list)
-
-        result = {}
-        for cur_result in cur_show_results:
-            cur_season = int(cur_result["season"])
-            cur_episode = int(cur_result["episode"])
-
-            if cur_season not in result:
-                result[cur_season] = {}
-
-            result[cur_season][cur_episode] = cur_result["name"]
-
-        return json.dumps(result)
-
-    @cherrypy.expose
-    def episodeStatuses(self, whichStatus=None):
-
-        if whichStatus:
-            whichStatus = int(whichStatus)
-            status_list = [whichStatus]
-            if status_list[0] == SNATCHED:
-                status_list = Quality.SNATCHED + Quality.SNATCHED_PROPER
-        else:
-            status_list = []
-
-        t = PageTemplate(file="manage_episodeStatuses.tmpl")
-        t.submenu = ManageMenu
-        t.whichStatus = whichStatus
-
-        # if we have no status then this is as far as we need to go
-        if not status_list:
-            return _munge(t)
-
-        myDB = db.DBConnection()
-        status_results = myDB.select("SELECT show_name, tv_shows.tvdb_id as tvdb_id FROM tv_episodes, tv_shows WHERE tv_episodes.status IN (" + ','.join(['?']*len(status_list)) + ") AND season != 0 AND tv_episodes.showid = tv_shows.tvdb_id ORDER BY show_name", status_list)
-
-        ep_counts = {}
-        show_names = {}
-        sorted_show_ids = []
-        for cur_status_result in status_results:
-            cur_tvdb_id = int(cur_status_result["tvdb_id"])
-            if cur_tvdb_id not in ep_counts:
-                ep_counts[cur_tvdb_id] = 1
-            else:
-                ep_counts[cur_tvdb_id] += 1
-
-            show_names[cur_tvdb_id] = cur_status_result["show_name"]
-            if cur_tvdb_id not in sorted_show_ids:
-                sorted_show_ids.append(cur_tvdb_id)
-
-        t.show_names = show_names
-        t.ep_counts = ep_counts
-        t.sorted_show_ids = sorted_show_ids
-        return _munge(t)
-
-    @cherrypy.expose
-    def changeEpisodeStatuses(self, oldStatus, newStatus, *args, **kwargs):
-
-        status_list = [int(oldStatus)]
-        if status_list[0] == SNATCHED:
-            status_list = Quality.SNATCHED + Quality.SNATCHED_PROPER
-
-        to_change = {}
-
-        # make a list of all shows and their associated args
-        for arg in kwargs:
-            tvdb_id, what = arg.split('-')
-
-            # we don't care about unchecked checkboxes
-            if kwargs[arg] != 'on':
-                continue
-
-            if tvdb_id not in to_change:
-                to_change[tvdb_id] = []
-
-            to_change[tvdb_id].append(what)
-
-        myDB = db.DBConnection()
-
-        for cur_tvdb_id in to_change:
-
-            # get a list of all the eps we want to change if they just said "all"
-            if 'all' in to_change[cur_tvdb_id]:
-                all_eps_results = myDB.select("SELECT season, episode FROM tv_episodes WHERE status IN (" + ','.join(['?']*len(status_list)) + ") AND season != 0 AND showid = ?", status_list + [cur_tvdb_id])
-                all_eps = [str(x["season"])+'x' + str(x["episode"]) for x in all_eps_results]
-                to_change[cur_tvdb_id] = all_eps
-
-            Home().setStatus(cur_tvdb_id, '|'.join(to_change[cur_tvdb_id]), newStatus, direct=True)
-
-        redirect('/manage/episodeStatuses')
-
-    @cherrypy.expose
-    def showSubtitleMissed(self, tvdb_id, whichSubs):
-        myDB = db.DBConnection()
-
-        cur_show_results = myDB.select("SELECT season, episode, name, subtitles FROM tv_episodes WHERE showid = ? AND season != 0 AND status LIKE '%4'", [int(tvdb_id)])
-
-        result = {}
-        for cur_result in cur_show_results:
-            if whichSubs == 'all':
-                if len(set(cur_result["subtitles"].split(',')).intersection(set(subtitles.wantedLanguages()))) >= len(subtitles.wantedLanguages()):
-                    continue
-            elif whichSubs in cur_result["subtitles"].split(','):
-                continue
-
-            cur_season = int(cur_result["season"])
-            cur_episode = int(cur_result["episode"])
-
-            if cur_season not in result:
-                result[cur_season] = {}
-
-            if cur_episode not in result[cur_season]:
-                result[cur_season][cur_episode] = {}
-
-            result[cur_season][cur_episode]["name"] = cur_result["name"]
-
-            result[cur_season][cur_episode]["subtitles"] = ",".join(subliminal.language.Language(subtitle).alpha2 for subtitle in cur_result["subtitles"].split(',')) if not cur_result["subtitles"] == '' else ''
-
-        return json.dumps(result)
-
-    @cherrypy.expose
-    def subtitleMissed(self, whichSubs=None):
-
-        t = PageTemplate(file="manage_subtitleMissed.tmpl")
-        t.submenu = ManageMenu
-        t.whichSubs = whichSubs
-
-        if not whichSubs:
-            return _munge(t)
-
-        myDB = db.DBConnection()
-        status_results = myDB.select("SELECT show_name, tv_shows.tvdb_id as tvdb_id, tv_episodes.subtitles subtitles FROM tv_episodes, tv_shows WHERE tv_shows.subtitles = 1 AND tv_episodes.status LIKE '%4' AND tv_episodes.season != 0 AND tv_episodes.showid = tv_shows.tvdb_id ORDER BY show_name")
-
-        ep_counts = {}
-        show_names = {}
-        sorted_show_ids = []
-        for cur_status_result in status_results:
-            if whichSubs == 'all':
-                if len(set(cur_status_result["subtitles"].split(',')).intersection(set(subtitles.wantedLanguages()))) >= len(subtitles.wantedLanguages()):
-                    continue
-            elif whichSubs in cur_status_result["subtitles"].split(','):
-                continue
-
-            cur_tvdb_id = int(cur_status_result["tvdb_id"])
-            if cur_tvdb_id not in ep_counts:
-                ep_counts[cur_tvdb_id] = 1
-            else:
-                ep_counts[cur_tvdb_id] += 1
-
-            show_names[cur_tvdb_id] = cur_status_result["show_name"]
-            if cur_tvdb_id not in sorted_show_ids:
-                sorted_show_ids.append(cur_tvdb_id)
-
-        t.show_names = show_names
-        t.ep_counts = ep_counts
-        t.sorted_show_ids = sorted_show_ids
-        return _munge(t)
-
-    @cherrypy.expose
-    def downloadSubtitleMissed(self, *args, **kwargs):
-
-        to_download = {}
-
-        # make a list of all shows and their associated args
-        for arg in kwargs:
-            tvdb_id, what = arg.split('-')
-
-            # we don't care about unchecked checkboxes
-            if kwargs[arg] != 'on':
-                continue
-
-            if tvdb_id not in to_download:
-                to_download[tvdb_id] = []
-
-            to_download[tvdb_id].append(what)
-
-        for cur_tvdb_id in to_download:
-            # get a list of all the eps we want to download subtitles if they just said "all"
-            if 'all' in to_download[cur_tvdb_id]:
-                myDB = db.DBConnection()
-                all_eps_results = myDB.select("SELECT season, episode FROM tv_episodes WHERE status LIKE '%4' AND season != 0 AND showid = ?", [cur_tvdb_id])
-                to_download[cur_tvdb_id] = [str(x["season"]) + 'x' + str(x["episode"]) for x in all_eps_results]
-
-            for epResult in to_download[cur_tvdb_id]:
-                season, episode = epResult.split('x');
-
-                show = sickbeard.helpers.findCertainShow(sickbeard.showList, int(cur_tvdb_id))
-                subtitles = show.getEpisode(int(season), int(episode)).downloadSubtitles()
-
-        redirect('/manage/subtitleMissed/')
-
-    @cherrypy.expose
-    def backlogShow(self, tvdb_id):
-
-        show_obj = helpers.findCertainShow(sickbeard.showList, int(tvdb_id))
-
-        if show_obj:
-            sickbeard.backlogSearchScheduler.action.searchBacklog([show_obj]) # @UndefinedVariable
-
-        redirect("/manage/backlogOverview/")
-
-    @cherrypy.expose
-    def backlogOverview(self):
-
-        t = PageTemplate(file="manage_backlogOverview.tmpl")
-        t.submenu = ManageMenu
-
-        myDB = db.DBConnection()
-
-        showCounts = {}
-        showCats = {}
-        showSQLResults = {}
-
-        for curShow in sickbeard.showList:
-
-            epCounts = {}
-            epCats = {}
-            epCounts[Overview.SKIPPED] = 0
-            epCounts[Overview.WANTED] = 0
-            epCounts[Overview.QUAL] = 0
-            epCounts[Overview.GOOD] = 0
-            epCounts[Overview.UNAIRED] = 0
-            epCounts[Overview.SNATCHED] = 0
-
-            sqlResults = myDB.select("SELECT * FROM tv_episodes WHERE showid = ? ORDER BY season DESC, episode DESC", [curShow.tvdbid])
-
-            for curResult in sqlResults:
-
-                curEpCat = curShow.getOverview(int(curResult["status"]))
-                epCats[str(curResult["season"]) + "x" + str(curResult["episode"])] = curEpCat
-                epCounts[curEpCat] += 1
-
-            showCounts[curShow.tvdbid] = epCounts
-            showCats[curShow.tvdbid] = epCats
-            showSQLResults[curShow.tvdbid] = sqlResults
-
-        t.showCounts = showCounts
-        t.showCats = showCats
-        t.showSQLResults = showSQLResults
-
-        return _munge(t)
-
-    @cherrypy.expose
-    def massEdit(self, toEdit=None):
-
-        t = PageTemplate(file="manage_massEdit.tmpl")
-        t.submenu = ManageMenu
-
-        if not toEdit:
-            redirect("/manage/")
-
-        showIDs = toEdit.split("|")
-        showList = []
-        for curID in showIDs:
-            curID = int(curID)
-            showObj = helpers.findCertainShow(sickbeard.showList, curID)
-            if showObj:
-                showList.append(showObj)
-
-        flatten_folders_all_same = True
-        last_flatten_folders = None
-
-        paused_all_same = True
-        last_paused = None
-
-        quality_all_same = True
-        last_quality = None
-
-        subtitles_all_same = True
-        last_subtitles = None
-
-        root_dir_list = []
-
-        for curShow in showList:
-
-            cur_root_dir = ek.ek(os.path.dirname, curShow._location)
-            if cur_root_dir not in root_dir_list:
-                root_dir_list.append(cur_root_dir)
-
-            # if we know they're not all the same then no point even bothering
-            if paused_all_same:
-                # if we had a value already and this value is different then they're not all the same
-                if last_paused not in (curShow.paused, None):
-                    paused_all_same = False
-                else:
-                    last_paused = curShow.paused
-
-            if flatten_folders_all_same:
-                if last_flatten_folders not in (None, curShow.flatten_folders):
-                    flatten_folders_all_same = False
-                else:
-                    last_flatten_folders = curShow.flatten_folders
-
-            if quality_all_same:
-                if last_quality not in (None, curShow.quality):
-                    quality_all_same = False
-                else:
-                    last_quality = curShow.quality
-
-            if subtitles_all_same:
-                if last_subtitles not in (None, curShow.subtitles):
-                    subtitles_all_same = False
-                else:
-                    last_subtitles = curShow.subtitles
-
-        t.showList = toEdit
-        t.paused_value = last_paused if paused_all_same else None
-        t.flatten_folders_value = last_flatten_folders if flatten_folders_all_same else None
-        t.quality_value = last_quality if quality_all_same else None
-        t.subtitles_value = last_subtitles if subtitles_all_same else None
-        t.root_dir_list = root_dir_list
-
-        return _munge(t)
-
-    @cherrypy.expose
-    def massEditSubmit(self, paused=None, flatten_folders=None, quality_preset=False, subtitles=None,
-                       anyQualities=[], bestQualities=[], toEdit=None, *args, **kwargs):
-
-        dir_map = {}
-        for cur_arg in kwargs:
-            if not cur_arg.startswith('orig_root_dir_'):
-                continue
-            which_index = cur_arg.replace('orig_root_dir_', '')
-            end_dir = kwargs['new_root_dir_' + which_index]
-            dir_map[kwargs[cur_arg]] = end_dir
-
-        showIDs = toEdit.split("|")
-        errors = []
-        for curShow in showIDs:
-            curErrors = []
-            showObj = helpers.findCertainShow(sickbeard.showList, int(curShow))
-            if not showObj:
-                continue
-
-            cur_root_dir = ek.ek(os.path.dirname, showObj._location)
-            cur_show_dir = ek.ek(os.path.basename, showObj._location)
-            if cur_root_dir in dir_map and cur_root_dir != dir_map[cur_root_dir]:
-                new_show_dir = ek.ek(os.path.join, dir_map[cur_root_dir], cur_show_dir)
-                logger.log(u"For show " + showObj.name + " changing dir from " + showObj._location + " to " + new_show_dir)
-            else:
-                new_show_dir = showObj._location
-
-            if paused == 'keep':
-                new_paused = showObj.paused
-            else:
-                new_paused = True if paused == 'enable' else False
-            new_paused = 'on' if new_paused else 'off'
-
-            if flatten_folders == 'keep':
-                new_flatten_folders = showObj.flatten_folders
-            else:
-                new_flatten_folders = True if flatten_folders == 'enable' else False
-            new_flatten_folders = 'on' if new_flatten_folders else 'off'
-
-            if subtitles == 'keep':
-                new_subtitles = showObj.subtitles
-            else:
-                new_subtitles = True if subtitles == 'enable' else False
-
-            new_subtitles = 'on' if new_subtitles else 'off'
-
-            if quality_preset == 'keep':
-                anyQualities, bestQualities = Quality.splitQuality(showObj.quality)
-
-            exceptions_list = []
-
-            curErrors += Home().editShow(curShow, new_show_dir, anyQualities, bestQualities, exceptions_list, new_flatten_folders, new_paused, subtitles=new_subtitles, directCall=True)
-
-            if curErrors:
-                logger.log(u"Errors: " + str(curErrors), logger.ERROR)
-                errors.append('<b>%s:</b>\n<ul>' % showObj.name + ' '.join(['<li>%s</li>' % error for error in curErrors]) + "</ul>")
-
-        if len(errors) > 0:
-            ui.notifications.error('%d error%s while saving changes:' % (len(errors), "" if len(errors) == 1 else "s"),
-                        " ".join(errors))
-
-        redirect("/manage/")
-
-    @cherrypy.expose
-    def massUpdate(self, toUpdate=None, toRefresh=None, toRename=None, toDelete=None, toMetadata=None, toSubtitle=None):
-
-        if toUpdate != None:
-            toUpdate = toUpdate.split('|')
-        else:
-            toUpdate = []
-
-        if toRefresh != None:
-            toRefresh = toRefresh.split('|')
-        else:
-            toRefresh = []
-
-        if toRename != None:
-            toRename = toRename.split('|')
-        else:
-            toRename = []
-
-        if toSubtitle != None:
-            toSubtitle = toSubtitle.split('|')
-        else:
-            toSubtitle = []
-
-        if toDelete != None:
-            toDelete = toDelete.split('|')
-        else:
-            toDelete = []
-
-        if toMetadata != None:
-            toMetadata = toMetadata.split('|')
-        else:
-            toMetadata = []
-
-        errors = []
-        refreshes = []
-        updates = []
-        renames = []
-        subtitles = []
-
-        for curShowID in set(toUpdate + toRefresh + toRename + toSubtitle + toDelete + toMetadata):
-
-            if curShowID == '':
-                continue
-
-            showObj = sickbeard.helpers.findCertainShow(sickbeard.showList, int(curShowID))
-
-            if showObj == None:
-                continue
-
-            if curShowID in toDelete:
-                showObj.deleteShow()
-                # don't do anything else if it's being deleted
-                continue
-
-            if curShowID in toUpdate:
-                try:
-                    sickbeard.showQueueScheduler.action.updateShow(showObj, True) # @UndefinedVariable
-                    updates.append(showObj.name)
-                except exceptions.CantUpdateException, e:
-                    errors.append("Unable to update show " + showObj.name + ": " + ex(e))
-
-            # don't bother refreshing shows that were updated anyway
-            if curShowID in toRefresh and curShowID not in toUpdate:
-                try:
-                    sickbeard.showQueueScheduler.action.refreshShow(showObj) # @UndefinedVariable
-                    refreshes.append(showObj.name)
-                except exceptions.CantRefreshException, e:
-                    errors.append("Unable to refresh show " + showObj.name + ": " + ex(e))
-
-            if curShowID in toRename:
-                sickbeard.showQueueScheduler.action.renameShowEpisodes(showObj) # @UndefinedVariable
-                renames.append(showObj.name)
-
-            if curShowID in toSubtitle:
-                sickbeard.showQueueScheduler.action.downloadSubtitles(showObj) # @UndefinedVariable
-                subtitles.append(showObj.name)
-
-        if len(errors) > 0:
-            ui.notifications.error("Errors encountered",
-                        '<br >\n'.join(errors))
-
-        messageDetail = ""
-
-        if len(updates) > 0:
-            messageDetail += "<br /><b>Updates</b><br /><ul><li>"
-            messageDetail += "</li><li>".join(updates)
-            messageDetail += "</li></ul>"
-
-        if len(refreshes) > 0:
-            messageDetail += "<br /><b>Refreshes</b><br /><ul><li>"
-            messageDetail += "</li><li>".join(refreshes)
-            messageDetail += "</li></ul>"
-
-        if len(renames) > 0:
-            messageDetail += "<br /><b>Renames</b><br /><ul><li>"
-            messageDetail += "</li><li>".join(renames)
-            messageDetail += "</li></ul>"
-
-        if len(subtitles) > 0:
-            messageDetail += "<br /><b>Subtitles</b><br /><ul><li>"
-            messageDetail += "</li><li>".join(subtitles)
-            messageDetail += "</li></ul>"
-
-        if len(updates + refreshes + renames + subtitles) > 0:
-            ui.notifications.message("The following actions were queued:",
-                          messageDetail)
-
-        redirect("/manage/")
-
-    @cherrypy.expose
-    def manageTorrents(self):
-
-        t = PageTemplate(file="manage_torrents.tmpl")
-        t.info_download_station = ''
-        t.submenu = ManageMenu
-
-        if re.search('localhost', sickbeard.TORRENT_HOST):
-
-            if sickbeard.LOCALHOST_IP == '':
-                t.webui_url = re.sub('localhost', helpers.get_lan_ip(), sickbeard.TORRENT_HOST)
-            else:
-                t.webui_url = re.sub('localhost', sickbeard.LOCALHOST_IP, sickbeard.TORRENT_HOST)
-        else:
-            t.webui_url = sickbeard.TORRENT_HOST
-
-        if sickbeard.TORRENT_METHOD == 'utorrent':
-            t.webui_url = '/'.join(s.strip('/') for s in (t.webui_url, 'gui/'))
-        if sickbeard.TORRENT_METHOD == 'download_station':
-            if helpers.check_url(t.webui_url + 'download/'):
-                t.webui_url = t.webui_url + 'download/'
-            else:
-                t.info_download_station = '<p>To have a better experience please set the Download Station alias as <code>download</code>, you can check this setting in the Synology DSM <b>Control Panel</b> > <b>Application Portal</b>. Make sure you allow DSM to be embedded with iFrames too in <b>Control Panel</b> > <b>DSM Settings</b> > <b>Security</b>.</p><br/><p>There is more information about this available <a href="https://github.com/mr-orange/Sick-Beard/pull/338">here</a>.</p><br/>'
-
-        return _munge(t)
-
-    @cherrypy.expose
-    def failedDownloads(self, limit=100, toRemove=None):
-
-        myDB = db.DBConnection("failed.db")
-
-        if limit == "0":
-            sqlResults = myDB.select("SELECT * FROM failed")
-        else:
-            sqlResults = myDB.select("SELECT * FROM failed LIMIT ?", [limit])
-
-        toRemove = toRemove.split("|") if toRemove != None else []   
-
-        for release in toRemove:
-            myDB.action('DELETE FROM failed WHERE release = ?', [release])
-
-        if toRemove:
-            raise cherrypy.HTTPRedirect('/manage/failedDownloads/')
-
-        t = PageTemplate(file="manage_failedDownloads.tmpl")
-        t.failedResults = sqlResults
-        t.limit = limit
-        t.submenu = ManageMenu
-
-        return _munge(t)
-
-class History:
-
-    @cherrypy.expose
-    def index(self, limit=100):
-
-        myDB = db.DBConnection()
-
-#        sqlResults = myDB.select("SELECT h.*, show_name, name FROM history h, tv_shows s, tv_episodes e WHERE h.showid=s.tvdb_id AND h.showid=e.showid AND h.season=e.season AND h.episode=e.episode ORDER BY date DESC LIMIT "+str(numPerPage*(p-1))+", "+str(numPerPage))
-        if limit == "0":
-            sqlResults = myDB.select("SELECT h.*, show_name FROM history h, tv_shows s WHERE h.showid=s.tvdb_id ORDER BY date DESC")
-        else:
-            sqlResults = myDB.select("SELECT h.*, show_name FROM history h, tv_shows s WHERE h.showid=s.tvdb_id ORDER BY date DESC LIMIT ?", [limit])
-
-        history = { 'show_id': 0, 'season': 0, 'episode': 0, 'quality': 0, 'actions': [{'time': '', 'action': '', 'provider': ''}]}
-        compact=[]
-        
-        for sql_result in sqlResults:
-           
-            if not any((history['show_id'] == sql_result['showid'] \
-                        and history['season'] == sql_result['season'] \
-                        and history['episode'] == sql_result['episode'] \
-                        and history['quality'] == sql_result['quality'])\
-                        for history in compact):
-
-                history = {}            
-                history['show_id'] = sql_result['showid']
-                history['season'] = sql_result['season']
-                history['episode'] = sql_result['episode']
-                history['quality'] = sql_result['quality']
-                history['show_name'] = sql_result['show_name']
-                history['resource'] = sql_result['resource']
-                
-                action = {}
-                history['actions'] = []
-                
-                action['time'] = sql_result['date']
-                action['action'] = sql_result['action']
-                action['provider'] = sql_result['provider']
-                action['resource'] = sql_result['resource']
-                history['actions'].append(action)
-                history['actions'].sort(key=lambda x: x['time'])
-                compact.append(history)
-            else:
-                index = [i for i, dict in enumerate(compact) \
-                 if dict['show_id'] == sql_result['showid'] \
-                 and dict['season'] == sql_result['season'] \
-                 and dict['episode'] == sql_result['episode']
-                 and dict['quality'] == sql_result['quality']][0]
-                
-                action = {}
-                history = compact[index]
-
-                action['time'] = sql_result['date']
-                action['action'] = sql_result['action']
-                action['provider'] = sql_result['provider']
-                action['resource'] = sql_result['resource']
-                history['actions'].append(action)
-                history['actions'].sort(key=lambda x: x['time'], reverse=True)
-
-        t = PageTemplate(file="history.tmpl")
-        t.historyResults = sqlResults
-        t.compactResults = compact
-        t.limit = limit
-        t.submenu = [
-            { 'title': 'Clear History', 'path': 'history/clearHistory' },
-            { 'title': 'Trim History',  'path': 'history/trimHistory'  },
-        ]
-
-        return _munge(t)
-
-
-    @cherrypy.expose
-    def clearHistory(self):
-
-        myDB = db.DBConnection()
-        myDB.action("DELETE FROM history WHERE 1=1")
-        ui.notifications.message('History cleared')
-        redirect("/history/")
-
-
-    @cherrypy.expose
-    def trimHistory(self):
-
-        myDB = db.DBConnection()
-        myDB.action("DELETE FROM history WHERE date < "+str((datetime.datetime.today()-datetime.timedelta(days=30)).strftime(history.dateFormat)))
-        ui.notifications.message('Removed history entries greater than 30 days old')
-        redirect("/history/")
-
-ConfigMenu = [
-    { 'title': 'General',           'path': 'config/general/'          },
-    { 'title': 'Search Settings',   'path': 'config/search/'           },
-    { 'title': 'Search Providers',  'path': 'config/providers/'        },
-    { 'title': 'Subtitles Settings','path': 'config/subtitles/'        },
-    { 'title': 'Post Processing',   'path': 'config/postProcessing/'   },
-    { 'title': 'Notifications',     'path': 'config/notifications/'    },
-]
-
-class ConfigGeneral:
-
-    @cherrypy.expose
-    def index(self):
-
-        t = PageTemplate(file="config_general.tmpl")
-        t.submenu = ConfigMenu
-        return _munge(t)
-
-    @cherrypy.expose
-    def saveRootDirs(self, rootDirString=None):
-        sickbeard.ROOT_DIRS = rootDirString
-
-    @cherrypy.expose
-    def saveAddShowDefaults(self, defaultFlattenFolders, defaultStatus, anyQualities, bestQualities, subtitles=False):
-
-        if anyQualities:
-            anyQualities = anyQualities.split(',')
-        else:
-            anyQualities = []
-
-        if bestQualities:
-            bestQualities = bestQualities.split(',')
-        else:
-            bestQualities = []
-
-        newQuality = Quality.combineQualities(map(int, anyQualities), map(int, bestQualities))
-
-        sickbeard.STATUS_DEFAULT = int(defaultStatus)
-        sickbeard.QUALITY_DEFAULT = int(newQuality)
-
-        if defaultFlattenFolders == "true":
-            defaultFlattenFolders = 1
-        else:
-            defaultFlattenFolders = 0
-
-        sickbeard.FLATTEN_FOLDERS_DEFAULT = int(defaultFlattenFolders)
-
-        if subtitles == "true":
-            subtitles = 1
-        else:
-            subtitles = 0
-        sickbeard.SUBTITLES_DEFAULT = int(subtitles)
-
-    @cherrypy.expose
-    def generateKey(self):
-        """ Return a new randomized API_KEY
-        """
-
-        try:
-            from hashlib import md5
-        except ImportError:
-            from md5 import md5
-
-        # Create some values to seed md5
-        t = str(time.time())
-        r = str(random.random())
-
-        # Create the md5 instance and give it the current time
-        m = md5(t)
-
-        # Update the md5 instance with the random variable
-        m.update(r)
-
-        # Return a hex digest of the md5, eg 49f68a5c8493ec2c0bf489821c21fc3b
-        logger.log(u"New API generated")
-        return m.hexdigest()
-
-    @cherrypy.expose
-    def saveGeneral(self, log_dir=None, web_port=None, web_log=None, encryption_version=None, web_ipv6=None,
-                    update_shows_on_start=None, launch_browser=None, web_username=None, use_api=None, api_key=None,
-                    web_password=None, version_notify=None, enable_https=None, https_cert=None, https_key=None, sort_article=None,
-                    anon_redirect=None, git_path=None, calendar_unprotected=None, date_preset=None, time_preset=None):
-
-        results = []
-
-        if web_ipv6 == "on":
-            web_ipv6 = 1
-        else:
-            web_ipv6 = 0
-
-        if web_log == "on":
-            web_log = 1
-        else:
-            web_log = 0
-            
-        if encryption_version == "on":
-            # Update to the last encryption_version available:
-            encryption_version = 1
-        else:
-            encryption_version = 0
-
-        if update_shows_on_start == "on":
-            update_shows_on_start = 1
-        else:
-            update_shows_on_start = 0
-
-        if sort_article == "on":
-            sort_article = 1
-        else:
-            sort_article = 0
-
-        if launch_browser == "on":
-            launch_browser = 1
-        else:
-            launch_browser = 0
-
-        if version_notify == "on":
-            version_notify = 1
-        else:
-            version_notify = 0
-            
-        if calendar_unprotected == "on":
-            calendar_unprotected = 1
-        else:
-            calendar_unprotected = 0
-
-        sickbeard.UPDATE_SHOWS_ON_START = update_shows_on_start
-        sickbeard.LAUNCH_BROWSER = launch_browser
-        sickbeard.SORT_ARTICLE = sort_article
-        sickbeard.ANON_REDIRECT = anon_redirect
-        sickbeard.GIT_PATH = git_path
-        sickbeard.CALENDAR_UNPROTECTED = calendar_unprotected
-        # sickbeard.LOG_DIR is set in config.change_LOG_DIR()
-
-        sickbeard.WEB_PORT = int(web_port)
-        sickbeard.WEB_IPV6 = web_ipv6
-        # sickbeard.WEB_LOG is set in config.change_LOG_DIR()
-        sickbeard.ENCRYPTION_VERSION = encryption_version
-        sickbeard.WEB_USERNAME = web_username
-        sickbeard.WEB_PASSWORD = web_password
-
-        if date_preset:
-            sickbeard.DATE_PRESET = date_preset
-        
-        if time_preset:
-            sickbeard.TIME_PRESET_W_SECONDS = time_preset
-            sickbeard.TIME_PRESET = sickbeard.TIME_PRESET_W_SECONDS.replace(u":%S",u"")
-
-        if not config.change_LOG_DIR(log_dir, web_log):
-            results += ["Unable to create directory " + os.path.normpath(log_dir) + ", log dir not changed."]
-
-        if use_api == "on":
-            use_api = 1
-        else:
-            use_api = 0
-
-        sickbeard.USE_API = use_api
-        sickbeard.API_KEY = api_key
-
-        if enable_https == "on":
-            enable_https = 1
-        else:
-            enable_https = 0
-
-        sickbeard.ENABLE_HTTPS = enable_https
-
-        if not config.change_HTTPS_CERT(https_cert):
-            results += ["Unable to create directory " + os.path.normpath(https_cert) + ", https cert dir not changed."]
-
-        if not config.change_HTTPS_KEY(https_key):
-            results += ["Unable to create directory " + os.path.normpath(https_key) + ", https key dir not changed."]
-
-        config.change_VERSION_NOTIFY(version_notify)
-
-        sickbeard.save_config()
-
-        if len(results) > 0:
-            for x in results:
-                logger.log(x, logger.ERROR)
-            ui.notifications.error('Error(s) Saving Configuration',
-                        '<br />\n'.join(results))
-        else:
-            ui.notifications.message('Configuration Saved', ek.ek(os.path.join, sickbeard.CONFIG_FILE) )
-
-        redirect("/config/general/")
-
-
-class ConfigSearch:
-
-    @cherrypy.expose
-    def index(self):
-
-        t = PageTemplate(file="config_search.tmpl")
-        t.submenu = ConfigMenu
-        return _munge(t)
-
-    @cherrypy.expose
-    def saveSearch(self, use_nzbs=None, use_torrents=None, nzb_dir=None, sab_username=None, sab_password=None,
-                    sab_apikey=None, sab_category=None, sab_host=None, nzbget_username=None, nzbget_password=None, nzbget_category=None, nzbget_host=None,
-                    nzb_method=None, torrent_method=None, usenet_retention=None, search_frequency=None, download_propers=None, allow_high_priority=None,
-                    torrent_dir=None, torrent_username=None, torrent_password=None, torrent_host=None, torrent_label=None, torrent_path=None,
-                    torrent_ratio=None, torrent_paused=None, torrent_high_bandwidth=None, ignore_words=None):
-
-        results = []
-
-        if not config.change_NZB_DIR(nzb_dir):
-            results += ["Unable to create directory " + os.path.normpath(nzb_dir) + ", dir not changed."]
-
-        if not config.change_TORRENT_DIR(torrent_dir):
-            results += ["Unable to create directory " + os.path.normpath(torrent_dir) + ", dir not changed."]
-
-        config.change_SEARCH_FREQUENCY(search_frequency)
-
-        if download_propers == "on":
-            download_propers = 1
-        else:
-            download_propers = 0
-
-        if allow_high_priority == "on":
-            allow_high_priority = 1
-        else:
-            allow_high_priority = 0
-
-        if use_nzbs == "on":
-            use_nzbs = 1
-        else:
-            use_nzbs = 0
-
-        if use_torrents == "on":
-            use_torrents = 1
-        else:
-            use_torrents = 0
-
-        if usenet_retention == None:
-            usenet_retention = 500
-
-        if ignore_words == None:
-            ignore_words = ""
-
-        sickbeard.USE_NZBS = use_nzbs
-        sickbeard.USE_TORRENTS = use_torrents
-
-        sickbeard.NZB_METHOD = nzb_method
-        sickbeard.TORRENT_METHOD = torrent_method
-        sickbeard.USENET_RETENTION = int(usenet_retention)
-
-        sickbeard.IGNORE_WORDS = ignore_words
-
-        sickbeard.DOWNLOAD_PROPERS = download_propers
-        if sickbeard.DOWNLOAD_PROPERS:
-            sickbeard.properFinderScheduler.silent = False
-        else:
-            sickbeard.properFinderScheduler.silent = True
-
-        sickbeard.ALLOW_HIGH_PRIORITY = allow_high_priority
-
-        sickbeard.SAB_USERNAME = sab_username
-        sickbeard.SAB_PASSWORD = sab_password
-        sickbeard.SAB_APIKEY = sab_apikey.strip()
-        sickbeard.SAB_CATEGORY = sab_category
-
-        if sab_host and not re.match('https?://.*', sab_host):
-            sab_host = 'http://' + sab_host
-
-        if not sab_host.endswith('/'):
-            sab_host = sab_host + '/'
-
-        sickbeard.SAB_HOST = sab_host
-
-        sickbeard.NZBGET_USERNAME = nzbget_username
-        sickbeard.NZBGET_PASSWORD = nzbget_password
-        sickbeard.NZBGET_CATEGORY = nzbget_category
-        sickbeard.NZBGET_HOST = nzbget_host
-
-        sickbeard.TORRENT_USERNAME = torrent_username
-        sickbeard.TORRENT_PASSWORD = torrent_password
-        sickbeard.TORRENT_LABEL = torrent_label
-        sickbeard.TORRENT_PATH = torrent_path
-        sickbeard.TORRENT_RATIO = torrent_ratio
-        if torrent_paused == "on":
-            torrent_paused = 1
-        else:
-            torrent_paused = 0
-        sickbeard.TORRENT_PAUSED = torrent_paused
-        if torrent_high_bandwidth == "on":
-            torrent_high_bandwidth = 1
-        else:
-            torrent_high_bandwidth = 0
-        sickbeard.TORRENT_HIGH_BANDWIDTH = torrent_high_bandwidth
-
-        if torrent_host \
-        and not re.match('https?://.*', torrent_host) \
-        and not re.match ('scgi://.*', torrent_host):
-            torrent_host = 'http://' + torrent_host
-
-        if not torrent_host.endswith('/'):
-            torrent_host = torrent_host + '/'
-
-        sickbeard.TORRENT_HOST = torrent_host
-
-        sickbeard.save_config()
-
-        if len(results) > 0:
-            for x in results:
-                logger.log(x, logger.ERROR)
-            ui.notifications.error('Error(s) Saving Configuration',
-                        '<br />\n'.join(results))
-        else:
-            ui.notifications.message('Configuration Saved', ek.ek(os.path.join, sickbeard.CONFIG_FILE) )
-
-        redirect("/config/search/")
-
-class ConfigPostProcessing:
-
-    @cherrypy.expose
-    def index(self):
-
-        t = PageTemplate(file="config_postProcessing.tmpl")
-        t.submenu = ConfigMenu
-        return _munge(t)
-
-    @cherrypy.expose
-    def savePostProcessing(self, naming_pattern=None, naming_multi_ep=None,
-                    xbmc_data=None, xbmc_12plus_data=None, mediabrowser_data=None, synology_data=None, sony_ps3_data=None, wdtv_data=None, tivo_data=None, mede8er_data=None,
-                    use_banner=None, keep_processed_dir=None, process_method=None, process_automatically=None, rename_episodes=None, unpack=None,
-                    move_associated_files=None, tv_download_dir=None, naming_custom_abd=None, naming_abd_pattern=None, naming_strip_year=None, use_failed_downloads=None,
-                    delete_failed=None, treat_empty_as_failed=None, extra_scripts=None):
-
-        results = []
-
-        if not config.change_TV_DOWNLOAD_DIR(tv_download_dir):
-            results += ["Unable to create directory " + os.path.normpath(tv_download_dir) + ", dir not changed."]
-
-        if use_banner == "on":
-            use_banner = 1
-        else:
-            use_banner = 0
-
-        if process_automatically == "on":
-            process_automatically = 1
-        else:
-            process_automatically = 0
-
-        if unpack == "on":
-            unpack = 1
-        else:
-            unpack = 0
-
-        if rename_episodes == "on":
-            rename_episodes = 1
-        else:
-            rename_episodes = 0
-
-        if keep_processed_dir == "on":
-            keep_processed_dir = 1
-        else:
-            keep_processed_dir = 0
-
-        if move_associated_files == "on":
-            move_associated_files = 1
-        else:
-            move_associated_files = 0
-
-        if naming_custom_abd == "on":
-            naming_custom_abd = 1
-        else:
-            naming_custom_abd = 0
-
-        if naming_strip_year == "on":
-            naming_strip_year = 1
-        else:
-            naming_strip_year = 0
-
-        if use_failed_downloads == "on":
-            use_failed_downloads = 1
-        else:
-            use_failed_downloads = 0
-
-        if delete_failed == "on":
-            delete_failed = 1 if use_failed_downloads else 0
-        else:
-            delete_failed = 0
-
-        if treat_empty_as_failed == "on":
-            treat_empty_as_failed = 1 if use_failed_downloads else 0
-        else:
-            treat_empty_as_failed = 0
-
-        sickbeard.PROCESS_AUTOMATICALLY = process_automatically
-        if sickbeard.PROCESS_AUTOMATICALLY:
-            sickbeard.autoPostProcesserScheduler.silent = False
-        else:
-            sickbeard.autoPostProcesserScheduler.silent = True
-
-        if unpack:
-            if self.isRarSupported() != 'not supported':
-                sickbeard.UNPACK = unpack
-            else:
-                sickbeard.UNPACK = 0
-                results.append("Unpacking Not Supported, disabling unpack setting")
-        else:
-            sickbeard.UNPACK = unpack
-
-        sickbeard.KEEP_PROCESSED_DIR = keep_processed_dir
-        sickbeard.PROCESS_METHOD = process_method
-        sickbeard.EXTRA_SCRIPTS = [x.strip() for x in extra_scripts.split('|') if x.strip()]
-        sickbeard.RENAME_EPISODES = rename_episodes
-        sickbeard.MOVE_ASSOCIATED_FILES = move_associated_files
-        sickbeard.NAMING_CUSTOM_ABD = naming_custom_abd
-        sickbeard.NAMING_STRIP_YEAR = naming_strip_year
-        sickbeard.USE_FAILED_DOWNLOADS = use_failed_downloads
-        sickbeard.DELETE_FAILED = delete_failed
-        sickbeard.TREAT_EMPTY_AS_FAILED = treat_empty_as_failed
-
-        sickbeard.metadata_provider_dict['XBMC'].set_config(xbmc_data)
-        sickbeard.metadata_provider_dict['XBMC 12+'].set_config(xbmc_12plus_data)
-        sickbeard.metadata_provider_dict['MediaBrowser'].set_config(mediabrowser_data)
-        sickbeard.metadata_provider_dict['Synology'].set_config(synology_data)
-        sickbeard.metadata_provider_dict['Sony PS3'].set_config(sony_ps3_data)
-        sickbeard.metadata_provider_dict['WDTV'].set_config(wdtv_data)
-        sickbeard.metadata_provider_dict['TIVO'].set_config(tivo_data)
-        sickbeard.metadata_provider_dict['Mede8er'].set_config(mede8er_data)
-
-        if self.isNamingValid(naming_pattern, naming_multi_ep) != "invalid":
-            sickbeard.NAMING_PATTERN = naming_pattern
-            sickbeard.NAMING_MULTI_EP = int(naming_multi_ep)
-            sickbeard.NAMING_FORCE_FOLDERS = naming.check_force_season_folders()
-        else:
-            results.append("You tried saving an invalid naming config, not saving your naming settings")
-
-        if self.isNamingValid(naming_abd_pattern, None, True) != "invalid":
-            sickbeard.NAMING_ABD_PATTERN = naming_abd_pattern
-        else:
-            results.append("You tried saving an invalid air-by-date naming config, not saving your air-by-date settings")
-
-        sickbeard.USE_BANNER = use_banner
-
-        sickbeard.save_config()
-
-        if len(results) > 0:
-            for x in results:
-                logger.log(x, logger.ERROR)
-            ui.notifications.error('Error(s) Saving Configuration',
-                        '<br />\n'.join(results))
-        else:
-            ui.notifications.message('Configuration Saved', ek.ek(os.path.join, sickbeard.CONFIG_FILE) )
-
-        redirect("/config/postProcessing/")
-
-    @cherrypy.expose
-    def testNaming(self, pattern=None, multi=None, abd=False):
-
-        if multi != None:
-            multi = int(multi)
-
-        result = naming.test_name(pattern, multi, abd)
-
-        result = ek.ek(os.path.join, result['dir'], result['name'])
-
-        return result
-
-    @cherrypy.expose
-    def isNamingValid(self, pattern=None, multi=None, abd=False):
-        if pattern == None:
-            return "invalid"
-
-        # air by date shows just need one check, we don't need to worry about season folders
-        if abd:
-            is_valid = naming.check_valid_abd_naming(pattern)
-            require_season_folders = False
-
-        else:
-            # check validity of single and multi ep cases for the whole path
-            is_valid = naming.check_valid_naming(pattern, multi)
-
-            # check validity of single and multi ep cases for only the file name
-            require_season_folders = naming.check_force_season_folders(pattern, multi)
-
-        if is_valid and not require_season_folders:
-            return "valid"
-        elif is_valid and require_season_folders:
-            return "seasonfolders"
-        else:
-            return "invalid"
-
-    @cherrypy.expose
-    def isRarSupported(self):
-        """
-        Test Packing Support:
-            - Simulating in memory rar extraction on test.rar file
-        """
-
-        try:
-            rar_path = os.path.join(sickbeard.PROG_DIR, 'lib', 'unrar2', 'test.rar')
-            testing = RarFile(rar_path).read_files('*test.txt')
-            if testing[0][1]=='This is only a test.':
-                return 'supported'
-            logger.log(u'Rar Not Supported: Can not read the content of test file', Logger.ERROR)
-            return 'not supported'
-        except Exception, e:
-            logger.log(u'Rar Not Supported: ' + ex(e), logger.ERROR)
-            return 'not supported'
-
-class ConfigProviders:
-
-    @cherrypy.expose
-    def index(self):
-        t = PageTemplate(file="config_providers.tmpl")
-        t.submenu = ConfigMenu
-        return _munge(t)
-
-    @cherrypy.expose
-    def canAddNewznabProvider(self, name):
-
-        if not name:
-            return json.dumps({'error': 'No Provider Name specified'})
-
-        providerDict = dict(zip([x.getID() for x in sickbeard.newznabProviderList], sickbeard.newznabProviderList))
-
-        tempProvider = newznab.NewznabProvider(name, '')
-
-        if tempProvider.getID() in providerDict:
-            return json.dumps({'error': 'Provider Name already exists as ' + providerDict[tempProvider.getID()].name})
-        else:
-            return json.dumps({'success': tempProvider.getID()})
-
-    @cherrypy.expose
-    def saveNewznabProvider(self, name, url, key=''):
-
-        if not name or not url:
-            return '0'
-
-        if not url.endswith('/'):
-            url = url + '/'
-
-        providerDict = dict(zip([x.name for x in sickbeard.newznabProviderList], sickbeard.newznabProviderList))
-
-        if name in providerDict:
-            if not providerDict[name].default:
-                providerDict[name].name = name
-                providerDict[name].url = url
-
-            providerDict[name].key = key
-            # a 0 in the key spot indicates that no key is needed
-            if key == '0':
-                providerDict[name].needs_auth = False
-            else:
-                providerDict[name].needs_auth = True
-
-            return providerDict[name].getID() + '|' + providerDict[name].configStr()
-
-        else:
-
-            newProvider = newznab.NewznabProvider(name, url, key=key)
-            sickbeard.newznabProviderList.append(newProvider)
-            return newProvider.getID() + '|' + newProvider.configStr()
-
-    @cherrypy.expose
-    def deleteNewznabProvider(self, id):
-
-        providerDict = dict(zip([x.getID() for x in sickbeard.newznabProviderList], sickbeard.newznabProviderList))
-
-        if id not in providerDict or providerDict[id].default:
-            return '0'
-
-        # delete it from the list
-        sickbeard.newznabProviderList.remove(providerDict[id])
-
-        if id in sickbeard.PROVIDER_ORDER:
-            sickbeard.PROVIDER_ORDER.remove(id)
-
-        return '1'
-
-    @cherrypy.expose
-    def canAddTorrentRssProvider(self, name, url):
-
-        if not name:
-            return json.dumps({'error': 'Invalid name specified'})
-
-        providerDict = dict(zip([x.getID() for x in sickbeard.torrentRssProviderList], sickbeard.torrentRssProviderList))
-
-        tempProvider = rsstorrent.TorrentRssProvider(name, url)
-
-        if tempProvider.getID() in providerDict:
-            return json.dumps({'error': 'Exists as ' + providerDict[tempProvider.getID()].name})
-        else:
-            (succ, errMsg) = tempProvider.validateRSS()
-            if succ:
-                return json.dumps({'success': tempProvider.getID()})
-            else:
-                return json.dumps({'error': errMsg })
-
-    @cherrypy.expose
-    def saveTorrentRssProvider(self, name, url):
-
-        if not name or not url:
-            return '0'
-
-        providerDict = dict(zip([x.name for x in sickbeard.torrentRssProviderList], sickbeard.torrentRssProviderList))
-
-        if name in providerDict:
-            providerDict[name].name = name
-            providerDict[name].url = url
-
-            return providerDict[name].getID() + '|' + providerDict[name].configStr()
-
-        else:
-
-            newProvider = rsstorrent.TorrentRssProvider(name, url)
-            sickbeard.TorrentRssProviderList.append(newProvider)
-            return newProvider.getID() + '|' + newProvider.configStr()
-
-    @cherrypy.expose
-    def deleteTorrentRssProvider(self, id):
-
-        providerDict = dict(zip([x.getID() for x in sickbeard.torrentRssProviderList], sickbeard.torrentRssProviderList))
-
-        if id not in providerDict:
-            return '0'
-
-        # delete it from the list
-        sickbeard.torrentRssProviderList.remove(providerDict[id])
-
-        if id in sickbeard.PROVIDER_ORDER:
-            sickbeard.PROVIDER_ORDER.remove(id)
-
-        return '1'
-
-    @cherrypy.expose
-    def saveProviders(self, newznab_string='', torrentrss_string='',
-                      omgwtfnzbs_username=None, omgwtfnzbs_apikey=None,
-                      tvtorrents_digest=None, tvtorrents_hash=None,
-                      btn_api_key=None,
-                      thepiratebay_trusted=None, thepiratebay_proxy=None, thepiratebay_proxy_url=None,
-                      torrentleech_username=None, torrentleech_password=None,
-                      iptorrents_username=None, iptorrents_password=None, iptorrents_freeleech=None,
-                      kat_trusted = None, kat_verified = None,
-                      scc_username=None, scc_password=None,
-                      torrentday_username=None, torrentday_password=None, torrentday_freeleech=None,
-                      hdbits_username=None, hdbits_passkey=None,
-					  nextgen_username=None, nextgen_password=None,
-                      newzbin_username=None, newzbin_password=None,
-                      provider_order=None):
-
-        results = []
-
-        provider_str_list = provider_order.split()
-        provider_list = []
-
-        newznabProviderDict = dict(zip([x.getID() for x in sickbeard.newznabProviderList], sickbeard.newznabProviderList))
-
-        finishedNames = []
-
-        # add all the newznab info we got into our list
-        if newznab_string:
-            for curNewznabProviderStr in newznab_string.split('!!!'):
-
-                if not curNewznabProviderStr:
-                    continue
-
-                cur_name, cur_url, cur_key = curNewznabProviderStr.split('|')
-                
-                if not cur_url.endswith('/'):
-                    cur_url = cur_url + '/'
-
-                newProvider = newznab.NewznabProvider(cur_name, cur_url, key=cur_key)
-
-                cur_id = newProvider.getID()
-
-                # if it already exists then update it
-                if cur_id in newznabProviderDict:
-                    newznabProviderDict[cur_id].name = cur_name
-                    newznabProviderDict[cur_id].url = cur_url
-                    newznabProviderDict[cur_id].key = cur_key
-                    # a 0 in the key spot indicates that no key is needed
-                    if cur_key == '0':
-                        newznabProviderDict[cur_id].needs_auth = False
-                    else:
-                        newznabProviderDict[cur_id].needs_auth = True
-
-                else:
-                    sickbeard.newznabProviderList.append(newProvider)
-
-                finishedNames.append(cur_id)
-
-            # delete anything that is missing
-            for curProvider in sickbeard.newznabProviderList:
-                if curProvider.getID() not in finishedNames:
-                    sickbeard.newznabProviderList.remove(curProvider)
-
-        # delete anything that is missing
-        for curProvider in sickbeard.newznabProviderList:
-            if curProvider.getID() not in finishedNames:
-                sickbeard.newznabProviderList.remove(curProvider)
-
-        torrentRssProviderDict = dict(zip([x.getID() for x in sickbeard.torrentRssProviderList], sickbeard.torrentRssProviderList))
-        finishedNames = []
-
-        if torrentrss_string:
-            for curTorrentRssProviderStr in torrentrss_string.split('!!!'):
-
-                if not curTorrentRssProviderStr:
-                    continue
-
-                curName, curURL = curTorrentRssProviderStr.split('|')
-
-                newProvider = rsstorrent.TorrentRssProvider(curName, curURL)
-
-                curID = newProvider.getID()
-
-                # if it already exists then update it
-                if curID in torrentRssProviderDict:
-                    torrentRssProviderDict[curID].name = curName
-                    torrentRssProviderDict[curID].url = curURL
-                else:
-                    sickbeard.torrentRssProviderList.append(newProvider)
-
-                finishedNames.append(curID)
-
-        # delete anything that is missing
-        #logger.log(u"sickbeard.anyRssProviderList =  " + repr(sickbeard.anyRssProviderList))
-        for curProvider in sickbeard.torrentRssProviderList:
-            if curProvider.getID() not in finishedNames:
-                sickbeard.torrentRssProviderList.remove(curProvider)
-
-        # do the enable/disable
-        for curProviderStr in provider_str_list:
-            curProvider, curEnabled = curProviderStr.split(':')
-            curEnabled = int(curEnabled)
-
-            provider_list.append(curProvider)
-
-            if curProvider == 'nzbs_org_old':
-                sickbeard.NZBS = curEnabled
-            elif curProvider == 'newzbin':
-                sickbeard.NEWZBIN = curEnabled
-            elif curProvider == 'bin_req':
-                sickbeard.BINREQ = curEnabled
-            elif curProvider == 'womble_s_index':
-                sickbeard.WOMBLE = curEnabled
-            elif curProvider == 'omgwtfnzbs':
-                sickbeard.OMGWTFNZBS = curEnabled
-            elif curProvider == 'ezrss':
-                sickbeard.EZRSS = curEnabled
-            elif curProvider == 'tvtorrents':
-                sickbeard.TVTORRENTS = curEnabled
-            elif curProvider == 'torrentleech':
-                sickbeard.TORRENTLEECH = curEnabled
-            elif curProvider == 'btn':
-                sickbeard.BTN = curEnabled
-            elif curProvider == 'thepiratebay':
-                sickbeard.THEPIRATEBAY = curEnabled
-            elif curProvider == 'torrentleech':
-                sickbeard.TORRENTLEECH = curEnabled
-            elif curProvider == 'iptorrents':
-                sickbeard.IPTORRENTS = curEnabled
-            elif curProvider == 'omgwtfnzbs':
-                sickbeard.OMGWTFNZBS = curEnabled
-            elif curProvider == 'kickasstorrents':
-                sickbeard.KAT = curEnabled
-            elif curProvider == 'publichd':
-                sickbeard.PUBLICHD = curEnabled
-            elif curProvider == 'sceneaccess':
-                sickbeard.SCC = curEnabled
-            elif curProvider == 'torrentday':
-                sickbeard.TORRENTDAY = curEnabled
-            elif curProvider == 'hdbits':
-                sickbeard.HDBITS = curEnabled
-            elif curProvider == 'nextgen':
-                sickbeard.NEXTGEN = curEnabled				
-            elif curProvider in newznabProviderDict:
-                newznabProviderDict[curProvider].enabled = bool(curEnabled)
-            elif curProvider in torrentRssProviderDict:
-                torrentRssProviderDict[curProvider].enabled = bool(curEnabled)
-            else:
-                logger.log(u"don't know what " + curProvider + " is, skipping")
-
-        sickbeard.TVTORRENTS_DIGEST = tvtorrents_digest.strip()
-        sickbeard.TVTORRENTS_HASH = tvtorrents_hash.strip()
-
-        sickbeard.BTN_API_KEY = btn_api_key.strip()
-
-        if thepiratebay_trusted == "on":
-            thepiratebay_trusted = 1
-        else:
-            thepiratebay_trusted = 0
-
-        sickbeard.THEPIRATEBAY_TRUSTED = thepiratebay_trusted
-
-        if thepiratebay_proxy == "on":
-            thepiratebay_proxy = 1
-            sickbeard.THEPIRATEBAY_PROXY_URL = thepiratebay_proxy_url.strip()
-        else:
-            thepiratebay_proxy = 0
-            sickbeard.THEPIRATEBAY_PROXY_URL = ""
-
-        sickbeard.THEPIRATEBAY_PROXY = thepiratebay_proxy
-
-        sickbeard.TORRENTLEECH_USERNAME = torrentleech_username
-        sickbeard.TORRENTLEECH_PASSWORD = torrentleech_password
-
-        sickbeard.IPTORRENTS_USERNAME = iptorrents_username.strip()
-        sickbeard.IPTORRENTS_PASSWORD = iptorrents_password.strip()
-
-        if iptorrents_freeleech == "on":
-            iptorrents_freeleech = 1
-        else:
-            iptorrents_freeleech = 0
-
-        sickbeard.IPTORRENTS_FREELEECH = iptorrents_freeleech
-
-        if kat_trusted == "on":
-            kat_trusted = 1
-        else:
-            kat_trusted = 0
-
-        sickbeard.KAT_TRUSTED = kat_trusted
-
-        if kat_verified == "on":
-            kat_verified = 1
-        else:
-            kat_verified = 0
-
-        sickbeard.KAT_VERIFIED = kat_verified
-
-        sickbeard.TORRENTDAY_USERNAME = torrentday_username.strip()
-        sickbeard.TORRENTDAY_PASSWORD = torrentday_password.strip()
-
-        if torrentday_freeleech == "on":
-            torrentday_freeleech = 1
-        else:
-            torrentday_freeleech = 0
-
-        sickbeard.TORRENTDAY_FREELEECH = torrentday_freeleech
-
-        sickbeard.SCC_USERNAME = scc_username.strip()
-        sickbeard.SCC_PASSWORD = scc_password.strip()
-
-        sickbeard.HDBITS_USERNAME = hdbits_username.strip()
-        sickbeard.HDBITS_PASSKEY = hdbits_passkey.strip()
-
-        sickbeard.OMGWTFNZBS_USERNAME = omgwtfnzbs_username.strip()
-        sickbeard.OMGWTFNZBS_APIKEY = omgwtfnzbs_apikey.strip()
-
-        sickbeard.NEXTGEN_USERNAME = nextgen_username.strip()
-        sickbeard.NEXTGEN_PASSWORD = nextgen_password.strip()
-		
-        sickbeard.NEWZNAB_DATA = '!!!'.join([x.configStr() for x in sickbeard.newznabProviderList])
-        sickbeard.PROVIDER_ORDER = provider_list
-
-        sickbeard.save_config()
-
-        if len(results) > 0:
-            for x in results:
-                logger.log(x, logger.ERROR)
-            ui.notifications.error('Error(s) Saving Configuration',
-                        '<br />\n'.join(results))
-        else:
-            ui.notifications.message('Configuration Saved', ek.ek(os.path.join, sickbeard.CONFIG_FILE))
-
-        redirect("/config/providers/")
-
-
-class ConfigNotifications:
-
-    @cherrypy.expose
-    def index(self):
-        t = PageTemplate(file="config_notifications.tmpl")
-        t.submenu = ConfigMenu
-        return _munge(t)
-
-    @cherrypy.expose
-    def saveNotifications(self, use_xbmc=None, xbmc_notify_onsnatch=None, xbmc_notify_ondownload=None, xbmc_notify_onsubtitledownload=None, xbmc_update_onlyfirst=None,
-                          xbmc_update_library=None, xbmc_update_full=None, xbmc_host=None, xbmc_username=None, xbmc_password=None,
-                          use_plex=None, plex_notify_onsnatch=None, plex_notify_ondownload=None, plex_notify_onsubtitledownload=None, plex_update_library=None,
-                          plex_server_host=None, plex_host=None, plex_username=None, plex_password=None,
-                          use_growl=None, growl_notify_onsnatch=None, growl_notify_ondownload=None, growl_notify_onsubtitledownload=None, growl_host=None, growl_password=None,
-                          use_prowl=None, prowl_notify_onsnatch=None, prowl_notify_ondownload=None, prowl_notify_onsubtitledownload=None, prowl_api=None, prowl_priority=0,
-                          use_twitter=None, twitter_notify_onsnatch=None, twitter_notify_ondownload=None, twitter_notify_onsubtitledownload=None,
-                          use_boxcar=None, boxcar_notify_onsnatch=None, boxcar_notify_ondownload=None, boxcar_notify_onsubtitledownload=None, boxcar_username=None,
-                          use_pushover=None, pushover_notify_onsnatch=None, pushover_notify_ondownload=None, pushover_notify_onsubtitledownload=None, pushover_userkey=None,
-                          use_libnotify=None, libnotify_notify_onsnatch=None, libnotify_notify_ondownload=None, libnotify_notify_onsubtitledownload=None,
-                          use_nmj=None, nmj_host=None, nmj_database=None, nmj_mount=None, use_synoindex=None,
-                          use_nmjv2=None, nmjv2_host=None, nmjv2_dbloc=None, nmjv2_database=None,
-                          use_trakt=None, trakt_username=None, trakt_password=None, trakt_api=None, trakt_remove_watchlist=None, trakt_use_watchlist=None, trakt_method_add=None, trakt_start_paused=None,
-                          use_synologynotifier=None, synologynotifier_notify_onsnatch=None, synologynotifier_notify_ondownload=None, synologynotifier_notify_onsubtitledownload=None,
-                          use_pytivo=None, pytivo_notify_onsnatch=None, pytivo_notify_ondownload=None, pytivo_notify_onsubtitledownload=None, pytivo_update_library=None,
-                          pytivo_host=None, pytivo_share_name=None, pytivo_tivo_name=None,
-                          use_nma=None, nma_notify_onsnatch=None, nma_notify_ondownload=None, nma_notify_onsubtitledownload=None, nma_api=None, nma_priority=0,
-                          use_pushalot=None, pushalot_notify_onsnatch=None, pushalot_notify_ondownload=None, pushalot_notify_onsubtitledownload=None, pushalot_authorizationtoken=None,
-                          use_email=None, email_notify_onsnatch=None, email_notify_ondownload=None, email_notify_onsubtitledownload=None, email_host=None, email_port=25, email_from=None,
-                          email_tls=None, email_user=None, email_password=None, email_list=None, email_show_list=None, email_show=None ):
-
-        results = []
-
-        if xbmc_notify_onsnatch == "on":
-            xbmc_notify_onsnatch = 1
-        else:
-            xbmc_notify_onsnatch = 0
-
-        if xbmc_notify_ondownload == "on":
-            xbmc_notify_ondownload = 1
-        else:
-            xbmc_notify_ondownload = 0
-
-        if xbmc_notify_onsubtitledownload == "on":
-            xbmc_notify_onsubtitledownload = 1
-        else:
-            xbmc_notify_onsubtitledownload = 0
-
-        if xbmc_update_library == "on":
-            xbmc_update_library = 1
-        else:
-            xbmc_update_library = 0
-
-        if xbmc_update_full == "on":
-            xbmc_update_full = 1
-        else:
-            xbmc_update_full = 0
-
-        if xbmc_update_onlyfirst == "on":
-            xbmc_update_onlyfirst = 1
-        else:
-            xbmc_update_onlyfirst = 0
-
-        if use_xbmc == "on":
-            use_xbmc = 1
-        else:
-            use_xbmc = 0
-
-        if plex_update_library == "on":
-            plex_update_library = 1
-        else:
-            plex_update_library = 0
-
-        if plex_notify_onsnatch == "on":
-            plex_notify_onsnatch = 1
-        else:
-            plex_notify_onsnatch = 0
-
-        if plex_notify_ondownload == "on":
-            plex_notify_ondownload = 1
-        else:
-            plex_notify_ondownload = 0
-
-        if plex_notify_onsubtitledownload == "on":
-            plex_notify_onsubtitledownload = 1
-        else:
-            plex_notify_onsubtitledownload = 0
-
-        if use_plex == "on":
-            use_plex = 1
-        else:
-            use_plex = 0
-
-        if growl_notify_onsnatch == "on":
-            growl_notify_onsnatch = 1
-        else:
-            growl_notify_onsnatch = 0
-
-        if growl_notify_ondownload == "on":
-            growl_notify_ondownload = 1
-        else:
-            growl_notify_ondownload = 0
-
-        if growl_notify_onsubtitledownload == "on":
-            growl_notify_onsubtitledownload = 1
-        else:
-            growl_notify_onsubtitledownload = 0
-
-        if use_growl == "on":
-            use_growl = 1
-        else:
-            use_growl = 0
-
-        if prowl_notify_onsnatch == "on":
-            prowl_notify_onsnatch = 1
-        else:
-            prowl_notify_onsnatch = 0
-
-        if prowl_notify_ondownload == "on":
-            prowl_notify_ondownload = 1
-        else:
-            prowl_notify_ondownload = 0
-
-        if prowl_notify_onsubtitledownload == "on":
-            prowl_notify_onsubtitledownload = 1
-        else:
-            prowl_notify_onsubtitledownload = 0
-
-        if use_prowl == "on":
-            use_prowl = 1
-        else:
-            use_prowl = 0
-
-        if twitter_notify_onsnatch == "on":
-            twitter_notify_onsnatch = 1
-        else:
-            twitter_notify_onsnatch = 0
-
-        if twitter_notify_ondownload == "on":
-            twitter_notify_ondownload = 1
-        else:
-            twitter_notify_ondownload = 0
-
-        if twitter_notify_onsubtitledownload == "on":
-            twitter_notify_onsubtitledownload = 1
-        else:
-            twitter_notify_onsubtitledownload = 0
-
-        if use_twitter == "on":
-            use_twitter = 1
-        else:
-            use_twitter = 0
-
-        if boxcar_notify_onsnatch == "on":
-            boxcar_notify_onsnatch = 1
-        else:
-            boxcar_notify_onsnatch = 0
-
-        if boxcar_notify_ondownload == "on":
-            boxcar_notify_ondownload = 1
-        else:
-            boxcar_notify_ondownload = 0
-
-        if boxcar_notify_onsubtitledownload == "on":
-            boxcar_notify_onsubtitledownload = 1
-        else:
-            boxcar_notify_onsubtitledownload = 0
-
-        if use_boxcar == "on":
-            use_boxcar = 1
-        else:
-            use_boxcar = 0
-
-        if pushover_notify_onsnatch == "on":
-            pushover_notify_onsnatch = 1
-        else:
-            pushover_notify_onsnatch = 0
-
-        if pushover_notify_ondownload == "on":
-            pushover_notify_ondownload = 1
-        else:
-            pushover_notify_ondownload = 0
-
-        if pushover_notify_onsubtitledownload == "on":
-            pushover_notify_onsubtitledownload = 1
-        else:
-            pushover_notify_onsubtitledownload = 0
-
-        if use_pushover == "on":
-            use_pushover = 1
-        else:
-            use_pushover = 0
-
-        if use_nmj == "on":
-            use_nmj = 1
-        else:
-            use_nmj = 0
-
-        if use_nmjv2 == "on":
-            use_nmjv2 = 1
-        else:
-            use_nmjv2 = 0
-
-        if use_synoindex == "on":
-            use_synoindex = 1
-        else:
-            use_synoindex = 0
-
-        if use_synologynotifier == "on":
-            use_synologynotifier = 1
-        else:
-            use_synologynotifier = 0
-
-        if synologynotifier_notify_onsnatch == "on":
-            synologynotifier_notify_onsnatch = 1
-        else:
-            synologynotifier_notify_onsnatch = 0
-
-        if synologynotifier_notify_ondownload == "on":
-            synologynotifier_notify_ondownload = 1
-        else:
-            synologynotifier_notify_ondownload = 0
-
-        if synologynotifier_notify_onsubtitledownload == "on":
-            synologynotifier_notify_onsubtitledownload = 1
-        else:
-            synologynotifier_notify_onsubtitledownload = 0
-
-        if use_trakt == "on":
-            use_trakt = 1
-        else:
-            use_trakt = 0
-
-        if trakt_remove_watchlist == "on":
-            trakt_remove_watchlist = 1
-        else:
-            trakt_remove_watchlist = 0
-
-        if trakt_use_watchlist == "on":
-            trakt_use_watchlist = 1
-        else:
-            trakt_use_watchlist = 0
-
-        if trakt_start_paused == "on":
-            trakt_start_paused = 1
-        else:
-            trakt_start_paused = 0
-
-        if email_notify_onsnatch == "on":
-            email_notify_onsnatch = 1
-        else:
-            email_notify_onsnatch = 0
-
-        if email_notify_ondownload == "on":
-            email_notify_ondownload = 1
-        else:
-            email_notify_ondownload = 0
-
-        if email_notify_onsubtitledownload == "on":
-            email_notify_onsubtitledownload = 1
-        else:
-            email_notify_onsubtitledownload = 0
-
-        if use_email == "on":
-            use_email = 1
-        else:
-            use_email = 0
-
-        if email_tls == "on":
-            email_tls = 1
-        else:
-            email_tls = 0
-
-        # Update per show notifications, if provided
-        if int(email_show) >= 0:
-            mydb = db.DBConnection()
-            mydb.action("UPDATE tv_shows SET notify_list = ? WHERE show_id = ?", (email_show_list, int(email_show)))
-
-        if use_pytivo == "on":
-            use_pytivo = 1
-        else:
-            use_pytivo = 0
-
-        if pytivo_notify_onsnatch == "on":
-            pytivo_notify_onsnatch = 1
-        else:
-            pytivo_notify_onsnatch = 0
-
-        if pytivo_notify_ondownload == "on":
-            pytivo_notify_ondownload = 1
-        else:
-            pytivo_notify_ondownload = 0
-
-        if pytivo_notify_onsubtitledownload == "on":
-            pytivo_notify_onsubtitledownload = 1
-        else:
-            pytivo_notify_onsubtitledownload = 0
-
-        if pytivo_update_library == "on":
-            pytivo_update_library = 1
-        else:
-            pytivo_update_library = 0
-
-        if use_nma == "on":
-            use_nma = 1
-        else:
-            use_nma = 0
-
-        if nma_notify_onsnatch == "on":
-            nma_notify_onsnatch = 1
-        else:
-            nma_notify_onsnatch = 0
-
-        if nma_notify_ondownload == "on":
-            nma_notify_ondownload = 1
-        else:
-            nma_notify_ondownload = 0
-
-        if nma_notify_onsubtitledownload == "on":
-            nma_notify_onsubtitledownload = 1
-        else:
-            nma_notify_onsubtitledownload = 0
-
-        if use_pushalot == "on":
-            use_pushalot = 1
-        else:
-            use_pushalot = 0
-
-        if pushalot_notify_onsnatch == "on":
-            pushalot_notify_onsnatch = 1
-        else:
-            pushalot_notify_onsnatch = 0
-
-        if pushalot_notify_ondownload == "on":
-            pushalot_notify_ondownload = 1
-        else:
-            pushalot_notify_ondownload = 0
-
-        if pushalot_notify_onsubtitledownload == "on":
-            pushalot_notify_onsubtitledownload = 1
-        else:
-            pushalot_notify_onsubtitledownload = 0
-
-        sickbeard.USE_XBMC = use_xbmc
-        sickbeard.XBMC_NOTIFY_ONSNATCH = xbmc_notify_onsnatch
-        sickbeard.XBMC_NOTIFY_ONDOWNLOAD = xbmc_notify_ondownload
-        sickbeard.XBMC_NOTIFY_ONSUBTITLEDOWNLOAD = xbmc_notify_onsubtitledownload
-        sickbeard.XBMC_UPDATE_LIBRARY = xbmc_update_library
-        sickbeard.XBMC_UPDATE_FULL = xbmc_update_full
-        sickbeard.XBMC_UPDATE_ONLYFIRST = xbmc_update_onlyfirst
-        sickbeard.XBMC_HOST = xbmc_host
-        sickbeard.XBMC_USERNAME = xbmc_username
-        sickbeard.XBMC_PASSWORD = xbmc_password
-
-        sickbeard.USE_PLEX = use_plex
-        sickbeard.PLEX_NOTIFY_ONSNATCH = plex_notify_onsnatch
-        sickbeard.PLEX_NOTIFY_ONDOWNLOAD = plex_notify_ondownload
-        sickbeard.PLEX_NOTIFY_ONSUBTITLEDOWNLOAD = plex_notify_onsubtitledownload
-        sickbeard.PLEX_UPDATE_LIBRARY = plex_update_library
-        sickbeard.PLEX_HOST = plex_host
-        sickbeard.PLEX_SERVER_HOST = plex_server_host
-        sickbeard.PLEX_USERNAME = plex_username
-        sickbeard.PLEX_PASSWORD = plex_password
-
-        sickbeard.USE_GROWL = use_growl
-        sickbeard.GROWL_NOTIFY_ONSNATCH = growl_notify_onsnatch
-        sickbeard.GROWL_NOTIFY_ONDOWNLOAD = growl_notify_ondownload
-        sickbeard.GROWL_NOTIFY_ONSUBTITLEDOWNLOAD = growl_notify_onsubtitledownload
-        sickbeard.GROWL_HOST = growl_host
-        sickbeard.GROWL_PASSWORD = growl_password
-
-        sickbeard.USE_PROWL = use_prowl
-        sickbeard.PROWL_NOTIFY_ONSNATCH = prowl_notify_onsnatch
-        sickbeard.PROWL_NOTIFY_ONDOWNLOAD = prowl_notify_ondownload
-        sickbeard.PROWL_NOTIFY_ONSUBTITLEDOWNLOAD = prowl_notify_onsubtitledownload
-        sickbeard.PROWL_API = prowl_api
-        sickbeard.PROWL_PRIORITY = prowl_priority
-
-        sickbeard.USE_TWITTER = use_twitter
-        sickbeard.TWITTER_NOTIFY_ONSNATCH = twitter_notify_onsnatch
-        sickbeard.TWITTER_NOTIFY_ONDOWNLOAD = twitter_notify_ondownload
-        sickbeard.TWITTER_NOTIFY_ONSUBTITLEDOWNLOAD = twitter_notify_onsubtitledownload
-
-        sickbeard.USE_BOXCAR = use_boxcar
-        sickbeard.BOXCAR_NOTIFY_ONSNATCH = boxcar_notify_onsnatch
-        sickbeard.BOXCAR_NOTIFY_ONDOWNLOAD = boxcar_notify_ondownload
-        sickbeard.BOXCAR_NOTIFY_ONSUBTITLEDOWNLOAD = boxcar_notify_onsubtitledownload
-        sickbeard.BOXCAR_USERNAME = boxcar_username
-
-        sickbeard.USE_PUSHOVER = use_pushover
-        sickbeard.PUSHOVER_NOTIFY_ONSNATCH = pushover_notify_onsnatch
-        sickbeard.PUSHOVER_NOTIFY_ONDOWNLOAD = pushover_notify_ondownload
-        sickbeard.PUSHOVER_NOTIFY_ONSUBTITLEDOWNLOAD = pushover_notify_onsubtitledownload
-        sickbeard.PUSHOVER_USERKEY = pushover_userkey
-
-        sickbeard.USE_LIBNOTIFY = use_libnotify == "on"
-        sickbeard.LIBNOTIFY_NOTIFY_ONSNATCH = libnotify_notify_onsnatch == "on"
-        sickbeard.LIBNOTIFY_NOTIFY_ONDOWNLOAD = libnotify_notify_ondownload == "on"
-        sickbeard.LIBNOTIFY_NOTIFY_ONSUBTITLEDOWNLOAD = libnotify_notify_onsubtitledownload == "on"
-
-        sickbeard.USE_NMJ = use_nmj
-        sickbeard.NMJ_HOST = nmj_host
-        sickbeard.NMJ_DATABASE = nmj_database
-        sickbeard.NMJ_MOUNT = nmj_mount
-
-        sickbeard.USE_NMJv2 = use_nmjv2
-        sickbeard.NMJv2_HOST = nmjv2_host
-        sickbeard.NMJv2_DATABASE = nmjv2_database
-        sickbeard.NMJv2_DBLOC = nmjv2_dbloc
-
-        sickbeard.USE_SYNOINDEX = use_synoindex
-
-        sickbeard.USE_SYNOLOGYNOTIFIER = use_synologynotifier
-        sickbeard.SYNOLOGYNOTIFIER_NOTIFY_ONSNATCH = synologynotifier_notify_onsnatch
-        sickbeard.SYNOLOGYNOTIFIER_NOTIFY_ONDOWNLOAD = synologynotifier_notify_ondownload
-        sickbeard.SYNOLOGYNOTIFIER_NOTIFY_ONSUBTITLEDOWNLOAD = synologynotifier_notify_onsubtitledownload
-
-        sickbeard.USE_TRAKT = use_trakt
-        sickbeard.TRAKT_USERNAME = trakt_username
-        sickbeard.TRAKT_PASSWORD = trakt_password
-        sickbeard.TRAKT_API = trakt_api
-        sickbeard.TRAKT_REMOVE_WATCHLIST = trakt_remove_watchlist
-        sickbeard.TRAKT_USE_WATCHLIST = trakt_use_watchlist
-        sickbeard.TRAKT_METHOD_ADD = trakt_method_add
-        sickbeard.TRAKT_START_PAUSED = trakt_start_paused
-
-        if sickbeard.USE_TRAKT:
-            sickbeard.traktWatchListCheckerSchedular.silent = False
-        else:
-            sickbeard.traktWatchListCheckerSchedular.silent = True
-
-        sickbeard.USE_EMAIL = use_email
-        sickbeard.EMAIL_NOTIFY_ONSNATCH = email_notify_onsnatch
-        sickbeard.EMAIL_NOTIFY_ONDOWNLOAD = email_notify_ondownload
-        sickbeard.EMAIL_NOTIFY_ONSUBTITLEDOWNLOAD = email_notify_onsubtitledownload
-        sickbeard.EMAIL_HOST = email_host
-        sickbeard.EMAIL_PORT = email_port
-        sickbeard.EMAIL_FROM = email_from
-        sickbeard.EMAIL_TLS = email_tls
-        sickbeard.EMAIL_USER = email_user
-        sickbeard.EMAIL_PASSWORD = email_password
-        sickbeard.EMAIL_LIST = email_list
-
-        sickbeard.USE_PYTIVO = use_pytivo
-        sickbeard.PYTIVO_NOTIFY_ONSNATCH = pytivo_notify_onsnatch == "off"
-        sickbeard.PYTIVO_NOTIFY_ONDOWNLOAD = pytivo_notify_ondownload == "off"
-        sickbeard.PYTIVO_NOTIFY_ONSUBTITLEDOWNLOAD = pytivo_notify_onsubtitledownload ==  "off"
-        sickbeard.PYTIVO_UPDATE_LIBRARY = pytivo_update_library
-        sickbeard.PYTIVO_HOST = pytivo_host
-        sickbeard.PYTIVO_SHARE_NAME = pytivo_share_name
-        sickbeard.PYTIVO_TIVO_NAME = pytivo_tivo_name
-
-        sickbeard.USE_NMA = use_nma
-        sickbeard.NMA_NOTIFY_ONSNATCH = nma_notify_onsnatch
-        sickbeard.NMA_NOTIFY_ONDOWNLOAD = nma_notify_ondownload
-        sickbeard.NMA_NOTIFY_ONSUBTITLEDOWNLOAD = nma_notify_onsubtitledownload
-        sickbeard.NMA_API = nma_api
-        sickbeard.NMA_PRIORITY = nma_priority
-
-        sickbeard.USE_PUSHALOT = use_pushalot
-        sickbeard.PUSHALOT_NOTIFY_ONSNATCH = pushalot_notify_onsnatch
-        sickbeard.PUSHALOT_NOTIFY_ONDOWNLOAD = pushalot_notify_ondownload
-        sickbeard.PUSHALOT_NOTIFY_ONSUBTITLEDOWNLOAD = pushalot_notify_onsubtitledownload
-        sickbeard.PUSHALOT_AUTHORIZATIONTOKEN = pushalot_authorizationtoken
-
-        sickbeard.save_config()
-
-        if len(results) > 0:
-            for x in results:
-                logger.log(x, logger.ERROR)
-            ui.notifications.error('Error(s) Saving Configuration',
-                        '<br />\n'.join(results))
-        else:
-            ui.notifications.message('Configuration Saved', ek.ek(os.path.join, sickbeard.CONFIG_FILE) )
-
-        redirect("/config/notifications/")
-
-class ConfigSubtitles:
-
-    @cherrypy.expose
-    def index(self):
-        t = PageTemplate(file="config_subtitles.tmpl")
-        t.submenu = ConfigMenu
-        return _munge(t)
-
-    @cherrypy.expose
-    def saveSubtitles(self, use_subtitles=None, subtitles_plugins=None, subtitles_languages=None, subtitles_dir=None, service_order=None, subtitles_services_auth = None, subtitles_history=None, subtitles_finder_frequency=None):
-        results = []
-
-        if subtitles_finder_frequency == '' or subtitles_finder_frequency is None:
-            subtitles_finder_frequency = 1
-
-        if use_subtitles == "on":
-            use_subtitles = 1
-            if sickbeard.subtitlesFinderScheduler.thread == None or not sickbeard.subtitlesFinderScheduler.thread.isAlive():
-                sickbeard.subtitlesFinderScheduler.silent = False
-                sickbeard.subtitlesFinderScheduler.initThread()
-        else:
-            use_subtitles = 0
-            sickbeard.subtitlesFinderScheduler.abort = True
-            sickbeard.subtitlesFinderScheduler.silent = True
-            logger.log(u"Waiting for the SUBTITLESFINDER thread to exit")
-            try:
-                sickbeard.subtitlesFinderScheduler.thread.join(5)
-            except:
-                pass
-
-        if subtitles_history == "on":
-            subtitles_history = 1
-        else:
-            subtitles_history = 0
-
-        sickbeard.USE_SUBTITLES = use_subtitles
-        sickbeard.SUBTITLES_LANGUAGES = [lang for lang in subtitles_languages.replace(' ', '').split(',')]
-        sickbeard.SUBTITLES_DIR = subtitles_dir
-        sickbeard.SUBTITLES_HISTORY = subtitles_history
-        sickbeard.SUBTITLES_FINDER_FREQUENCY = int(subtitles_finder_frequency) if not re.search("\D", subtitles_finder_frequency) else 1 
-
-        # Subtitles services
-        services_str_list = service_order.split()
-        subtitles_services_list = []
-        subtitles_services_enabled = []
-        for curServiceStr in services_str_list:
-            curService, curEnabled = curServiceStr.split(':')
-            subtitles_services_list.append(curService)
-            subtitles_services_enabled.append(int(curEnabled))
-
-        sickbeard.SUBTITLES_SERVICES_LIST = subtitles_services_list
-        sickbeard.SUBTITLES_SERVICES_ENABLED = subtitles_services_enabled
-        sickbeard.SUBTITLES_SERVICES_AUTH = subtitles_services_auth
-        
-        sickbeard.save_config()
-
-        if len(results) > 0:
-            for x in results:
-                logger.log(x, logger.ERROR)
-            ui.notifications.error('Error(s) Saving Configuration',
-                        '<br />\n'.join(results))
-        else:
-            ui.notifications.message('Configuration Saved', ek.ek(os.path.join, sickbeard.CONFIG_FILE) )
-
-        redirect("/config/subtitles/")
-
-class Config:
-
-    @cherrypy.expose
-    def index(self):
-
-        t = PageTemplate(file="config.tmpl")
-        t.submenu = ConfigMenu
-        t.hasChangeLog = False
-
-        # read changelog file, if present, and format it to be used for tooltip
-        data = []
-        if os.path.isfile('CHANGELOG.txt'):
-            t.hasChangeLog = True
-            f = ek.ek(open, 'CHANGELOG.txt')
-            data = f.readlines()
-            f.close()
-
-            numLines = 0
-            finalData = []
-            for x in data:
-                x = x.decode('utf-8').replace('\n', '<br/>')
-                # why 3? we want to skip to the acutal changelog details
-                if numLines > 3:
-                    finalData.append(x)
-                numLines += 1
-            result = "".join(finalData)
-            t.logLines = re.escape(result)
-
-        return _munge(t)
-
-    general = ConfigGeneral()
-
-    search = ConfigSearch()
-
-    postProcessing = ConfigPostProcessing()
-
-    providers = ConfigProviders()
-
-    notifications = ConfigNotifications()
-
-    subtitles = ConfigSubtitles()
-
-def haveXBMC():
-    return sickbeard.USE_XBMC and sickbeard.XBMC_UPDATE_LIBRARY
-
-def havePLEX():
-    return sickbeard.USE_PLEX and sickbeard.PLEX_UPDATE_LIBRARY
-
-def HomeMenu():
-    return [
-        { 'title': 'Add Shows',              'path': 'home/addShows/',                                          },
-        { 'title': 'Manual Post-Processing', 'path': 'home/postprocess/'                                        },
-        { 'title': 'Update XBMC',            'path': 'home/updateXBMC/', 'requires': haveXBMC                   },
-        { 'title': 'Update Plex',            'path': 'home/updatePLEX/', 'requires': havePLEX                   },
-        { 'title': 'Restart',                'path': 'home/restart/?pid=' + str(sickbeard.PID), 'confirm': True   },
-        { 'title': 'Shutdown',               'path': 'home/shutdown/?pid=' + str(sickbeard.PID), 'confirm': True  },
-        ]
-
-class HomePostProcess:
-
-    @cherrypy.expose
-    def index(self):
-
-        t = PageTemplate(file="home_postprocess.tmpl")
-        t.submenu = HomeMenu()
-        return _munge(t)
-
-    @cherrypy.expose
-    def processEpisode(self, dir=None, nzbName=None, jobName=None, quiet=None, process_method=None, force=None, is_priority=None, failed="0"):
-
-        if failed == "0":
-            failed = False
-        else:
-            failed = True
-
-        if force=="on":
-            force=True
-        else:
-            force=False
-
-        if is_priority =="on":
-            is_priority = True
-        else:
-            is_priority = False
-
-        if not dir:
-            redirect("/home/postprocess/")
-        else:
-            result = processTV.processDir(dir, nzbName, process_method=process_method, force=force, is_priority=is_priority, failed=failed)
-            if quiet != None and int(quiet) == 1:
-                return result
-
-            result = result.replace("\n","<br />\n")
-            return _genericMessage("Postprocessing results", result)
-
-
-class NewHomeAddShows:
-
-    @cherrypy.expose
-    def index(self):
-
-        t = PageTemplate(file="home_addShows.tmpl")
-        t.submenu = HomeMenu()
-        return _munge(t)
-
-    @cherrypy.expose
-    def getTVDBLanguages(self):
-        result = tvdb_api.Tvdb().config['valid_languages']
-
-        # Make sure list is sorted alphabetically but 'en' is in front
-        if 'en' in result:
-            del result[result.index('en')]
-        result.sort()
-        result.insert(0, 'en')
-
-        return json.dumps({'results': result})
-
-    @cherrypy.expose
-    def sanitizeFileName(self, name):
-        return helpers.sanitizeFileName(name)
-
-    @cherrypy.expose
-    def searchTVDBForShowName(self, name, lang="en"):
-        if not lang or lang == 'null':
-                lang = "en"
-
-        baseURL = "http://thetvdb.com/api/GetSeries.php?"
-        nameUTF8 = name.encode('utf-8')
-
-        logger.log(u"Trying to find Show on thetvdb.com with: " + nameUTF8.decode('utf-8'), logger.DEBUG)
-
-        # Use each word in the show's name as a possible search term
-        keywords = nameUTF8.split(' ')
-
-        # Insert the whole show's name as the first search term so best results are first
-        # ex: keywords = ['Some Show Name', 'Some', 'Show', 'Name']
-        if len(keywords) > 1:
-            keywords.insert(0, nameUTF8)
-
-        # Query the TVDB for each search term and build the list of results
-        results = []
-
-        for searchTerm in keywords:
-            params = {'seriesname': searchTerm,
-                  'language': lang}
-
-            finalURL = baseURL + urllib.urlencode(params)
-
-            logger.log(u"Searching for Show with searchterm: \'" + searchTerm.decode('utf-8') + u"\' on URL " + finalURL, logger.DEBUG)
-            urlData = helpers.getURL(finalURL)
-
-            if urlData is None:
-                # When urlData is None, trouble connecting to TVDB, don't try the rest of the keywords
-                logger.log(u"Unable to get URL: " + finalURL, logger.ERROR)
-                break
-            else:
-                try:
-                    seriesXML = etree.ElementTree(etree.XML(urlData))
-                    series = seriesXML.getiterator('Series')
-
-                except Exception, e:
-                    # use finalURL in log, because urlData can be too much information
-                    logger.log(u"Unable to parse XML for some reason: " + ex(e) + " from XML: " + finalURL, logger.ERROR)
-                    series = ''
-
-                # add each result to our list
-                for curSeries in series:
-                    tvdb_id = int(curSeries.findtext('seriesid'))
-
-                    # don't add duplicates
-                    if tvdb_id in [x[0] for x in results]:
-                        continue
-
-                    results.append((tvdb_id, curSeries.findtext('SeriesName'), curSeries.findtext('FirstAired')))
-
-        lang_id = tvdb_api.Tvdb().config['langabbv_to_id'][lang]
-
-        return json.dumps({'results': results, 'langid': lang_id})
-
-    @cherrypy.expose
-    def massAddTable(self, rootDir=None):
-        t = PageTemplate(file="home_massAddTable.tmpl")
-        t.submenu = HomeMenu()
-
-        myDB = db.DBConnection()
-
-        if not rootDir:
-            return "No folders selected."
-        elif type(rootDir) != list:
-            root_dirs = [rootDir]
-        else:
-            root_dirs = rootDir
-
-        root_dirs = [urllib.unquote_plus(x) for x in root_dirs]
-
-        default_index = int(sickbeard.ROOT_DIRS.split('|')[0])
-        if len(root_dirs) > default_index:
-            tmp = root_dirs[default_index]
-            if tmp in root_dirs:
-                root_dirs.remove(tmp)
-                root_dirs = [tmp]+root_dirs
-
-        dir_list = []
-
-        for root_dir in root_dirs:
-            try:
-                file_list = ek.ek(os.listdir, root_dir)
-            except:
-                continue
-
-            for cur_file in file_list:
-
-                cur_path = ek.ek(os.path.normpath, ek.ek(os.path.join, root_dir, cur_file))
-                if not ek.ek(os.path.isdir, cur_path):
-                    continue
-
-                cur_dir = {
-                           'dir': cur_path,
-                           'display_dir': '<b>' + ek.ek(os.path.dirname, cur_path) + os.sep + '</b>' + ek.ek(os.path.basename, cur_path),
-                           }
-
-                # see if the folder is in XBMC already
-                dirResults = myDB.select("SELECT * FROM tv_shows WHERE location = ?", [cur_path])
-
-                if dirResults:
-                    cur_dir['added_already'] = True
-                else:
-                    cur_dir['added_already'] = False
-
-                dir_list.append(cur_dir)
-
-                tvdb_id = ''
-                show_name = ''
-                for cur_provider in sickbeard.metadata_provider_dict.values():
-                    (tvdb_id, show_name) = cur_provider.retrieveShowMetadata(cur_path)
-                    if tvdb_id and show_name:
-                        break
-
-                cur_dir['existing_info'] = (tvdb_id, show_name)
-
-                if tvdb_id and helpers.findCertainShow(sickbeard.showList, tvdb_id):
-                    cur_dir['added_already'] = True
-
-        t.dirList = dir_list
-
-        return _munge(t)
-
-    @cherrypy.expose
-    def newShow(self, show_to_add=None, other_shows=None):
-        """
-        Display the new show page which collects a tvdb id, folder, and extra options and
-        posts them to addNewShow
-        """
-        t = PageTemplate(file="home_newShow.tmpl")
-        t.submenu = HomeMenu()
-
-        show_dir, tvdb_id, show_name = self.split_extra_show(show_to_add)
-
-        if tvdb_id and show_name:
-            use_provided_info = True
-        else:
-            use_provided_info = False
-
-        # tell the template whether we're giving it show name & TVDB ID
-        t.use_provided_info = use_provided_info
-
-        # use the given show_dir for the tvdb search if available
-        if not show_dir:
-            t.default_show_name = ''
-        elif not show_name:
-            t.default_show_name = ek.ek(os.path.basename, ek.ek(os.path.normpath, show_dir)).replace('.',' ')
-        else:
-            t.default_show_name = show_name
-
-        # carry a list of other dirs if given
-        if not other_shows:
-            other_shows = []
-        elif type(other_shows) != list:
-            other_shows = [other_shows]
-
-        if use_provided_info:
-            t.provided_tvdb_id = tvdb_id
-            t.provided_tvdb_name = show_name
-
-        t.provided_show_dir = show_dir
-        t.other_shows = other_shows
-
-        return _munge(t)
-
-    @cherrypy.expose
-    def addNewShow(self, whichSeries=None, tvdbLang="en", rootDir=None, defaultStatus=None,
-                   anyQualities=None, bestQualities=None, flatten_folders=None, subtitles=None,
-                   fullShowPath=None, other_shows=None, skipShow=None):
-        """
-        Receive tvdb id, dir, and other options and create a show from them. If extra show dirs are
-        provided then it forwards back to newShow, if not it goes to /home.
-        """
-
-        # grab our list of other dirs if given
-        if not other_shows:
-            other_shows = []
-        elif type(other_shows) != list:
-            other_shows = [other_shows]
-
-        def finishAddShow():
-            # if there are no extra shows then go home
-            if not other_shows:
-                redirect('/home')
-
-            # peel off the next one
-            next_show_dir = other_shows[0]
-            rest_of_show_dirs = other_shows[1:]
-
-            # go to add the next show
-            return self.newShow(next_show_dir, rest_of_show_dirs)
-
-        # if we're skipping then behave accordingly
-        if skipShow:
-            return finishAddShow()
-
-        # sanity check on our inputs
-        if (not rootDir and not fullShowPath) or not whichSeries:
-            return "Missing params, no tvdb id or folder:" + repr(whichSeries) + " and " + repr(rootDir)+"/" + repr(fullShowPath)
-
-        # figure out what show we're adding and where
-        series_pieces = whichSeries.partition('|')
-        if len(series_pieces) < 3:
-            return "Error with show selection."
-
-        tvdb_id = int(series_pieces[0])
-        show_name = series_pieces[2]
-
-        # use the whole path if it's given, or else append the show name to the root dir to get the full show path
-        if fullShowPath:
-            show_dir = ek.ek(os.path.normpath, fullShowPath)
-        else:
-            show_dir = ek.ek(os.path.join, rootDir, helpers.sanitizeFileName(show_name))
-
-        # blanket policy - if the dir exists you should have used "add existing show" numbnuts
-        if ek.ek(os.path.isdir, show_dir) and not fullShowPath:
-            ui.notifications.error("Unable to add show", "Folder " + show_dir + " exists already")
-            redirect('/home/addShows/existingShows')
-
-        # don't create show dir if config says not to
-        if sickbeard.ADD_SHOWS_WO_DIR:
-            logger.log(u"Skipping initial creation of " + show_dir + " due to config.ini setting")
-        else:
-            dir_exists = helpers.makeDir(show_dir)
-            if not dir_exists:
-                logger.log(u"Unable to create the folder " + show_dir + ", can't add the show", logger.ERROR)
-                ui.notifications.error("Unable to add show", "Unable to create the folder " + show_dir + ", can't add the show")
-                redirect("/home/")
-            else:
-                helpers.chmodAsParent(show_dir)
-
-        # prepare the inputs for passing along
-        if flatten_folders == "on":
-            flatten_folders = 1
-        else:
-            flatten_folders = 0
-
-        if subtitles == "on":
-            subtitles = 1
-        else:
-            subtitles = 0
-
-        if not anyQualities:
-            anyQualities = []
-        if not bestQualities:
-            bestQualities = []
-        if type(anyQualities) != list:
-            anyQualities = [anyQualities]
-        if type(bestQualities) != list:
-            bestQualities = [bestQualities]
-        newQuality = Quality.combineQualities(map(helpers.tryInt, anyQualities), map(helpers.tryInt, bestQualities))
-
-        # add the show
-        sickbeard.showQueueScheduler.action.addShow(tvdb_id, show_dir, int(defaultStatus), newQuality, flatten_folders, subtitles, tvdbLang) # @UndefinedVariable
-        ui.notifications.message('Show added', 'Adding the specified show into ' + show_dir)
-
-        return finishAddShow()
-
-
-    @cherrypy.expose
-    def existingShows(self):
-        """
-        Prints out the page to add existing shows from a root dir
-        """
-        t = PageTemplate(file="home_addExistingShow.tmpl")
-        t.submenu = HomeMenu()
-
-        return _munge(t)
-
-    def split_extra_show(self, extra_show):
-        if not extra_show:
-            return (None, None, None)
-        split_vals = extra_show.split('|')
-        if len(split_vals) < 3:
-            return (extra_show, None, None)
-        show_dir = split_vals[0]
-        tvdb_id = split_vals[1]
-        show_name = '|'.join(split_vals[2:])
-
-        return (show_dir, tvdb_id, show_name)
-
-    @cherrypy.expose
-    def addExistingShows(self, shows_to_add=None, promptForSettings=None):
-        """
-        Receives a dir list and add them. Adds the ones with given TVDB IDs first, then forwards
-        along to the newShow page.
-        """
-
-        # grab a list of other shows to add, if provided
-        if not shows_to_add:
-            shows_to_add = []
-        elif type(shows_to_add) != list:
-            shows_to_add = [shows_to_add]
-
-        shows_to_add = [urllib.unquote_plus(x) for x in shows_to_add]
-
-        if promptForSettings == "on":
-            promptForSettings = 1
-        else:
-            promptForSettings = 0
-
-        tvdb_id_given = []
-        dirs_only = []
-        # separate all the ones with TVDB IDs
-        for cur_dir in shows_to_add:
-            if not '|' in cur_dir:
-                dirs_only.append(cur_dir)
-            else:
-                show_dir, tvdb_id, show_name = self.split_extra_show(cur_dir)
-                if not show_dir or not tvdb_id or not show_name:
-                    continue
-                tvdb_id_given.append((show_dir, int(tvdb_id), show_name))
-
-
-        # if they want me to prompt for settings then I will just carry on to the newShow page
-        if promptForSettings and shows_to_add:
-            return self.newShow(shows_to_add[0], shows_to_add[1:])
-
-        # if they don't want me to prompt for settings then I can just add all the nfo shows now
-        num_added = 0
-        for cur_show in tvdb_id_given:
-            show_dir, tvdb_id, show_name = cur_show
-
-            # add the show
-            sickbeard.showQueueScheduler.action.addShow(tvdb_id, show_dir, SKIPPED, sickbeard.QUALITY_DEFAULT, sickbeard.FLATTEN_FOLDERS_DEFAULT, sickbeard.SUBTITLES_DEFAULT) # @UndefinedVariable
-            num_added += 1
-
-        if num_added:
-            ui.notifications.message("Shows Added", "Automatically added " + str(num_added) + " from their existing metadata files")
-
-        # if we're done then go home
-        if not dirs_only:
-            redirect('/home')
-
-        # for the remaining shows we need to prompt for each one, so forward this on to the newShow page
-        return self.newShow(dirs_only[0], dirs_only[1:])
-
-
-
-
-ErrorLogsMenu = [
-    { 'title': 'Clear Errors', 'path': 'errorlogs/clearerrors' },
-    #{ 'title': 'View Log',  'path': 'errorlogs/viewlog'  },
-]
-
-
-class ErrorLogs:
-
-    @cherrypy.expose
-    def index(self):
-
-        t = PageTemplate(file="errorlogs.tmpl")
-        t.submenu = ErrorLogsMenu
-
-        return _munge(t)
-
-
-    @cherrypy.expose
-    def clearerrors(self):
-        classes.ErrorViewer.clear()
-        redirect("/errorlogs/")
-
-    @cherrypy.expose
-    def viewlog(self, minLevel=logger.MESSAGE, maxLines=500):
-
-        t = PageTemplate(file="viewlogs.tmpl")
-        t.submenu = ErrorLogsMenu
-
-        minLevel = int(minLevel)
-
-        data = []
-        if os.path.isfile(logger.sb_log_instance.log_file_path):
-            f = ek.ek(open, logger.sb_log_instance.log_file_path)
-            data = f.readlines()
-            f.close()
-
-        regex = "^(\d\d\d\d)\-(\d\d)\-(\d\d)\s*(\d\d)\:(\d\d):(\d\d)\s*([A-Z]+)\s*(.+?)\s*\:\:\s*(.*)$"
-
-        finalData = []
-
-        numLines = 0
-        lastLine = False
-        numToShow = min(maxLines, len(data))
-
-        for x in reversed(data):
-
-            x = x.decode('utf-8', 'replace')
-            match = re.match(regex, x)
-
-            if match:
-                level = match.group(7)
-                if level not in logger.reverseNames:
-                    lastLine = False
-                    continue
-
-                if logger.reverseNames[level] >= minLevel:
-                    lastLine = True
-                    finalData.append(x)
-                else:
-                    lastLine = False
-                    continue
-
-            elif lastLine:
-                finalData.append("AA" + x)
-
-            numLines += 1
-
-            if numLines >= numToShow:
-                break
-
-        result = "".join(finalData)
-
-        t.logLines = result
-        t.minLevel = minLevel
-
-        return _munge(t)
-
-
-class Home:
-
-    @cherrypy.expose
-    def is_alive(self, *args, **kwargs):
-        if 'callback' in kwargs and '_' in kwargs:
-            callback, _ = kwargs['callback'], kwargs['_']
-        else:
-            return "Error: Unsupported Request. Send jsonp request with 'callback' variable in the query stiring."
-        cherrypy.response.headers['Cache-Control'] = "max-age=0,no-cache,no-store"
-        cherrypy.response.headers['Content-Type'] = 'text/javascript'
-        cherrypy.response.headers['Access-Control-Allow-Origin'] = '*'
-        cherrypy.response.headers['Access-Control-Allow-Headers'] = 'x-requested-with'
-
-        if sickbeard.started:
-            return callback + '(' + json.dumps({"msg": str(sickbeard.PID)}) + ');'
-        else:
-            return callback + '(' + json.dumps({"msg": "nope"}) + ');'
-
-    @cherrypy.expose
-    def index(self):
-
-        t = PageTemplate(file="home.tmpl")
-        t.submenu = HomeMenu()
-        return _munge(t)
-
-    addShows = NewHomeAddShows()
-
-    postprocess = HomePostProcess()
-
-    @cherrypy.expose
-    def testSABnzbd(self, host=None, username=None, password=None, apikey=None):
-        if not host.endswith("/"):
-            host = host + "/"
-        connection, accesMsg = sab.getSabAccesMethod(host, username, password, apikey)
-        if connection:
-            authed, authMsg = sab.testAuthentication(host, username, password, apikey) #@UnusedVariable
-            if authed:
-                return "Success. Connected and authenticated"
-            else:
-                return "Authentication failed. SABnzbd expects '" + accesMsg + "' as authentication method"
-        else:
-            return "Unable to connect to host"
-
-    @cherrypy.expose
-    def testTorrent(self, torrent_method=None, host=None, username=None, password=None):
-        if not host.endswith("/"):
-            host = host + "/"
-
-        client = clients.getClientIstance(torrent_method)
-
-        connection, accesMsg = client(host, username, password).testAuthentication()
-
-        return accesMsg
-
-    @cherrypy.expose
-    def testGrowl(self, host=None, password=None):
-        cherrypy.response.headers['Cache-Control'] = "max-age=0,no-cache,no-store"
-
-        result = notifiers.growl_notifier.test_notify(host, password)
-        if password==None or password=='':
-            pw_append = ''
-        else:
-            pw_append = " with password: " + password
-
-        if result:
-            return "Registered and Tested growl successfully " + urllib.unquote_plus(host) + pw_append
-        else:
-            return "Registration and Testing of growl failed " + urllib.unquote_plus(host) + pw_append
-
-    @cherrypy.expose
-    def testProwl(self, prowl_api=None, prowl_priority=0):
-        cherrypy.response.headers['Cache-Control'] = "max-age=0,no-cache,no-store"
-
-        result = notifiers.prowl_notifier.test_notify(prowl_api, prowl_priority)
-        if result:
-            return "Test prowl notice sent successfully"
-        else:
-            return "Test prowl notice failed"
-
-    @cherrypy.expose
-    def testBoxcar(self, username=None):
-        cherrypy.response.headers['Cache-Control'] = "max-age=0,no-cache,no-store"
-
-        result = notifiers.boxcar_notifier.test_notify(username)
-        if result:
-            return "Boxcar notification succeeded. Check your Boxcar clients to make sure it worked"
-        else:
-            return "Error sending Boxcar notification"
-
-    @cherrypy.expose
-    def testPushover(self, userKey=None):
-        cherrypy.response.headers['Cache-Control'] = "max-age=0,no-cache,no-store"
-
-        result = notifiers.pushover_notifier.test_notify(userKey)
-        if result:
-            return "Pushover notification succeeded. Check your Pushover clients to make sure it worked"
-        else:
-            return "Error sending Pushover notification"
-
-    @cherrypy.expose
-    def twitterStep1(self):
-        cherrypy.response.headers['Cache-Control'] = "max-age=0,no-cache,no-store"
-
-        return notifiers.twitter_notifier._get_authorization()
-
-    @cherrypy.expose
-    def twitterStep2(self, key):
-        cherrypy.response.headers['Cache-Control'] = "max-age=0,no-cache,no-store"
-
-        result = notifiers.twitter_notifier._get_credentials(key)
-        logger.log(u"result: " + str(result))
-        if result:
-            return "Key verification successful"
-        else:
-            return "Unable to verify key"
-
-    @cherrypy.expose
-    def testTwitter(self):
-        cherrypy.response.headers['Cache-Control'] = "max-age=0,no-cache,no-store"
-
-        result = notifiers.twitter_notifier.test_notify()
-        if result:
-            return "Tweet successful, check your twitter to make sure it worked"
-        else:
-            return "Error sending tweet"
-
-    @cherrypy.expose
-    def testXBMC(self, host=None, username=None, password=None):
-        cherrypy.response.headers['Cache-Control'] = "max-age=0,no-cache,no-store"
-
-        finalResult = ''
-        for curHost in [x.strip() for x in host.split(",")]:
-            curResult = notifiers.xbmc_notifier.test_notify(urllib.unquote_plus(curHost), username, password)
-            if len(curResult.split(":")) > 2 and 'OK' in curResult.split(":")[2]:
-                finalResult += "Test XBMC notice sent successfully to " + urllib.unquote_plus(curHost)
-            else:
-                finalResult += "Test XBMC notice failed to " + urllib.unquote_plus(curHost)
-            finalResult += "<br />\n"
-
-        return finalResult
-
-    @cherrypy.expose
-    def testPLEX(self, host=None, username=None, password=None):
-        cherrypy.response.headers['Cache-Control'] = "max-age=0,no-cache,no-store"
-
-        finalResult = ''
-        for curHost in [x.strip() for x in host.split(",")]:
-            curResult = notifiers.plex_notifier.test_notify(urllib.unquote_plus(curHost), username, password)
-            if len(curResult.split(":")) > 2 and 'OK' in curResult.split(":")[2]:
-                finalResult += "Test Plex notice sent successfully to " + urllib.unquote_plus(curHost)
-            else:
-                finalResult += "Test Plex notice failed to " + urllib.unquote_plus(curHost)
-            finalResult += "<br />\n"
-
-        return finalResult
-
-    @cherrypy.expose
-    def testLibnotify(self):
-        cherrypy.response.headers['Cache-Control'] = "max-age=0,no-cache,no-store"
-
-        if notifiers.libnotify_notifier.test_notify():
-            return "Tried sending desktop notification via libnotify"
-        else:
-            return notifiers.libnotify.diagnose()
-
-    @cherrypy.expose
-    def testNMJ(self, host=None, database=None, mount=None):
-        cherrypy.response.headers['Cache-Control'] = "max-age=0,no-cache,no-store"
-
-        result = notifiers.nmj_notifier.test_notify(urllib.unquote_plus(host), database, mount)
-        if result:
-            return "Successfull started the scan update"
-        else:
-            return "Test failed to start the scan update"
-
-    @cherrypy.expose
-    def settingsNMJ(self, host=None):
-        cherrypy.response.headers['Cache-Control'] = "max-age=0,no-cache,no-store"
-
-        result = notifiers.nmj_notifier.notify_settings(urllib.unquote_plus(host))
-        if result:
-            return '{"message": "Got settings from %(host)s", "database": "%(database)s", "mount": "%(mount)s"}' % {"host": host, "database": sickbeard.NMJ_DATABASE, "mount": sickbeard.NMJ_MOUNT}
-        else:
-            return '{"message": "Failed! Make sure your Popcorn is on and NMJ is running. (see Log & Errors -> Debug for detailed info)", "database": "", "mount": ""}'
-
-    @cherrypy.expose
-    def testNMJv2(self, host=None):
-        cherrypy.response.headers['Cache-Control'] = "max-age=0,no-cache,no-store"
-
-        result = notifiers.nmjv2_notifier.test_notify(urllib.unquote_plus(host))
-        if result:
-            return "Test notice sent successfully to " + urllib.unquote_plus(host)
-        else:
-            return "Test notice failed to " + urllib.unquote_plus(host)
-
-    @cherrypy.expose
-    def settingsNMJv2(self, host=None, dbloc=None,instance=None):
-        cherrypy.response.headers['Cache-Control'] = "max-age=0,no-cache,no-store"
-        result = notifiers.nmjv2_notifier.notify_settings(urllib.unquote_plus(host),dbloc,instance)
-        if result:
-            return '{"message": "NMJ Database found at: %(host)s", "database": "%(database)s"}' % {"host": host, "database": sickbeard.NMJv2_DATABASE}
-        else:
-            return '{"message": "Unable to find NMJ Database at location: %(dbloc)s. Is the right location selected and PCH running?", "database": ""}' % {"dbloc": dbloc}
-
-    @cherrypy.expose
-    def testTrakt(self, api=None, username=None, password=None):
-        cherrypy.response.headers['Cache-Control'] = "max-age=0,no-cache,no-store"
-
-        result = notifiers.trakt_notifier.test_notify(api, username, password)
-        if result:
-            return "Test notice sent successfully to Trakt"
-        else:
-            return "Test notice failed to Trakt"
-
-    @cherrypy.expose
-    def loadShowNotifyLists(self):
-        cherrypy.response.headers['Cache-Control'] = "max-age=0,no-cache,no-store"
-
-        mydb = db.DBConnection()
-        rows = mydb.select("SELECT show_id, show_name, notify_list FROM tv_shows")
-        data = {}
-        size = 0
-        for r in rows:
-            data[r['show_id']] = {'id': r['show_id'], 'name': r['show_name'], 'list': r['notify_list']}
-            size += 1
-        data['_size'] = size
-        return json.dumps(data)
-
-    @cherrypy.expose
-    def testEmail(self, host=None, port=None, smtp_from=None, use_tls=None, user=None, pwd=None, to=None):
-        cherrypy.response.headers['Cache-Control'] = "max-age=0,no-cache,no-store"
-
-        if notifiers.email_notifier.test_notify(host, port, smtp_from, use_tls, user, pwd, to):
-            return 'Test email sent successfully! Check inbox.'
-        else:
-            return 'ERROR: %s' % notifiers.email_notifier.last_err
-
-    @cherrypy.expose
-    def testNMA(self, nma_api=None, nma_priority=0):
-        cherrypy.response.headers['Cache-Control'] = "max-age=0,no-cache,no-store"
-
-        result = notifiers.nma_notifier.test_notify(nma_api, nma_priority)
-        if result:
-            return "Test NMA notice sent successfully"
-        else:
-            return "Test NMA notice failed"
-
-    @cherrypy.expose
-    def testPushalot(self, authorizationToken=None):
-        cherrypy.response.headers['Cache-Control'] = "max-age=0,no-cache,no-store"
-
-        result = notifiers.pushalot_notifier.test_notify(authorizationToken)
-        if result:
-            return "Pushalot notification succeeded. Check your Pushalot clients to make sure it worked"
-        else:
-            return "Error sending Pushalot notification"
-
-    @cherrypy.expose
-    def shutdown(self, pid=None):
-
-        if str(pid) != str(sickbeard.PID):
-            redirect("/home/")
-
-        threading.Timer(2, sickbeard.invoke_shutdown).start()
-
-        title = "Shutting down"
-        message = "Sick Beard is shutting down..."
-
-        return _genericMessage(title, message)
-
-    @cherrypy.expose
-    def restart(self, pid=None):
-
-        if str(pid) != str(sickbeard.PID):
-            redirect("/home/")
-
-        t = PageTemplate(file="restart.tmpl")
-        t.submenu = HomeMenu()
-
-        # do a soft restart
-        threading.Timer(2, sickbeard.invoke_restart, [False]).start()
-
-        return _munge(t)
-
-    @cherrypy.expose
-    def update(self, pid=None):
-
-        if str(pid) != str(sickbeard.PID):
-            redirect("/home/")
-
-        updated = sickbeard.versionCheckScheduler.action.update() # @UndefinedVariable
-
-        if updated:
-            # do a hard restart
-            threading.Timer(2, sickbeard.invoke_restart, [False]).start()
-            t = PageTemplate(file="restart_bare.tmpl")
-            return _munge(t)
-        else:
-            return _genericMessage("Update Failed","Update wasn't successful, not restarting. Check your log for more information.")
-
-    @cherrypy.expose
-    def displayShow(self, show=None):
-
-        if show == None:
-            return _genericMessage("Error", "Invalid show ID")
-        else:
-            showObj = sickbeard.helpers.findCertainShow(sickbeard.showList, int(show))
-
-            if showObj == None:
-                return _genericMessage("Error", "Show not in show list")
-
-        showObj.exceptions = scene_exceptions.get_scene_exceptions(showObj.tvdbid)
-
-        myDB = db.DBConnection()
-
-        seasonResults = myDB.select(
-            "SELECT DISTINCT season FROM tv_episodes WHERE showid = ? ORDER BY season desc",
-            [showObj.tvdbid]
-        )
-
-        sqlResults = myDB.select(
-            "SELECT * FROM tv_episodes WHERE showid = ? ORDER BY season DESC, episode DESC",
-            [showObj.tvdbid]
-        )
-
-        t = PageTemplate(file="displayShow.tmpl")
-        t.submenu = [ { 'title': 'Edit', 'path': 'home/editShow?show=%d'%showObj.tvdbid } ]
-
-        try:
-            t.showLoc = (showObj.location, True)
-        except sickbeard.exceptions.ShowDirNotFoundException:
-            t.showLoc = (showObj._location, False)
-
-        show_message = ''
-
-        if sickbeard.showQueueScheduler.action.isBeingAdded(showObj): # @UndefinedVariable
-            show_message = 'This show is in the process of being downloaded from theTVDB.com - the info below is incomplete.'
-
-        elif sickbeard.showQueueScheduler.action.isBeingUpdated(showObj): # @UndefinedVariable
-            show_message = 'The information below is in the process of being updated.'
-
-        elif sickbeard.showQueueScheduler.action.isBeingRefreshed(showObj): # @UndefinedVariable
-            show_message = 'The episodes below are currently being refreshed from disk'
-
-        elif sickbeard.showQueueScheduler.action.isBeingSubtitled(showObj): # @UndefinedVariable
-            show_message = 'Currently downloading subtitles for this show'
-
-        elif sickbeard.showQueueScheduler.action.isInRefreshQueue(showObj): # @UndefinedVariable
-            show_message = 'This show is queued to be refreshed.'
-
-        elif sickbeard.showQueueScheduler.action.isInUpdateQueue(showObj): # @UndefinedVariable
-            show_message = 'This show is queued and awaiting an update.'
-
-        elif sickbeard.showQueueScheduler.action.isInSubtitleQueue(showObj): # @UndefinedVariable
-            show_message = 'This show is queued and awaiting subtitles download.'
-
-        if not sickbeard.showQueueScheduler.action.isBeingAdded(showObj): # @UndefinedVariable
-            if not sickbeard.showQueueScheduler.action.isBeingUpdated(showObj): # @UndefinedVariable
-                t.submenu.append({ 'title': 'Delete',               'path': 'home/deleteShow?show=%d'%showObj.tvdbid, 'confirm': True })
-                t.submenu.append({ 'title': 'Re-scan files',        'path': 'home/refreshShow?show=%d'%showObj.tvdbid })
-                t.submenu.append({ 'title': 'Force Full Update',    'path': 'home/updateShow?show=%d&amp;force=1'%showObj.tvdbid })
-                t.submenu.append({ 'title': 'Update show in XBMC',  'path': 'home/updateXBMC?showName=%s'%urllib.quote_plus(showObj.name.encode('utf-8')), 'requires': haveXBMC })
-                t.submenu.append({ 'title': 'Preview Rename',       'path': 'home/testRename?show=%d'%showObj.tvdbid })
-                if sickbeard.USE_SUBTITLES and not sickbeard.showQueueScheduler.action.isBeingSubtitled(showObj) and showObj.subtitles:
-                    t.submenu.append({ 'title': 'Download Subtitles', 'path': 'home/subtitleShow?show=%d'%showObj.tvdbid })
-
-        t.show = showObj
-        t.sqlResults = sqlResults
-        t.seasonResults = seasonResults
-        t.show_message = show_message
-
-        epCounts = {}
-        epCats = {}
-        epCounts[Overview.SKIPPED] = 0
-        epCounts[Overview.WANTED] = 0
-        epCounts[Overview.QUAL] = 0
-        epCounts[Overview.GOOD] = 0
-        epCounts[Overview.UNAIRED] = 0
-        epCounts[Overview.SNATCHED] = 0
-
-        for curResult in sqlResults:
-                
-            curEpCat = showObj.getOverview(int(curResult["status"]))
-            epCats[str(curResult["season"]) + "x" + str(curResult["episode"])] = curEpCat
-            epCounts[curEpCat] += 1
-
-        def titler(x):
-            if not x  or sickbeard.SORT_ARTICLE:
-                return x
-            if x.lower().startswith('a '):
-                x = x[2:]
-            if x.lower().startswith('an '):
-                x = x[3:]
-            elif x.lower().startswith('the '):
-                x = x[4:]
-            return x
-        t.sortedShowList = sorted(sickbeard.showList, lambda x, y: cmp(titler(x.name), titler(y.name)))
-
-        t.epCounts = epCounts
-        t.epCats = epCats
-
-        return _munge(t)
-
-    @cherrypy.expose
-    def plotDetails(self, show, season, episode):
-        result = db.DBConnection().action("SELECT description FROM tv_episodes WHERE showid = ? AND season = ? AND episode = ?", (show, season, episode)).fetchone()
-        return result['description'] if result else 'Episode not found.'
-
-    @cherrypy.expose
-    def editShow(self, show=None, location=None, anyQualities=[], bestQualities=[], exceptions_list=[], flatten_folders=None, paused=None, directCall=False, air_by_date=None, tvdbLang=None, subtitles=None):
-
-        if show == None:
-            errString = "Invalid show ID: " + str(show)
-            if directCall:
-                return [errString]
-            else:
-                return _genericMessage("Error", errString)
-
-        showObj = sickbeard.helpers.findCertainShow(sickbeard.showList, int(show))
-
-        if showObj == None:
-            errString = "Unable to find the specified show: " + str(show)
-            if directCall:
-                return [errString]
-            else:
-                return _genericMessage("Error", errString)
-
-        showObj.exceptions = scene_exceptions.get_scene_exceptions(showObj.tvdbid)
-
-        if not location and not anyQualities and not bestQualities and not flatten_folders:
-
-            t = PageTemplate(file="editShow.tmpl")
-            t.submenu = HomeMenu()
-            with showObj.lock:
-                t.show = showObj
-
-            return _munge(t)
-
-        if flatten_folders == "on":
-            flatten_folders = 1
-        else:
-            flatten_folders = 0
-
-        logger.log(u"flatten folders: " + str(flatten_folders))
-
-        if paused == "on":
-            paused = 1
-        else:
-            paused = 0
-
-        if air_by_date == "on":
-            air_by_date = 1
-        else:
-            air_by_date = 0
-
-        if subtitles == "on":
-            subtitles = 1
-        else:
-            subtitles = 0
-
-
-        if tvdbLang and tvdbLang in tvdb_api.Tvdb().config['valid_languages']:
-            tvdb_lang = tvdbLang
-        else:
-            tvdb_lang = showObj.lang
-
-        # if we changed the language then kick off an update
-        if tvdb_lang == showObj.lang:
-            do_update = False
-        else:
-            do_update = True
-
-        if type(anyQualities) != list:
-            anyQualities = [anyQualities]
-
-        if type(bestQualities) != list:
-            bestQualities = [bestQualities]
-
-        if type(exceptions_list) != list:
-            exceptions_list = [exceptions_list]
-
-        #If directCall from mass_edit_update no scene exceptions handling
-        if directCall:
-            do_update_exceptions = False
-        else:
-            if set(exceptions_list) == set(showObj.exceptions):
-                do_update_exceptions = False
-            else:
-                do_update_exceptions = True
-
-        errors = []
-        with showObj.lock:
-            newQuality = Quality.combineQualities(map(int, anyQualities), map(int, bestQualities))
-            showObj.quality = newQuality
-
-            # reversed for now
-            if bool(showObj.flatten_folders) != bool(flatten_folders):
-                showObj.flatten_folders = flatten_folders
-                try:
-                    sickbeard.showQueueScheduler.action.refreshShow(showObj) # @UndefinedVariable
-                except exceptions.CantRefreshException, e:
-                    errors.append("Unable to refresh this show: " + ex(e))
-
-            showObj.paused = paused
-            showObj.air_by_date = air_by_date
-            showObj.subtitles = subtitles
-            showObj.lang = tvdb_lang
-
-            # if we change location clear the db of episodes, change it, write to db, and rescan
-            if os.path.normpath(showObj._location) != os.path.normpath(location):
-                logger.log(os.path.normpath(showObj._location) + " != " + os.path.normpath(location), logger.DEBUG)
-                if not ek.ek(os.path.isdir, location):
-                    errors.append("New location <tt>%s</tt> does not exist" % location)
-
-                # don't bother if we're going to update anyway
-                elif not do_update:
-                    # change it
-                    try:
-                        showObj.location = location
-                        try:
-                            sickbeard.showQueueScheduler.action.refreshShow(showObj) # @UndefinedVariable
-                        except exceptions.CantRefreshException, e:
-                            errors.append("Unable to refresh this show:" + ex(e))
-                        # grab updated info from TVDB
-                        #showObj.loadEpisodesFromTVDB()
-                        # rescan the episodes in the new folder
-                    except exceptions.NoNFOException:
-                        errors.append("The folder at <tt>%s</tt> doesn't contain a tvshow.nfo - copy your files to that folder before you change the directory in Sick Beard." % location)
-
-            # save it to the DB
-            showObj.saveToDB()
-
-        # force the update
-        if do_update:
-            try:
-                sickbeard.showQueueScheduler.action.updateShow(showObj, True) # @UndefinedVariable
-                time.sleep(1)
-            except exceptions.CantUpdateException, e:
-                errors.append("Unable to force an update on the show.")
-
-        if do_update_exceptions:
-            try:
-                scene_exceptions.update_scene_exceptions(showObj.tvdbid, exceptions_list) # @UndefinedVariable
-                time.sleep(1)
-            except exceptions.CantUpdateException, e:
-                errors.append("Unable to force an update on scene exceptions of the show.")
-
-        if directCall:
-            return errors
-
-        if len(errors) > 0:
-            ui.notifications.error('%d error%s while saving changes:' % (len(errors), "" if len(errors) == 1 else "s"),
-                        '<ul>' + '\n'.join(['<li>%s</li>' % error for error in errors]) + "</ul>")
-
-        redirect("/home/displayShow?show=" + show)
-
-    @cherrypy.expose
-    def deleteShow(self, show=None):
-
-        if show == None:
-            return _genericMessage("Error", "Invalid show ID")
-
-        showObj = sickbeard.helpers.findCertainShow(sickbeard.showList, int(show))
-
-        if showObj == None:
-            return _genericMessage("Error", "Unable to find the specified show")
-
-        if sickbeard.showQueueScheduler.action.isBeingAdded(showObj) or sickbeard.showQueueScheduler.action.isBeingUpdated(showObj): # @UndefinedVariable
-            return _genericMessage("Error", "Shows can't be deleted while they're being added or updated.")
-
-        showObj.deleteShow()
-
-        ui.notifications.message('<b>%s</b> has been deleted' % showObj.name)
-        redirect("/home/")
-
-    @cherrypy.expose
-    def refreshShow(self, show=None):
-
-        if show == None:
-            return _genericMessage("Error", "Invalid show ID")
-
-        showObj = sickbeard.helpers.findCertainShow(sickbeard.showList, int(show))
-
-        if showObj == None:
-            return _genericMessage("Error", "Unable to find the specified show")
-
-        # force the update from the DB
-        try:
-            sickbeard.showQueueScheduler.action.refreshShow(showObj) # @UndefinedVariable
-        except exceptions.CantRefreshException, e:
-            ui.notifications.error("Unable to refresh this show.",
-                        ex(e))
-
-        time.sleep(3)
-
-        redirect("/home/displayShow?show=" + str(showObj.tvdbid))
-
-    @cherrypy.expose
-    def updateShow(self, show=None, force=0):
-
-        if show == None:
-            return _genericMessage("Error", "Invalid show ID")
-
-        showObj = sickbeard.helpers.findCertainShow(sickbeard.showList, int(show))
-
-        if showObj == None:
-            return _genericMessage("Error", "Unable to find the specified show")
-
-        # force the update
-        try:
-            sickbeard.showQueueScheduler.action.updateShow(showObj, bool(force)) # @UndefinedVariable
-        except exceptions.CantUpdateException, e:
-            ui.notifications.error("Unable to update this show.",
-                        ex(e))
-
-        # just give it some time
-        time.sleep(3)
-
-        redirect("/home/displayShow?show=" + str(showObj.tvdbid))
-
-    @cherrypy.expose
-    def subtitleShow(self, show=None, force=0):
-
-        if show == None:
-            return _genericMessage("Error", "Invalid show ID")
-
-        showObj = sickbeard.helpers.findCertainShow(sickbeard.showList, int(show))
-
-        if showObj == None:
-            return _genericMessage("Error", "Unable to find the specified show")
-
-        # search and download subtitles
-        sickbeard.showQueueScheduler.action.downloadSubtitles(showObj, bool(force)) # @UndefinedVariable
-
-        time.sleep(3)
-
-        redirect("/home/displayShow?show=" + str(showObj.tvdbid))
-
-
-    @cherrypy.expose
-    def updateXBMC(self, showName=None):
-
-        # only send update to first host in the list -- workaround for xbmc sql backend users
-        if sickbeard.XBMC_UPDATE_ONLYFIRST:
-            # only send update to first host in the list -- workaround for xbmc sql backend users
-            host = sickbeard.XBMC_HOST.split(",")[0].strip()
-        else:
-            host = sickbeard.XBMC_HOST
-
-        if notifiers.xbmc_notifier.update_library(showName=showName):
-            ui.notifications.message("Library update command sent to XBMC host(s): " + host)
-        else:
-            ui.notifications.error("Unable to contact one or more XBMC host(s): " + host)
-        redirect('/home')
-
-    @cherrypy.expose
-    def updatePLEX(self):
-        if notifiers.plex_notifier.update_library():
-            ui.notifications.message("Library update command sent to Plex Media Server host: " + sickbeard.PLEX_SERVER_HOST)
-        else:
-            ui.notifications.error("Unable to contact Plex Media Server host: " + sickbeard.PLEX_SERVER_HOST)
-        redirect('/home')
-
-    @cherrypy.expose
-    def setStatus(self, show=None, eps=None, status=None, direct=False):
-
-        if show == None or eps == None or status == None:
-            errMsg = "You must specify a show and at least one episode"
-            if direct:
-                ui.notifications.error('Error', errMsg)
-                return json.dumps({'result': 'error'})
-            else:
-                return _genericMessage("Error", errMsg)
-
-        if not statusStrings.has_key(int(status)):
-            errMsg = "Invalid status"
-            if direct:
-                ui.notifications.error('Error', errMsg)
-                return json.dumps({'result': 'error'})
-            else:
-                return _genericMessage("Error", errMsg)
-
-        showObj = sickbeard.helpers.findCertainShow(sickbeard.showList, int(show))
-
-        if showObj == None:
-            errMsg = "Error", "Show not in show list"
-            if direct:
-                ui.notifications.error('Error', errMsg)
-                return json.dumps({'result': 'error'})
-            else:
-                return _genericMessage("Error", errMsg)
-
-        segment_list = []
-        fail_segment = {}
-        
-        if eps != None:
-
-            for curEp in eps.split('|'):
-
-                logger.log(u"Attempting to set status on episode " + curEp + " to " + status, logger.DEBUG)
-
-                epInfo = curEp.split('x')
-
-                epObj = showObj.getEpisode(int(epInfo[0]), int(epInfo[1]))
-
-                if epObj == None:
-                    return _genericMessage("Error", "Episode couldn't be retrieved")
-
-                if int(status) in (WANTED, FAILED):
-                    # figure out what segment the episode is in and remember it so we can backlog it
-                    if epObj.show.air_by_date:
-                        ep_segment = str(epObj.airdate)[:7]
-                    else:
-                        ep_segment = epObj.season
-
-                    if ep_segment not in segment_list:
-                        segment_list.append(ep_segment)
-
-                with epObj.lock:
-                    # don't let them mess up UNAIRED episodes
-                    if epObj.status == UNAIRED:
-                        logger.log(u"Refusing to change status of " + curEp + " because it is UNAIRED", logger.ERROR)
-                        continue
-
-                    if int(status) in Quality.DOWNLOADED and epObj.status not in Quality.SNATCHED + Quality.SNATCHED_PROPER + Quality.DOWNLOADED + [IGNORED] and not ek.ek(os.path.isfile, epObj.location):
-                        logger.log(u"Refusing to change status of " + curEp + " to DOWNLOADED because it's not SNATCHED/DOWNLOADED", logger.ERROR)
-                        continue
-
-                    if int(status) == FAILED and epObj.status not in Quality.SNATCHED + Quality.SNATCHED_PROPER + Quality.DOWNLOADED:
-                        logger.log(u"Refusing to change status of " + curEp + " to FAILED because it's not SNATCHED/DOWNLOADED", logger.ERROR)
-                        continue
-                   
-                    if int(status) == FAILED:
-                        quality = Quality.splitCompositeStatus(epObj.status)[1]
-                        epObj.status = Quality.compositeStatus(FAILED, quality)
-                        epObj.saveToDB()
-                        continue
-                   
-                    epObj.status = int(status)
-                    epObj.saveToDB()
-                
-        if int(status) == WANTED:           
-            msg = "Backlog was automatically started for the following seasons of <b>" + showObj.name + "</b>:<br /><ul>"
-            for cur_segment in segment_list:
-                msg += "<li>Season " + str(cur_segment) + "</li>"
-                logger.log(u"Sending backlog for " + showObj.name + " season " + str(cur_segment) + " because some eps were set to wanted")
-                cur_backlog_queue_item = search_queue.BacklogQueueItem(showObj, cur_segment)
-                sickbeard.searchQueueScheduler.action.add_item(cur_backlog_queue_item) # @UndefinedVariable
-            msg += "</ul>"
-
-            if segment_list:
-                ui.notifications.message("Backlog started", msg)
-
-        if int(status) == FAILED:
-            msg = "Retring Search was automatically started for the following season of <b>" + showObj.name + "</b>:<br />"
-            for cur_segment in segment_list:
-                msg += "<li>Season " + str(cur_segment) + "</li>"
-                logger.log(u"Retrying Search for " + showObj.name + " season " + str(cur_segment) + " because some eps were set to failed")
-                cur_failed_queue_item = search_queue.FailedQueueItem(showObj, cur_segment)
-                sickbeard.searchQueueScheduler.action.add_item(cur_failed_queue_item) # @UndefinedVariable
-            msg += "</ul>"
-
-            if segment_list:
-                ui.notifications.message("Retry Search started", msg)
-            
-        if direct:
-            return json.dumps({'result': 'success'})
-        else:
-            redirect("/home/displayShow?show=" + show)
-
-    @cherrypy.expose
-    def testRename(self, show=None):
-
-        if show == None:
-            return _genericMessage("Error", "You must specify a show")
-
-        showObj = sickbeard.helpers.findCertainShow(sickbeard.showList, int(show))
-
-        if showObj == None:
-            return _genericMessage("Error", "Show not in show list")
-
-        try:
-            show_loc = showObj.location #@UnusedVariable
-        except exceptions.ShowDirNotFoundException:
-            return _genericMessage("Error", "Can't rename episodes when the show dir is missing.")
-
-        ep_obj_rename_list = []
-
-        ep_obj_list = showObj.getAllEpisodes(has_location=True)
-
-        for cur_ep_obj in ep_obj_list:
-            # Only want to rename if we have a location
-            if cur_ep_obj.location:
-                if cur_ep_obj.relatedEps:
-                    # do we have one of multi-episodes in the rename list already
-                    have_already = False
-                    for cur_related_ep in cur_ep_obj.relatedEps + [cur_ep_obj]:
-                        if cur_related_ep in ep_obj_rename_list:
-                            have_already = True
-                            break
-                        if not have_already:
-                            ep_obj_rename_list.append(cur_ep_obj)
-                else:
-                    ep_obj_rename_list.append(cur_ep_obj)
-
-        if ep_obj_rename_list:
-            # present season DESC episode DESC on screen
-            ep_obj_rename_list.reverse()
-
-        t = PageTemplate(file="testRename.tmpl")
-        t.submenu = [{'title': 'Edit', 'path': 'home/editShow?show=%d' % showObj.tvdbid}]
-        t.ep_obj_list = ep_obj_rename_list
-        t.show = showObj
-
-        return _munge(t)
-
-    @cherrypy.expose
-    def doRename(self, show=None, eps=None):
-
-        if show == None or eps == None:
-            errMsg = "You must specify a show and at least one episode"
-            return _genericMessage("Error", errMsg)
-
-        show_obj = sickbeard.helpers.findCertainShow(sickbeard.showList, int(show))
-
-        if show_obj == None:
-            errMsg = "Error", "Show not in show list"
-            return _genericMessage("Error", errMsg)
-
-        try:
-            show_loc = show_obj.location #@UnusedVariable
-        except exceptions.ShowDirNotFoundException:
-            return _genericMessage("Error", "Can't rename episodes when the show dir is missing.")
-
-        myDB = db.DBConnection()
-
-        if eps == None:
-            redirect("/home/displayShow?show=" + show)
-
-        for curEp in eps.split('|'):
-
-            epInfo = curEp.split('x')
-
-            # this is probably the worst possible way to deal with double eps but I've kinda painted myself into a corner here with this stupid database
-            ep_result = myDB.select("SELECT * FROM tv_episodes WHERE showid = ? AND season = ? AND episode = ? AND 5=5", [show, epInfo[0], epInfo[1]])
-            if not ep_result:
-                logger.log(u"Unable to find an episode for " + curEp + ", skipping", logger.WARNING)
-                continue
-            related_eps_result = myDB.select("SELECT * FROM tv_episodes WHERE location = ? AND episode != ?", [ep_result[0]["location"], epInfo[1]])
-
-            root_ep_obj = show_obj.getEpisode(int(epInfo[0]), int(epInfo[1]))
-            root_ep_obj.relatedEps = []
-
-            for cur_related_ep in related_eps_result:
-                related_ep_obj = show_obj.getEpisode(int(cur_related_ep["season"]), int(cur_related_ep["episode"]))
-                if related_ep_obj not in root_ep_obj.relatedEps:
-                    root_ep_obj.relatedEps.append(related_ep_obj)
-
-            root_ep_obj.rename()
-
-        redirect("/home/displayShow?show=" + show)
-
-
-    @cherrypy.expose
-    def searchEpisode(self, show=None, season=None, episode=None):
-
-        # retrieve the episode object and fail if we can't get one
-        ep_obj = _getEpisode(show, season, episode)
-        if isinstance(ep_obj, str):
-            return json.dumps({'result': 'failure'})
-
-        # make a queue item for it and put it on the queue
-        ep_queue_item = search_queue.ManualSearchQueueItem(ep_obj)
-        sickbeard.searchQueueScheduler.action.add_item(ep_queue_item) # @UndefinedVariable
-
-        # wait until the queue item tells us whether it worked or not
-        while ep_queue_item.success == None: # @UndefinedVariable
-            time.sleep(1)
-
-        # return the correct json value
-        if ep_queue_item.success:
-            #Find the quality class for the episode
-            quality_class = Quality.qualityStrings[Quality.UNKNOWN]
-            ep_status, ep_quality = Quality.splitCompositeStatus(ep_obj.status)
-            for x in (SD, HD720p, HD1080p):
-                if ep_quality in Quality.splitQuality(x)[0]:
-                    quality_class = qualityPresetStrings[x]
-                    break
-
-            return json.dumps({'result': statusStrings[ep_obj.status],
-                               'quality': quality_class
-                               })
-
-        return json.dumps({'result': 'failure'})
-
-    @cherrypy.expose
-    def searchEpisodeSubtitles(self, show=None, season=None, episode=None):
-
-        # retrieve the episode object and fail if we can't get one
-        ep_obj = _getEpisode(show, season, episode)
-        if isinstance(ep_obj, str):
-            return json.dumps({'result': 'failure'})
-
-        # try do download subtitles for that episode
-        previous_subtitles = ep_obj.subtitles
-        try:
-            subtitles = ep_obj.downloadSubtitles()
-        except Exception, e:
-            return json.dumps({'result': 'failure'})
-
-        # return the correct json value
-        if previous_subtitles != ep_obj.subtitles:
-<<<<<<< HEAD
-            status = 'New subtitles downloaded: %s' % ' '.join(["<img src='"+sickbeard.WEB_ROOT+"/images/flags/"+x+".png' alt='"+Language.fromalpha2(x).name+"'/>" for x in sorted(list(set(ep_obj.subtitles).difference(previous_subtitles)))])
-=======
-            status = 'New subtitles downloaded: %s' % ' '.join(["<img src='" + sickbeard.WEB_ROOT + "/images/flags/" + subliminal.language.Language(x).alpha2 + ".png' alt='" + subliminal.language.Language(x).name + "'/>" for x in sorted(list(set(ep_obj.subtitles).difference(previous_subtitles)))])
->>>>>>> b5e584c4
-        else:
-            status = 'No subtitles downloaded'
-        ui.notifications.message('Subtitles Search', status)
-        return json.dumps({'result': status, 'subtitles': ','.join([x for x in ep_obj.subtitles])})
-
-    @cherrypy.expose
-    def retryEpisode(self, show, season, episode):
-        
-        # retrieve the episode object and fail if we can't get one
-        ep_obj = _getEpisode(show, season, episode)
-        if isinstance(ep_obj, str):
-            return json.dumps({'result': 'failure'})
-
-        with ep_obj.lock:
-            quality = Quality.splitCompositeStatus(ep_obj.status)[1]
-            ep_obj.status = Quality.compositeStatus(FAILED, quality)
-            ep_obj.saveToDB()
-
-        # make a queue item for it and put it on the queue
-        ep_queue_item = search_queue.FailedQueueItem(ep_obj.show, [], ep_obj)
-        sickbeard.searchQueueScheduler.action.add_item(ep_queue_item) # @UndefinedVariable
-
-        # wait until the queue item tells us whether it worked or not
-        while ep_queue_item.success == None: # @UndefinedVariable
-            time.sleep(1)
-
-        # return the correct json value
-        if ep_queue_item.success:
-            #Find the quality class for the episode
-            quality_class = Quality.qualityStrings[Quality.UNKNOWN]
-            ep_status, ep_quality = Quality.splitCompositeStatus(ep_obj.status)
-            for x in (SD, HD720p, HD1080p):
-                if ep_quality in Quality.splitQuality(x)[0]:
-                    quality_class = qualityPresetStrings[x]
-                    break
-
-            return json.dumps({'result': statusStrings[ep_obj.status],
-                               'quality': quality_class
-                               })
-
-        return json.dumps({'result': 'failure'})
-            
-#        try:
-#            
-#                
-#            ui.notifications.message('Info', pp.log)
-#        except exceptions.FailedHistoryNotFoundException:
-#            ui.notifications.error('Not Found Error', 'Couldn\'t find release in history. (Has it been over 30 days?)\n'
-#                                   'Can\'t mark it as bad.')
-#            return json.dumps({'result': 'failure'})
-#        except exceptions.FailedHistoryMultiSnatchException:
-#            ui.notifications.error('Multi-Snatch Error', 'The same episode was snatched again before the first one was done.\n'
-#                                   'Please cancel any downloads of this episode and then set it back to wanted.\n Can\'t continue.')
-#            return json.dumps({'result': 'failure'})
-#        except exceptions.FailedProcessingFailed:
-#            ui.notifications.error('Processing Failed', pp.log)
-#            return json.dumps({'result': 'failure'})
-#        except Exception as e:
-#            ui.notifications.error('Unknown Error', 'Unknown exception: ' + str(e))
-#            return json.dumps({'result': 'failure'})
-#
-#        return json.dumps({'result': 'success'})
-
-class UI:
-
-    @cherrypy.expose
-    def add_message(self):
-
-        ui.notifications.message('Test 1', 'This is test number 1')
-        ui.notifications.error('Test 2', 'This is test number 2')
-
-        return "ok"
-
-    @cherrypy.expose
-    def get_messages(self):
-        messages = {}
-        cur_notification_num = 1
-        for cur_notification in ui.notifications.get_notifications():
-            messages['notification-' + str(cur_notification_num)] = {'title': cur_notification.title,
-                                                                   'message': cur_notification.message,
-                                                                   'type': cur_notification.type}
-            cur_notification_num += 1
-
-        return json.dumps(messages)
-
-
-class WebInterface:
-
-    @cherrypy.expose
-    def robots_txt(self):
-        """ Keep web crawlers out """
-        cherrypy.response.headers['Content-Type'] = 'text/plain'
-        return 'User-agent: *\nDisallow: /\n'
-
-    @cherrypy.expose
-    def index(self):
-
-        redirect("/home/")
-
-    @cherrypy.expose
-    def showPoster(self, show=None, which=None):
-
-        #Redirect initial poster/banner thumb to default images
-        if which[0:6] == 'poster':
-            default_image_name = 'poster.png'
-        else:
-            default_image_name = 'banner.png'
-
-        default_image_path = ek.ek(os.path.join, sickbeard.PROG_DIR, 'gui', 'slick', 'images', default_image_name)
-        if show is None:
-            return cherrypy.lib.static.serve_file(default_image_path, content_type="image/png")
-        else:
-            showObj = sickbeard.helpers.findCertainShow(sickbeard.showList, int(show))
-
-        if showObj is None:
-            return cherrypy.lib.static.serve_file(default_image_path, content_type="image/png")
-
-        cache_obj = image_cache.ImageCache()
-
-        if which == 'poster':
-            image_file_name = cache_obj.poster_path(showObj.tvdbid)
-        if which == 'poster_thumb':
-            image_file_name = cache_obj.poster_thumb_path(showObj.tvdbid)
-        if which == 'banner':
-            image_file_name = cache_obj.banner_path(showObj.tvdbid)
-        if which == 'banner_thumb':
-            image_file_name = cache_obj.banner_thumb_path(showObj.tvdbid)
-
-        if ek.ek(os.path.isfile, image_file_name):
-            return cherrypy.lib.static.serve_file(image_file_name, content_type="image/jpeg")
-        else:
-            return cherrypy.lib.static.serve_file(default_image_path, content_type="image/png")
-
-    @cherrypy.expose
-    def setHomeLayout(self, layout):
-
-        if layout not in ('poster', 'banner', 'simple'):
-            layout = 'poster'
-
-        sickbeard.HOME_LAYOUT = layout
-
-        redirect("/home/")
-
-    @cherrypy.expose
-    def setHistoryLayout(self, layout):
-
-        if layout not in ('compact', 'detailed'):
-            layout = 'detailed'
-
-        sickbeard.HISTORY_LAYOUT = layout
-
-        redirect("/history/")
-
-    @cherrypy.expose
-    def toggleDisplayShowSpecials(self, show):
-
-        sickbeard.DISPLAY_SHOW_SPECIALS = not sickbeard.DISPLAY_SHOW_SPECIALS
-
-        redirect("/home/displayShow?show=" + show)
-
-    @cherrypy.expose
-    def setComingEpsLayout(self, layout):
-        if layout not in ('poster', 'banner', 'list'):
-            layout = 'banner'
-
-        sickbeard.COMING_EPS_LAYOUT = layout
-
-        redirect("/comingEpisodes/")
-
-    @cherrypy.expose
-    def toggleComingEpsDisplayPaused(self):
-
-        sickbeard.COMING_EPS_DISPLAY_PAUSED = not sickbeard.COMING_EPS_DISPLAY_PAUSED
-
-        redirect("/comingEpisodes/")
-
-    @cherrypy.expose
-    def setComingEpsSort(self, sort):
-        if sort not in ('date', 'network', 'show'):
-            sort = 'date'
-
-        sickbeard.COMING_EPS_SORT = sort
-
-        redirect("/comingEpisodes/")
-
-    @cherrypy.expose
-    def comingEpisodes(self, layout="None"):
-
-        myDB = db.DBConnection()
-
-        today1 = datetime.date.today()
-        today = today1.toordinal()
-        next_week1 = (datetime.date.today() + datetime.timedelta(days=7))
-        next_week = next_week1.toordinal()
-        recently = (datetime.date.today() - datetime.timedelta(days=sickbeard.COMING_EPS_MISSED_RANGE)).toordinal()
-
-        done_show_list = []
-        qualList = Quality.DOWNLOADED + Quality.SNATCHED + [ARCHIVED, IGNORED]
-        sql_results = myDB.select("SELECT *, tv_shows.status as show_status FROM tv_episodes, tv_shows WHERE season != 0 AND airdate >= ? AND airdate < ? AND tv_shows.tvdb_id = tv_episodes.showid AND tv_episodes.status NOT IN (" + ','.join(['?'] * len(qualList)) + ")", [today, next_week] + qualList)
-        for cur_result in sql_results:
-            done_show_list.append(helpers.tryInt(cur_result["showid"]))
-
-        more_sql_results = myDB.select("SELECT *, tv_shows.status as show_status FROM tv_episodes outer_eps, tv_shows WHERE season != 0 AND showid NOT IN (" + ','.join(['?'] * len(done_show_list)) + ") AND tv_shows.tvdb_id = outer_eps.showid AND airdate = (SELECT airdate FROM tv_episodes inner_eps WHERE inner_eps.season != 0 AND inner_eps.showid = outer_eps.showid AND inner_eps.airdate >= ? ORDER BY inner_eps.airdate ASC LIMIT 1) AND outer_eps.status NOT IN (" + ','.join(['?'] * len(Quality.DOWNLOADED + Quality.SNATCHED)) + ")", done_show_list + [next_week] + Quality.DOWNLOADED + Quality.SNATCHED)
-        sql_results += more_sql_results
-
-        more_sql_results = myDB.select("SELECT *, tv_shows.status as show_status FROM tv_episodes, tv_shows WHERE season != 0 AND tv_shows.tvdb_id = tv_episodes.showid AND airdate < ? AND airdate >= ? AND tv_episodes.status = ? AND tv_episodes.status NOT IN (" + ','.join(['?'] * len(qualList)) + ")", [today, recently, WANTED] + qualList)
-        sql_results += more_sql_results
-
-        # sort by localtime
-        sorts = {
-            'date': (lambda x, y: cmp(x["localtime"], y["localtime"])),
-            'show': (lambda a, b: cmp((a["show_name"], a["localtime"]), (b["show_name"], b["localtime"]))),
-            'network': (lambda a, b: cmp((a["network"], a["localtime"]), (b["network"], b["localtime"]))),
-        }
-
-        # make a dict out of the sql results
-        sql_results = [dict(row) for row in sql_results]
-
-        # add localtime to the dict
-        for index, item in enumerate(sql_results):
-            sql_results[index]['localtime'] = network_timezones.parse_date_time(item['airdate'],item['airs'],item['network'])
-
-            #Normalize/Format the Airing Time
-            try:
-                locale.setlocale(locale.LC_TIME, 'us_US')
-                sql_results[index]['localtime_string'] = sql_results[index]['localtime'].strftime("%A %H:%M %p")
-                locale.setlocale(locale.LC_ALL, '') #Reseting to default locale
-            except:
-                sql_results[index]['localtime_string'] = sql_results[index]['localtime'].strftime("%A %H:%M %p")
-
-        sql_results.sort(sorts[sickbeard.COMING_EPS_SORT])
-
-        t = PageTemplate(file="comingEpisodes.tmpl")
-#        paused_item = { 'title': '', 'path': 'toggleComingEpsDisplayPaused' }
-#        paused_item['title'] = 'Hide Paused' if sickbeard.COMING_EPS_DISPLAY_PAUSED else 'Show Paused'
-        paused_item = { 'title': 'View Paused:', 'path': {'': ''} }
-        paused_item['path'] = {'Hide': 'toggleComingEpsDisplayPaused'} if sickbeard.COMING_EPS_DISPLAY_PAUSED else {'Show': 'toggleComingEpsDisplayPaused'}
-        t.submenu = [
-            { 'title': 'Sort by:', 'path': {'Date': 'setComingEpsSort/?sort=date',
-                                            'Show': 'setComingEpsSort/?sort=show',
-                                            'Network': 'setComingEpsSort/?sort=network',
-                                           }},
-
-            { 'title': 'Layout:', 'path': {'Banner': 'setComingEpsLayout/?layout=banner',
-                                           'Poster': 'setComingEpsLayout/?layout=poster',
-                                           'List': 'setComingEpsLayout/?layout=list',
-                                           }},
-            paused_item,
-        ]
-
-        t.next_week = datetime.datetime.combine(next_week1, datetime.time(tzinfo=network_timezones.sb_timezone))
-        t.today = datetime.datetime.now().replace(tzinfo=network_timezones.sb_timezone)
-        t.sql_results = sql_results
-
-        # Allow local overriding of layout parameter
-        if layout and layout in ('poster', 'banner', 'list'):
-            t.layout = layout
-        else:
-            t.layout = sickbeard.COMING_EPS_LAYOUT
-
-
-        return _munge(t)
-
-    # Raw iCalendar implementation by Pedro Jose Pereira Vieito (@pvieito).
-    #
-    # iCalendar (iCal) - Standard RFC 5545 <http://tools.ietf.org/html/rfc5546>
-    # Works with iCloud, Google Calendar and Outlook.
-    @cherrypy.expose
-    def calendar(self):
-        """ Provides a subscribeable URL for iCal subscriptions
-        """
-
-        logger.log(u"Receiving iCal request from %s" % cherrypy.request.remote.ip)
-
-        poster_url = cherrypy.url().replace('ical', '')
-
-        time_re = re.compile('([0-9]{1,2})\:([0-9]{2})(\ |)([AM|am|PM|pm]{2})')
-
-    # Create a iCal string
-        ical = 'BEGIN:VCALENDAR\r\n'
-        ical += 'VERSION:2.0\r\n'
-        ical += 'X-WR-CALNAME:Sick Beard\r\n'
-        ical += 'X-WR-CALDESC:Sick Beard\r\n'
-        ical += 'PRODID://Sick-Beard Upcoming Episodes//\r\n'
-
-        # Get shows info
-        myDB = db.DBConnection()
-
-        # Limit dates
-        past_date = (datetime.date.today() + datetime.timedelta(weeks=-52)).toordinal()
-        future_date = (datetime.date.today() + datetime.timedelta(weeks=52)).toordinal()
-
-        # Get all the shows that are not paused and are currently on air (from kjoconnor Fork)
-        calendar_shows = myDB.select("SELECT show_name, tvdb_id, network, airs, runtime FROM tv_shows WHERE status = 'Continuing' AND paused != '1'")
-        for show in calendar_shows:
-            # Get all episodes of this show airing between today and next month
-            episode_list = myDB.select("SELECT tvdbid, name, season, episode, description, airdate FROM tv_episodes WHERE airdate >= ? AND airdate < ? AND showid = ?", (past_date, future_date, int(show["tvdb_id"])))
-
-            for episode in episode_list:
-
-          # Get local timezone and load network timezones
-                local_zone = tz.tzlocal()
-                try:
-                    network_zone = network_timezones.get_network_timezone(show['network'], network_timezones.load_network_dict(), local_zone)
-                except:
-                  # Dummy network_zone for exceptions
-                    network_zone = None
-
-        # Get the air date and time
-                air_date = datetime.datetime.fromordinal(int(episode['airdate']))
-                air_time = re.compile('([0-9]{1,2})\:([0-9]{2})(\ |)([AM|am|PM|pm]{2})').search(show["airs"])
-
-        # Parse out the air time
-                try:
-                    if (air_time.group(4).lower() == 'pm' and int(air_time.group(1)) == 12):
-                        t = datetime.time(12, int(air_time.group(2)), 0, tzinfo=network_zone)
-                    elif (air_time.group(4).lower() == 'pm'):
-                        t = datetime.time((int(air_time.group(1)) + 12), int(air_time.group(2)), 0, tzinfo=network_zone)
-                    elif (air_time.group(4).lower() == 'am' and int(air_time.group(1)) == 12):
-                        t = datetime.time(0, int(air_time.group(2)), 0, tzinfo=network_zone)
-                    else:
-                        t = datetime.time(int(air_time.group(1)), int(air_time.group(2)), 0, tzinfo=network_zone)
-                except:
-                    # Dummy time for exceptions
-                    t = datetime.time(22, 0, 0, tzinfo=network_zone)
-
-        # Combine air time and air date into one datetime object
-                air_date_time = datetime.datetime.combine(air_date, t).astimezone(local_zone)
-
-        # Create event for episode
-                ical = ical + 'BEGIN:VEVENT\r\n'
-                ical = ical + 'DTSTART;VALUE=DATE:' + str(air_date_time.date()).replace("-", "") + '\r\n'
-                ical = ical + 'SUMMARY:' + show['show_name'] + ': ' + episode['name'] + '\r\n'
-                ical = ical + 'UID:Sick-Beard-' + str(datetime.date.today().isoformat()) + '-' + show['show_name'].replace(" ", "-") + '-E' + str(episode['episode']) + 'S' + str(episode['season']) + '\r\n'
-                if (episode['description'] != ''):
-                    ical = ical + 'DESCRIPTION:' + show['airs'] + ' on ' + show['network'] + '\\n\\n' + episode['description'].splitlines()[0] + '\r\n'
-                else:
-                    ical = ical + 'DESCRIPTION:' + show['airs'] + ' on ' + show['network'] + '\r\n'
-                ical = ical + 'LOCATION:' + 'Episode ' + str(episode['episode']) + ' - Season ' + str(episode['season']) + '\r\n'
-                ical = ical + 'END:VEVENT\r\n'
-
-        # Ending the iCal
-        ical += 'END:VCALENDAR'
-
-        return ical
-
-    manage = Manage()
-
-    history = History()
-
-    config = Config()
-
-    home = Home()
-
-    api = Api()
-
-    browser = browser.WebFileBrowser()
-
-    errorlogs = ErrorLogs()
-
-    ui = UI()
+# Author: Nic Wolfe <nic@wolfeden.ca>
+# URL: http://code.google.com/p/sickbeard/
+#
+# This file is part of Sick Beard.
+#
+# Sick Beard is free software: you can redistribute it and/or modify
+# it under the terms of the GNU General Public License as published by
+# the Free Software Foundation, either version 3 of the License, or
+# (at your option) any later version.
+#
+# Sick Beard is distributed in the hope that it will be useful,
+# but WITHOUT ANY WARRANTY; without even the implied warranty of
+# MERCHANTABILITY or FITNESS FOR A PARTICULAR PURPOSE.  See the
+# GNU General Public License for more details.
+#
+# You should have received a copy of the GNU General Public License
+# along with Sick Beard.  If not, see <http://www.gnu.org/licenses/>.
+
+from __future__ import with_statement
+
+import os.path
+
+import time
+import urllib
+import re
+import threading
+import datetime
+import random
+import locale
+import logging
+
+from Cheetah.Template import Template
+import cherrypy.lib
+
+import sickbeard
+
+from sickbeard import config, sab
+from sickbeard import clients
+from sickbeard import history, notifiers, processTV
+from sickbeard import ui
+from sickbeard import logger, helpers, exceptions, classes, db
+from sickbeard import encodingKludge as ek
+from sickbeard import search_queue
+from sickbeard import image_cache
+from sickbeard import naming
+from sickbeard import scene_exceptions
+from sickbeard import subtitles
+from sickbeard import failed_history
+from sickbeard import failedProcessor
+
+from sickbeard.providers import newznab, rsstorrent
+from sickbeard.common import Quality, Overview, statusStrings, qualityPresetStrings
+from sickbeard.common import SNATCHED, SKIPPED, UNAIRED, IGNORED, ARCHIVED, WANTED, FAILED
+from sickbeard.common import SD, HD720p, HD1080p
+from sickbeard.exceptions import ex
+from sickbeard.webapi import Api
+
+from lib.tvdb_api import tvdb_api
+from lib.dateutil import tz
+from lib.unrar2 import RarFile, RarInfo
+from lib.babelfish import Language
+
+import subliminal
+import network_timezones
+
+try:
+    import json
+except ImportError:
+    from lib import simplejson as json
+
+try:
+    import xml.etree.cElementTree as etree
+except ImportError:
+    import xml.etree.ElementTree as etree
+
+from sickbeard import browser
+
+
+class PageTemplate (Template):
+    def __init__(self, *args, **KWs):
+#        KWs['file'] = os.path.join(sickbeard.PROG_DIR, "data/interfaces/default/", KWs['file'])
+        KWs['file'] = os.path.join(sickbeard.PROG_DIR, "gui/"+sickbeard.GUI_NAME+"/interfaces/default/", KWs['file'])
+        super(PageTemplate, self).__init__(*args, **KWs)
+        self.sbRoot = sickbeard.WEB_ROOT
+        self.sbHttpPort = sickbeard.WEB_PORT
+        self.sbHttpsPort = sickbeard.WEB_PORT
+        self.sbHttpsEnabled = sickbeard.ENABLE_HTTPS
+        if cherrypy.request.headers['Host'][0] == '[':
+            self.sbHost = re.match("^\[.*\]", cherrypy.request.headers['Host'], re.X|re.M|re.S).group(0)
+        else:
+            self.sbHost = re.match("^[^:]+", cherrypy.request.headers['Host'], re.X|re.M|re.S).group(0)
+        self.projectHomePage = "http://code.google.com/p/sickbeard/"
+
+        if sickbeard.NZBS and sickbeard.NZBS_UID and sickbeard.NZBS_HASH:
+            logger.log(u"NZBs.org has been replaced, please check the config to configure the new provider!", logger.ERROR)
+            ui.notifications.error("NZBs.org Config Update", "NZBs.org has a new site. Please <a href=\""+sickbeard.WEB_ROOT+"/config/providers\">update your config</a> with the api key from <a href=\"http://nzbs.org/login\">http://nzbs.org</a> and then disable the old NZBs.org provider.")
+
+        if "X-Forwarded-Host" in cherrypy.request.headers:
+            self.sbHost = cherrypy.request.headers['X-Forwarded-Host']
+        if "X-Forwarded-Port" in cherrypy.request.headers:
+            self.sbHttpPort = cherrypy.request.headers['X-Forwarded-Port']
+            self.sbHttpsPort = self.sbHttpPort
+        if "X-Forwarded-Proto" in cherrypy.request.headers:
+            self.sbHttpsEnabled = True if cherrypy.request.headers['X-Forwarded-Proto'] == 'https' else False
+
+        logPageTitle = 'Logs &amp; Errors'
+        if len(classes.ErrorViewer.errors):
+            logPageTitle += ' ('+str(len(classes.ErrorViewer.errors))+')'
+        self.logPageTitle = logPageTitle
+        self.sbPID = str(sickbeard.PID)
+        self.menu = [
+            { 'title': 'Home',            'key': 'home'           },
+            { 'title': 'Coming Episodes', 'key': 'comingEpisodes' },
+            { 'title': 'History',         'key': 'history'        },
+            { 'title': 'Manage',          'key': 'manage'         },
+            { 'title': 'Config',          'key': 'config'         },
+            { 'title': logPageTitle,      'key': 'errorlogs'      },
+        ]
+
+
+def redirect(abspath, *args, **KWs):
+    assert abspath[0] == '/'
+    raise cherrypy.HTTPRedirect(sickbeard.WEB_ROOT + abspath, *args, **KWs)
+
+
+class TVDBWebUI:
+    def __init__(self, config, log=None):
+        self.config = config
+        self.log = log
+
+    def selectSeries(self, allSeries):
+
+        searchList = ",".join([x['id'] for x in allSeries])
+        showDirList = ""
+        for curShowDir in self.config['_showDir']:
+            showDirList += "showDir="+curShowDir+"&"
+        redirect("/home/addShows/addShow?" + showDirList + "seriesList=" + searchList)
+
+
+def _munge(string):
+    return unicode(string).encode('utf-8', 'xmlcharrefreplace')
+
+
+def _genericMessage(subject, message):
+    t = PageTemplate(file="genericMessage.tmpl")
+    t.submenu = HomeMenu()
+    t.subject = subject
+    t.message = message
+    return _munge(t)
+
+def _getEpisode(show, season, episode):
+
+    if show == None or season == None or episode == None:
+        return "Invalid parameters"
+
+    showObj = sickbeard.helpers.findCertainShow(sickbeard.showList, int(show))
+
+    if showObj == None:
+        return "Show not in show list"
+
+    epObj = showObj.getEpisode(int(season), int(episode))
+
+    if epObj == None:
+        return "Episode couldn't be retrieved"
+
+    return epObj
+
+
+ManageMenu = [
+    { 'title': 'Backlog Overview',          'path': 'manage/backlogOverview/' },
+    { 'title': 'Manage Searches',           'path': 'manage/manageSearches/'  },
+    { 'title': 'Manage Torrents',           'path': 'manage/manageTorrents/'  },
+    { 'title': 'Episode Status Management', 'path': 'manage/episodeStatuses/' },
+]
+
+if sickbeard.USE_SUBTITLES:
+    ManageMenu.append({ 'title': 'Missed Subtitle Management', 'path': 'manage/subtitleMissed' })
+
+if sickbeard.USE_FAILED_DOWNLOADS:
+    ManageMenu.append({ 'title': 'Failed Downloads', 'path': 'manage/failedDownloads' })
+
+
+class ManageSearches:
+
+    @cherrypy.expose
+    def index(self):
+        t = PageTemplate(file="manage_manageSearches.tmpl")
+        #t.backlogPI = sickbeard.backlogSearchScheduler.action.getProgressIndicator()
+        t.backlogPaused = sickbeard.searchQueueScheduler.action.is_backlog_paused() #@UndefinedVariable
+        t.backlogRunning = sickbeard.searchQueueScheduler.action.is_backlog_in_progress() #@UndefinedVariable
+        t.searchStatus = sickbeard.currentSearchScheduler.action.amActive #@UndefinedVariable
+        t.submenu = ManageMenu
+
+        return _munge(t)
+
+    @cherrypy.expose
+    def forceSearch(self):
+
+        # force it to run the next time it looks
+        result = sickbeard.currentSearchScheduler.forceRun()
+        if result:
+            logger.log(u"Search forced")
+            ui.notifications.message('Episode search started',
+                          'Note: RSS feeds may not be updated if retrieved recently')
+
+        redirect("/manage/manageSearches/")
+
+    @cherrypy.expose
+    def pauseBacklog(self, paused=None):
+        if paused == "1":
+            sickbeard.searchQueueScheduler.action.pause_backlog() #@UndefinedVariable
+        else:
+            sickbeard.searchQueueScheduler.action.unpause_backlog() #@UndefinedVariable
+
+        redirect("/manage/manageSearches/")
+
+    @cherrypy.expose
+    def forceVersionCheck(self):
+
+        # force a check to see if there is a new version
+        result = sickbeard.versionCheckScheduler.action.check_for_new_version(force=True) #@UndefinedVariable
+        if result:
+            logger.log(u"Forcing version check")
+
+        redirect("/manage/manageSearches/")
+
+
+class Manage:
+
+    manageSearches = ManageSearches()
+
+    @cherrypy.expose
+    def index(self):
+
+        t = PageTemplate(file="manage.tmpl")
+        t.submenu = ManageMenu
+        return _munge(t)
+
+    @cherrypy.expose
+    def showEpisodeStatuses(self, tvdb_id, whichStatus):
+        myDB = db.DBConnection()
+
+        status_list = [int(whichStatus)]
+        if status_list[0] == SNATCHED:
+            status_list = Quality.SNATCHED + Quality.SNATCHED_PROPER
+
+        cur_show_results = myDB.select("SELECT season, episode, name FROM tv_episodes WHERE showid = ? AND season != 0 AND status IN ("+','.join(['?']*len(status_list))+")", [int(tvdb_id)] + status_list)
+
+        result = {}
+        for cur_result in cur_show_results:
+            cur_season = int(cur_result["season"])
+            cur_episode = int(cur_result["episode"])
+
+            if cur_season not in result:
+                result[cur_season] = {}
+
+            result[cur_season][cur_episode] = cur_result["name"]
+
+        return json.dumps(result)
+
+    @cherrypy.expose
+    def episodeStatuses(self, whichStatus=None):
+
+        if whichStatus:
+            whichStatus = int(whichStatus)
+            status_list = [whichStatus]
+            if status_list[0] == SNATCHED:
+                status_list = Quality.SNATCHED + Quality.SNATCHED_PROPER
+        else:
+            status_list = []
+
+        t = PageTemplate(file="manage_episodeStatuses.tmpl")
+        t.submenu = ManageMenu
+        t.whichStatus = whichStatus
+
+        # if we have no status then this is as far as we need to go
+        if not status_list:
+            return _munge(t)
+
+        myDB = db.DBConnection()
+        status_results = myDB.select("SELECT show_name, tv_shows.tvdb_id as tvdb_id FROM tv_episodes, tv_shows WHERE tv_episodes.status IN ("+','.join(['?']*len(status_list))+") AND season != 0 AND tv_episodes.showid = tv_shows.tvdb_id ORDER BY show_name", status_list)
+
+        ep_counts = {}
+        show_names = {}
+        sorted_show_ids = []
+        for cur_status_result in status_results:
+            cur_tvdb_id = int(cur_status_result["tvdb_id"])
+            if cur_tvdb_id not in ep_counts:
+                ep_counts[cur_tvdb_id] = 1
+            else:
+                ep_counts[cur_tvdb_id] += 1
+
+            show_names[cur_tvdb_id] = cur_status_result["show_name"]
+            if cur_tvdb_id not in sorted_show_ids:
+                sorted_show_ids.append(cur_tvdb_id)
+
+        t.show_names = show_names
+        t.ep_counts = ep_counts
+        t.sorted_show_ids = sorted_show_ids
+        return _munge(t)
+
+    @cherrypy.expose
+    def changeEpisodeStatuses(self, oldStatus, newStatus, *args, **kwargs):
+
+        status_list = [int(oldStatus)]
+        if status_list[0] == SNATCHED:
+            status_list = Quality.SNATCHED + Quality.SNATCHED_PROPER
+
+        to_change = {}
+
+        # make a list of all shows and their associated args
+        for arg in kwargs:
+            tvdb_id, what = arg.split('-')
+
+            # we don't care about unchecked checkboxes
+            if kwargs[arg] != 'on':
+                continue
+
+            if tvdb_id not in to_change:
+                to_change[tvdb_id] = []
+
+            to_change[tvdb_id].append(what)
+
+        myDB = db.DBConnection()
+
+        for cur_tvdb_id in to_change:
+
+            # get a list of all the eps we want to change if they just said "all"
+            if 'all' in to_change[cur_tvdb_id]:
+                all_eps_results = myDB.select("SELECT season, episode FROM tv_episodes WHERE status IN ("+','.join(['?']*len(status_list))+") AND season != 0 AND showid = ?", status_list + [cur_tvdb_id])
+                all_eps = [str(x["season"])+'x'+str(x["episode"]) for x in all_eps_results]
+                to_change[cur_tvdb_id] = all_eps
+
+            Home().setStatus(cur_tvdb_id, '|'.join(to_change[cur_tvdb_id]), newStatus, direct=True)
+
+        redirect('/manage/episodeStatuses')
+
+    @cherrypy.expose
+    def showSubtitleMissed(self, tvdb_id, whichSubs):
+        myDB = db.DBConnection()
+
+        cur_show_results = myDB.select("SELECT season, episode, name, subtitles FROM tv_episodes WHERE showid = ? AND season != 0 AND status LIKE '%4'", [int(tvdb_id)])
+
+        result = {}
+        for cur_result in cur_show_results:
+            if whichSubs == 'all':
+                if len(set(cur_result["subtitles"].split(',')).intersection(set(subtitles.wantedLanguages()))) >= len(subtitles.wantedLanguages()):
+                    continue
+            elif whichSubs in cur_result["subtitles"].split(','):
+                continue
+
+            cur_season = int(cur_result["season"])
+            cur_episode = int(cur_result["episode"])
+
+            if cur_season not in result:
+                result[cur_season] = {}
+
+            if cur_episode not in result[cur_season]:
+                result[cur_season][cur_episode] = {}
+
+            result[cur_season][cur_episode]["name"] = cur_result["name"]
+
+            result[cur_season][cur_episode]["subtitles"] = ",".join(subliminal.language.Language(subtitle).alpha2 for subtitle in cur_result["subtitles"].split(',')) if not cur_result["subtitles"] == '' else ''
+
+        return json.dumps(result)
+
+    @cherrypy.expose
+    def subtitleMissed(self, whichSubs=None):
+
+        t = PageTemplate(file="manage_subtitleMissed.tmpl")
+        t.submenu = ManageMenu
+        t.whichSubs = whichSubs
+
+        if not whichSubs:
+            return _munge(t)
+
+        myDB = db.DBConnection()
+        status_results = myDB.select("SELECT show_name, tv_shows.tvdb_id as tvdb_id, tv_episodes.subtitles subtitles FROM tv_episodes, tv_shows WHERE tv_shows.subtitles = 1 AND tv_episodes.status LIKE '%4' AND tv_episodes.season != 0 AND tv_episodes.showid = tv_shows.tvdb_id ORDER BY show_name")
+
+        ep_counts = {}
+        show_names = {}
+        sorted_show_ids = []
+        for cur_status_result in status_results:
+            if whichSubs == 'all':
+                if len(set(cur_status_result["subtitles"].split(',')).intersection(set(subtitles.wantedLanguages()))) >= len(subtitles.wantedLanguages()):
+                    continue
+            elif whichSubs in cur_status_result["subtitles"].split(','):
+                continue
+
+            cur_tvdb_id = int(cur_status_result["tvdb_id"])
+            if cur_tvdb_id not in ep_counts:
+                ep_counts[cur_tvdb_id] = 1
+            else:
+                ep_counts[cur_tvdb_id] += 1
+
+            show_names[cur_tvdb_id] = cur_status_result["show_name"]
+            if cur_tvdb_id not in sorted_show_ids:
+                sorted_show_ids.append(cur_tvdb_id)
+
+        t.show_names = show_names
+        t.ep_counts = ep_counts
+        t.sorted_show_ids = sorted_show_ids
+        return _munge(t)
+
+    @cherrypy.expose
+    def downloadSubtitleMissed(self, *args, **kwargs):
+
+        to_download = {}
+
+        # make a list of all shows and their associated args
+        for arg in kwargs:
+            tvdb_id, what = arg.split('-')
+
+            # we don't care about unchecked checkboxes
+            if kwargs[arg] != 'on':
+                continue
+
+            if tvdb_id not in to_download:
+                to_download[tvdb_id] = []
+
+            to_download[tvdb_id].append(what)
+
+        for cur_tvdb_id in to_download:
+            # get a list of all the eps we want to download subtitles if they just said "all"
+            if 'all' in to_download[cur_tvdb_id]:
+                myDB = db.DBConnection()
+                all_eps_results = myDB.select("SELECT season, episode FROM tv_episodes WHERE status LIKE '%4' AND season != 0 AND showid = ?", [cur_tvdb_id])
+                to_download[cur_tvdb_id] = [str(x["season"])+'x'+str(x["episode"]) for x in all_eps_results]
+
+            for epResult in to_download[cur_tvdb_id]:
+                season, episode = epResult.split('x');
+
+                show = sickbeard.helpers.findCertainShow(sickbeard.showList, int(cur_tvdb_id))
+                subtitles = show.getEpisode(int(season), int(episode)).downloadSubtitles()
+
+        redirect('/manage/subtitleMissed/')
+
+    @cherrypy.expose
+    def backlogShow(self, tvdb_id):
+
+        show_obj = helpers.findCertainShow(sickbeard.showList, int(tvdb_id))
+
+        if show_obj:
+            sickbeard.backlogSearchScheduler.action.searchBacklog([show_obj]) #@UndefinedVariable
+
+        redirect("/manage/backlogOverview/")
+
+    @cherrypy.expose
+    def backlogOverview(self):
+
+        t = PageTemplate(file="manage_backlogOverview.tmpl")
+        t.submenu = ManageMenu
+
+        myDB = db.DBConnection()
+
+        showCounts = {}
+        showCats = {}
+        showSQLResults = {}
+
+        for curShow in sickbeard.showList:
+
+            epCounts = {}
+            epCats = {}
+            epCounts[Overview.SKIPPED] = 0
+            epCounts[Overview.WANTED] = 0
+            epCounts[Overview.QUAL] = 0
+            epCounts[Overview.GOOD] = 0
+            epCounts[Overview.UNAIRED] = 0
+            epCounts[Overview.SNATCHED] = 0
+
+            sqlResults = myDB.select("SELECT * FROM tv_episodes WHERE showid = ? ORDER BY season DESC, episode DESC", [curShow.tvdbid])
+
+            for curResult in sqlResults:
+
+                curEpCat = curShow.getOverview(int(curResult["status"]))
+                epCats[str(curResult["season"]) + "x" + str(curResult["episode"])] = curEpCat
+                epCounts[curEpCat] += 1
+
+            showCounts[curShow.tvdbid] = epCounts
+            showCats[curShow.tvdbid] = epCats
+            showSQLResults[curShow.tvdbid] = sqlResults
+
+        t.showCounts = showCounts
+        t.showCats = showCats
+        t.showSQLResults = showSQLResults
+
+        return _munge(t)
+
+    @cherrypy.expose
+    def massEdit(self, toEdit=None):
+
+        t = PageTemplate(file="manage_massEdit.tmpl")
+        t.submenu = ManageMenu
+
+        if not toEdit:
+            redirect("/manage/")
+
+        showIDs = toEdit.split("|")
+        showList = []
+        for curID in showIDs:
+            curID = int(curID)
+            showObj = helpers.findCertainShow(sickbeard.showList, curID)
+            if showObj:
+                showList.append(showObj)
+
+        flatten_folders_all_same = True
+        last_flatten_folders = None
+
+        paused_all_same = True
+        last_paused = None
+
+        quality_all_same = True
+        last_quality = None
+
+        subtitles_all_same = True
+        last_subtitles = None
+
+        root_dir_list = []
+
+        for curShow in showList:
+
+            cur_root_dir = ek.ek(os.path.dirname, curShow._location)
+            if cur_root_dir not in root_dir_list:
+                root_dir_list.append(cur_root_dir)
+
+            # if we know they're not all the same then no point even bothering
+            if paused_all_same:
+                # if we had a value already and this value is different then they're not all the same
+                if last_paused not in (curShow.paused, None):
+                    paused_all_same = False
+                else:
+                    last_paused = curShow.paused
+
+            if flatten_folders_all_same:
+                if last_flatten_folders not in (None, curShow.flatten_folders):
+                    flatten_folders_all_same = False
+                else:
+                    last_flatten_folders = curShow.flatten_folders
+
+            if quality_all_same:
+                if last_quality not in (None, curShow.quality):
+                    quality_all_same = False
+                else:
+                    last_quality = curShow.quality
+
+            if subtitles_all_same:
+                if last_subtitles not in (None, curShow.subtitles):
+                    subtitles_all_same = False
+                else:
+                    last_subtitles = curShow.subtitles
+
+        t.showList = toEdit
+        t.paused_value = last_paused if paused_all_same else None
+        t.flatten_folders_value = last_flatten_folders if flatten_folders_all_same else None
+        t.quality_value = last_quality if quality_all_same else None
+        t.subtitles_value = last_subtitles if subtitles_all_same else None
+        t.root_dir_list = root_dir_list
+
+        return _munge(t)
+
+    @cherrypy.expose
+    def massEditSubmit(self, paused=None, flatten_folders=None, quality_preset=False, subtitles=None,
+                       anyQualities=[], bestQualities=[], toEdit=None, *args, **kwargs):
+
+        dir_map = {}
+        for cur_arg in kwargs:
+            if not cur_arg.startswith('orig_root_dir_'):
+                continue
+            which_index = cur_arg.replace('orig_root_dir_', '')
+            end_dir = kwargs['new_root_dir_'+which_index]
+            dir_map[kwargs[cur_arg]] = end_dir
+
+        showIDs = toEdit.split("|")
+        errors = []
+        for curShow in showIDs:
+            curErrors = []
+            showObj = helpers.findCertainShow(sickbeard.showList, int(curShow))
+            if not showObj:
+                continue
+
+            cur_root_dir = ek.ek(os.path.dirname, showObj._location)
+            cur_show_dir = ek.ek(os.path.basename, showObj._location)
+            if cur_root_dir in dir_map and cur_root_dir != dir_map[cur_root_dir]:
+                new_show_dir = ek.ek(os.path.join, dir_map[cur_root_dir], cur_show_dir)
+                logger.log(u"For show "+showObj.name+" changing dir from "+showObj._location+" to "+new_show_dir)
+            else:
+                new_show_dir = showObj._location
+
+            if paused == 'keep':
+                new_paused = showObj.paused
+            else:
+                new_paused = True if paused == 'enable' else False
+            new_paused = 'on' if new_paused else 'off'
+
+            if flatten_folders == 'keep':
+                new_flatten_folders = showObj.flatten_folders
+            else:
+                new_flatten_folders = True if flatten_folders == 'enable' else False
+            new_flatten_folders = 'on' if new_flatten_folders else 'off'
+
+            if subtitles == 'keep':
+                new_subtitles = showObj.subtitles
+            else:
+                new_subtitles = True if subtitles == 'enable' else False
+
+            new_subtitles = 'on' if new_subtitles else 'off'
+
+            if quality_preset == 'keep':
+                anyQualities, bestQualities = Quality.splitQuality(showObj.quality)
+
+            exceptions_list = []
+
+            curErrors += Home().editShow(curShow, new_show_dir, anyQualities, bestQualities, exceptions_list, new_flatten_folders, new_paused, subtitles=new_subtitles, directCall=True)
+
+            if curErrors:
+                logger.log(u"Errors: "+str(curErrors), logger.ERROR)
+                errors.append('<b>%s:</b>\n<ul>' % showObj.name + ' '.join(['<li>%s</li>' % error for error in curErrors]) + "</ul>")
+
+        if len(errors) > 0:
+            ui.notifications.error('%d error%s while saving changes:' % (len(errors), "" if len(errors) == 1 else "s"),
+                        " ".join(errors))
+
+        redirect("/manage/")
+
+    @cherrypy.expose
+    def massUpdate(self, toUpdate=None, toRefresh=None, toRename=None, toDelete=None, toMetadata=None, toSubtitle=None):
+
+        if toUpdate != None:
+            toUpdate = toUpdate.split('|')
+        else:
+            toUpdate = []
+
+        if toRefresh != None:
+            toRefresh = toRefresh.split('|')
+        else:
+            toRefresh = []
+
+        if toRename != None:
+            toRename = toRename.split('|')
+        else:
+            toRename = []
+
+        if toSubtitle != None:
+            toSubtitle = toSubtitle.split('|')
+        else:
+            toSubtitle = []
+
+        if toDelete != None:
+            toDelete = toDelete.split('|')
+        else:
+            toDelete = []
+
+        if toMetadata != None:
+            toMetadata = toMetadata.split('|')
+        else:
+            toMetadata = []
+
+        errors = []
+        refreshes = []
+        updates = []
+        renames = []
+        subtitles = []
+
+        for curShowID in set(toUpdate+toRefresh+toRename+toSubtitle+toDelete+toMetadata):
+
+            if curShowID == '':
+                continue
+
+            showObj = sickbeard.helpers.findCertainShow(sickbeard.showList, int(curShowID))
+
+            if showObj == None:
+                continue
+
+            if curShowID in toDelete:
+                showObj.deleteShow()
+                # don't do anything else if it's being deleted
+                continue
+
+            if curShowID in toUpdate:
+                try:
+                    sickbeard.showQueueScheduler.action.updateShow(showObj, True) #@UndefinedVariable
+                    updates.append(showObj.name)
+                except exceptions.CantUpdateException, e:
+                    errors.append("Unable to update show "+showObj.name+": "+ex(e))
+
+            # don't bother refreshing shows that were updated anyway
+            if curShowID in toRefresh and curShowID not in toUpdate:
+                try:
+                    sickbeard.showQueueScheduler.action.refreshShow(showObj) #@UndefinedVariable
+                    refreshes.append(showObj.name)
+                except exceptions.CantRefreshException, e:
+                    errors.append("Unable to refresh show "+showObj.name+": "+ex(e))
+
+            if curShowID in toRename:
+                sickbeard.showQueueScheduler.action.renameShowEpisodes(showObj) #@UndefinedVariable
+                renames.append(showObj.name)
+
+            if curShowID in toSubtitle:
+                sickbeard.showQueueScheduler.action.downloadSubtitles(showObj) #@UndefinedVariable
+                subtitles.append(showObj.name)
+
+        if len(errors) > 0:
+            ui.notifications.error("Errors encountered",
+                        '<br >\n'.join(errors))
+
+        messageDetail = ""
+
+        if len(updates) > 0:
+            messageDetail += "<br /><b>Updates</b><br /><ul><li>"
+            messageDetail += "</li><li>".join(updates)
+            messageDetail += "</li></ul>"
+
+        if len(refreshes) > 0:
+            messageDetail += "<br /><b>Refreshes</b><br /><ul><li>"
+            messageDetail += "</li><li>".join(refreshes)
+            messageDetail += "</li></ul>"
+
+        if len(renames) > 0:
+            messageDetail += "<br /><b>Renames</b><br /><ul><li>"
+            messageDetail += "</li><li>".join(renames)
+            messageDetail += "</li></ul>"
+
+        if len(subtitles) > 0:
+            messageDetail += "<br /><b>Subtitles</b><br /><ul><li>"
+            messageDetail += "</li><li>".join(subtitles)
+            messageDetail += "</li></ul>"
+
+        if len(updates+refreshes+renames+subtitles) > 0:
+            ui.notifications.message("The following actions were queued:",
+                          messageDetail)
+
+        redirect("/manage/")
+
+    @cherrypy.expose
+    def manageTorrents(self):
+
+        t = PageTemplate(file="manage_torrents.tmpl")
+        t.info_download_station = ''
+        t.submenu = ManageMenu
+
+        if re.search('localhost', sickbeard.TORRENT_HOST):
+
+            if sickbeard.LOCALHOST_IP == '':
+                t.webui_url = re.sub('localhost', helpers.get_lan_ip(), sickbeard.TORRENT_HOST)
+            else:
+                t.webui_url = re.sub('localhost', sickbeard.LOCALHOST_IP, sickbeard.TORRENT_HOST)
+        else:
+            t.webui_url = sickbeard.TORRENT_HOST
+
+        if sickbeard.TORRENT_METHOD == 'utorrent':
+            t.webui_url = '/'.join(s.strip('/') for s in (t.webui_url, 'gui/'))
+        if sickbeard.TORRENT_METHOD == 'download_station':
+            if helpers.check_url(t.webui_url + 'download/'):
+                t.webui_url = t.webui_url + 'download/'
+            else:
+                t.info_download_station = '<p>To have a better experience please set the Download Station alias as <code>download</code>, you can check this setting in the Synology DSM <b>Control Panel</b> > <b>Application Portal</b>. Make sure you allow DSM to be embedded with iFrames too in <b>Control Panel</b> > <b>DSM Settings</b> > <b>Security</b>.</p><br/><p>There is more information about this available <a href="https://github.com/mr-orange/Sick-Beard/pull/338">here</a>.</p><br/>'
+
+        return _munge(t)
+
+    @cherrypy.expose
+    def failedDownloads(self, limit=100, toRemove=None):
+
+        myDB = db.DBConnection("failed.db")
+
+        if limit == "0":
+            sqlResults = myDB.select("SELECT * FROM failed")
+        else:
+            sqlResults = myDB.select("SELECT * FROM failed LIMIT ?", [limit])
+
+        toRemove = toRemove.split("|") if toRemove != None else []   
+
+        for release in toRemove:
+            myDB.action('DELETE FROM failed WHERE release = ?', [release])
+
+        if toRemove:
+            raise cherrypy.HTTPRedirect('/manage/failedDownloads/')
+
+        t = PageTemplate(file="manage_failedDownloads.tmpl")
+        t.failedResults = sqlResults
+        t.limit = limit
+        t.submenu = ManageMenu
+
+        return _munge(t)
+
+class History:
+
+    @cherrypy.expose
+    def index(self, limit=100):
+
+        myDB = db.DBConnection()
+
+#        sqlResults = myDB.select("SELECT h.*, show_name, name FROM history h, tv_shows s, tv_episodes e WHERE h.showid=s.tvdb_id AND h.showid=e.showid AND h.season=e.season AND h.episode=e.episode ORDER BY date DESC LIMIT "+str(numPerPage*(p-1))+", "+str(numPerPage))
+        if limit == "0":
+            sqlResults = myDB.select("SELECT h.*, show_name FROM history h, tv_shows s WHERE h.showid=s.tvdb_id ORDER BY date DESC")
+        else:
+            sqlResults = myDB.select("SELECT h.*, show_name FROM history h, tv_shows s WHERE h.showid=s.tvdb_id ORDER BY date DESC LIMIT ?", [limit])
+
+        history = { 'show_id': 0, 'season': 0, 'episode': 0, 'quality': 0, 'actions': [{'time': '', 'action': '', 'provider': ''}]}
+        compact=[]
+        
+        for sql_result in sqlResults:
+           
+            if not any((history['show_id'] == sql_result['showid'] \
+                        and history['season'] == sql_result['season'] \
+                        and history['episode'] == sql_result['episode'] \
+                        and history['quality'] == sql_result['quality'])\
+                        for history in compact):
+
+                history = {}            
+                history['show_id'] = sql_result['showid']
+                history['season'] = sql_result['season']
+                history['episode'] = sql_result['episode']
+                history['quality'] = sql_result['quality']
+                history['show_name'] = sql_result['show_name']
+                history['resource'] = sql_result['resource']
+                
+                action = {}
+                history['actions'] = []
+                
+                action['time'] = sql_result['date']
+                action['action'] = sql_result['action']
+                action['provider'] = sql_result['provider']
+                action['resource'] = sql_result['resource']
+                history['actions'].append(action)
+                history['actions'].sort(key=lambda x: x['time'])
+                compact.append(history)
+            else:
+                index = [i for i, dict in enumerate(compact) \
+                 if dict['show_id'] == sql_result['showid'] \
+                 and dict['season'] == sql_result['season'] \
+                 and dict['episode'] == sql_result['episode']
+                 and dict['quality'] == sql_result['quality']][0]
+                
+                action = {}
+                history = compact[index]
+
+                action['time'] = sql_result['date']
+                action['action'] = sql_result['action']
+                action['provider'] = sql_result['provider']
+                action['resource'] = sql_result['resource']
+                history['actions'].append(action)
+                history['actions'].sort(key=lambda x: x['time'], reverse=True)
+
+        t = PageTemplate(file="history.tmpl")
+        t.historyResults = sqlResults
+        t.compactResults = compact
+        t.limit = limit
+        t.submenu = [
+            { 'title': 'Clear History', 'path': 'history/clearHistory' },
+            { 'title': 'Trim History',  'path': 'history/trimHistory'  },
+        ]
+
+        return _munge(t)
+
+
+    @cherrypy.expose
+    def clearHistory(self):
+
+        myDB = db.DBConnection()
+        myDB.action("DELETE FROM history WHERE 1=1")
+        ui.notifications.message('History cleared')
+        redirect("/history/")
+
+
+    @cherrypy.expose
+    def trimHistory(self):
+
+        myDB = db.DBConnection()
+        myDB.action("DELETE FROM history WHERE date < "+str((datetime.datetime.today()-datetime.timedelta(days=30)).strftime(history.dateFormat)))
+        ui.notifications.message('Removed history entries greater than 30 days old')
+        redirect("/history/")
+
+ConfigMenu = [
+    { 'title': 'General',           'path': 'config/general/'          },
+    { 'title': 'Search Settings',   'path': 'config/search/'           },
+    { 'title': 'Search Providers',  'path': 'config/providers/'        },
+    { 'title': 'Subtitles Settings','path': 'config/subtitles/'        },
+    { 'title': 'Post Processing',   'path': 'config/postProcessing/'   },
+    { 'title': 'Notifications',     'path': 'config/notifications/'    },
+]
+
+class ConfigGeneral:
+
+    @cherrypy.expose
+    def index(self):
+
+        t = PageTemplate(file="config_general.tmpl")
+        t.submenu = ConfigMenu
+        return _munge(t)
+
+    @cherrypy.expose
+    def saveRootDirs(self, rootDirString=None):
+        sickbeard.ROOT_DIRS = rootDirString
+
+    @cherrypy.expose
+    def saveAddShowDefaults(self, defaultFlattenFolders, defaultStatus, anyQualities, bestQualities, subtitles=False):
+
+        if anyQualities:
+            anyQualities = anyQualities.split(',')
+        else:
+            anyQualities = []
+
+        if bestQualities:
+            bestQualities = bestQualities.split(',')
+        else:
+            bestQualities = []
+
+        newQuality = Quality.combineQualities(map(int, anyQualities), map(int, bestQualities))
+
+        sickbeard.STATUS_DEFAULT = int(defaultStatus)
+        sickbeard.QUALITY_DEFAULT = int(newQuality)
+
+        if defaultFlattenFolders == "true":
+            defaultFlattenFolders = 1
+        else:
+            defaultFlattenFolders = 0
+
+        sickbeard.FLATTEN_FOLDERS_DEFAULT = int(defaultFlattenFolders)
+
+        if subtitles == "true":
+            subtitles = 1
+        else:
+            subtitles = 0
+        sickbeard.SUBTITLES_DEFAULT = int(subtitles)
+
+    @cherrypy.expose
+    def generateKey(self):
+        """ Return a new randomized API_KEY
+        """
+
+        try:
+            from hashlib import md5
+        except ImportError:
+            from md5 import md5
+
+        # Create some values to seed md5
+        t = str(time.time())
+        r = str(random.random())
+
+        # Create the md5 instance and give it the current time
+        m = md5(t)
+
+        # Update the md5 instance with the random variable
+        m.update(r)
+
+        # Return a hex digest of the md5, eg 49f68a5c8493ec2c0bf489821c21fc3b
+        logger.log(u"New API generated")
+        return m.hexdigest()
+
+    @cherrypy.expose
+    def saveGeneral(self, log_dir=None, web_port=None, web_log=None, encryption_version=None, web_ipv6=None,
+                    update_shows_on_start=None, launch_browser=None, web_username=None, use_api=None, api_key=None,
+                    web_password=None, version_notify=None, enable_https=None, https_cert=None, https_key=None, sort_article=None,
+                    anon_redirect=None, git_path=None, calendar_unprotected=None, date_preset=None, time_preset=None):
+
+        results = []
+
+        if web_ipv6 == "on":
+            web_ipv6 = 1
+        else:
+            web_ipv6 = 0
+
+        if web_log == "on":
+            web_log = 1
+        else:
+            web_log = 0
+            
+        if encryption_version == "on":
+            # Update to the last encryption_version available:
+            encryption_version = 1
+        else:
+            encryption_version = 0
+
+        if update_shows_on_start == "on":
+            update_shows_on_start = 1
+        else:
+            update_shows_on_start = 0
+
+        if sort_article == "on":
+            sort_article = 1
+        else:
+            sort_article = 0
+
+        if launch_browser == "on":
+            launch_browser = 1
+        else:
+            launch_browser = 0
+
+        if version_notify == "on":
+            version_notify = 1
+        else:
+            version_notify = 0
+            
+        if calendar_unprotected == "on":
+            calendar_unprotected = 1
+        else:
+            calendar_unprotected = 0
+
+        sickbeard.UPDATE_SHOWS_ON_START = update_shows_on_start
+        sickbeard.LAUNCH_BROWSER = launch_browser
+        sickbeard.SORT_ARTICLE = sort_article
+        sickbeard.ANON_REDIRECT = anon_redirect
+        sickbeard.GIT_PATH = git_path
+        sickbeard.CALENDAR_UNPROTECTED = calendar_unprotected
+        # sickbeard.LOG_DIR is set in config.change_LOG_DIR()
+
+        sickbeard.WEB_PORT = int(web_port)
+        sickbeard.WEB_IPV6 = web_ipv6
+        # sickbeard.WEB_LOG is set in config.change_LOG_DIR()
+        sickbeard.ENCRYPTION_VERSION = encryption_version
+        sickbeard.WEB_USERNAME = web_username
+        sickbeard.WEB_PASSWORD = web_password
+
+        if date_preset:
+            sickbeard.DATE_PRESET = date_preset
+        
+        if time_preset:
+            sickbeard.TIME_PRESET_W_SECONDS = time_preset
+            sickbeard.TIME_PRESET = sickbeard.TIME_PRESET_W_SECONDS.replace(u":%S",u"")
+
+        if not config.change_LOG_DIR(log_dir, web_log):
+            results += ["Unable to create directory " + os.path.normpath(log_dir) + ", log dir not changed."]
+
+        if use_api == "on":
+            use_api = 1
+        else:
+            use_api = 0
+
+        sickbeard.USE_API = use_api
+        sickbeard.API_KEY = api_key
+
+        if enable_https == "on":
+            enable_https = 1
+        else:
+            enable_https = 0
+
+        sickbeard.ENABLE_HTTPS = enable_https
+
+        if not config.change_HTTPS_CERT(https_cert):
+            results += ["Unable to create directory " + os.path.normpath(https_cert) + ", https cert dir not changed."]
+
+        if not config.change_HTTPS_KEY(https_key):
+            results += ["Unable to create directory " + os.path.normpath(https_key) + ", https key dir not changed."]
+
+        config.change_VERSION_NOTIFY(version_notify)
+
+        sickbeard.save_config()
+
+        if len(results) > 0:
+            for x in results:
+                logger.log(x, logger.ERROR)
+            ui.notifications.error('Error(s) Saving Configuration',
+                        '<br />\n'.join(results))
+        else:
+            ui.notifications.message('Configuration Saved', ek.ek(os.path.join, sickbeard.CONFIG_FILE) )
+
+        redirect("/config/general/")
+
+
+class ConfigSearch:
+
+    @cherrypy.expose
+    def index(self):
+
+        t = PageTemplate(file="config_search.tmpl")
+        t.submenu = ConfigMenu
+        return _munge(t)
+
+    @cherrypy.expose
+    def saveSearch(self, use_nzbs=None, use_torrents=None, nzb_dir=None, sab_username=None, sab_password=None,
+                    sab_apikey=None, sab_category=None, sab_host=None, nzbget_username=None, nzbget_password=None, nzbget_category=None, nzbget_host=None,
+                    nzb_method=None, torrent_method=None, usenet_retention=None, search_frequency=None, download_propers=None, allow_high_priority=None,
+                    torrent_dir=None, torrent_username=None, torrent_password=None, torrent_host=None, torrent_label=None, torrent_path=None,
+                    torrent_ratio=None, torrent_paused=None, torrent_high_bandwidth=None, ignore_words=None):
+
+        results = []
+
+        if not config.change_NZB_DIR(nzb_dir):
+            results += ["Unable to create directory " + os.path.normpath(nzb_dir) + ", dir not changed."]
+
+        if not config.change_TORRENT_DIR(torrent_dir):
+            results += ["Unable to create directory " + os.path.normpath(torrent_dir) + ", dir not changed."]
+
+        config.change_SEARCH_FREQUENCY(search_frequency)
+
+        if download_propers == "on":
+            download_propers = 1
+        else:
+            download_propers = 0
+
+        if allow_high_priority == "on":
+            allow_high_priority = 1
+        else:
+            allow_high_priority = 0
+
+        if use_nzbs == "on":
+            use_nzbs = 1
+        else:
+            use_nzbs = 0
+
+        if use_torrents == "on":
+            use_torrents = 1
+        else:
+            use_torrents = 0
+
+        if usenet_retention == None:
+            usenet_retention = 500
+
+        if ignore_words == None:
+            ignore_words = ""
+
+        sickbeard.USE_NZBS = use_nzbs
+        sickbeard.USE_TORRENTS = use_torrents
+
+        sickbeard.NZB_METHOD = nzb_method
+        sickbeard.TORRENT_METHOD = torrent_method
+        sickbeard.USENET_RETENTION = int(usenet_retention)
+
+        sickbeard.IGNORE_WORDS = ignore_words
+
+        sickbeard.DOWNLOAD_PROPERS = download_propers
+        if sickbeard.DOWNLOAD_PROPERS:
+            sickbeard.properFinderScheduler.silent = False
+        else:
+            sickbeard.properFinderScheduler.silent = True
+
+        sickbeard.ALLOW_HIGH_PRIORITY = allow_high_priority
+
+        sickbeard.SAB_USERNAME = sab_username
+        sickbeard.SAB_PASSWORD = sab_password
+        sickbeard.SAB_APIKEY = sab_apikey.strip()
+        sickbeard.SAB_CATEGORY = sab_category
+
+        if sab_host and not re.match('https?://.*', sab_host):
+            sab_host = 'http://' + sab_host
+
+        if not sab_host.endswith('/'):
+            sab_host = sab_host + '/'
+
+        sickbeard.SAB_HOST = sab_host
+
+        sickbeard.NZBGET_USERNAME = nzbget_username
+        sickbeard.NZBGET_PASSWORD = nzbget_password
+        sickbeard.NZBGET_CATEGORY = nzbget_category
+        sickbeard.NZBGET_HOST = nzbget_host
+
+        sickbeard.TORRENT_USERNAME = torrent_username
+        sickbeard.TORRENT_PASSWORD = torrent_password
+        sickbeard.TORRENT_LABEL = torrent_label
+        sickbeard.TORRENT_PATH = torrent_path
+        sickbeard.TORRENT_RATIO = torrent_ratio
+        if torrent_paused == "on":
+            torrent_paused = 1
+        else:
+            torrent_paused = 0
+        sickbeard.TORRENT_PAUSED = torrent_paused
+        if torrent_high_bandwidth == "on":
+            torrent_high_bandwidth = 1
+        else:
+            torrent_high_bandwidth = 0
+        sickbeard.TORRENT_HIGH_BANDWIDTH = torrent_high_bandwidth
+
+        if torrent_host \
+        and not re.match('https?://.*', torrent_host) \
+        and not re.match ('scgi://.*', torrent_host):
+            torrent_host = 'http://' + torrent_host
+
+        if not torrent_host.endswith('/'):
+            torrent_host = torrent_host + '/'
+
+        sickbeard.TORRENT_HOST = torrent_host
+
+        sickbeard.save_config()
+
+        if len(results) > 0:
+            for x in results:
+                logger.log(x, logger.ERROR)
+            ui.notifications.error('Error(s) Saving Configuration',
+                        '<br />\n'.join(results))
+        else:
+            ui.notifications.message('Configuration Saved', ek.ek(os.path.join, sickbeard.CONFIG_FILE) )
+
+        redirect("/config/search/")
+
+class ConfigPostProcessing:
+
+    @cherrypy.expose
+    def index(self):
+
+        t = PageTemplate(file="config_postProcessing.tmpl")
+        t.submenu = ConfigMenu
+        return _munge(t)
+
+    @cherrypy.expose
+    def savePostProcessing(self, naming_pattern=None, naming_multi_ep=None,
+                    xbmc_data=None, xbmc_12plus_data=None, mediabrowser_data=None, synology_data=None, sony_ps3_data=None, wdtv_data=None, tivo_data=None, mede8er_data=None,
+                    use_banner=None, keep_processed_dir=None, process_method=None, process_automatically=None, rename_episodes=None, unpack=None,
+                    move_associated_files=None, tv_download_dir=None, naming_custom_abd=None, naming_abd_pattern=None, naming_strip_year=None, use_failed_downloads=None,
+                    delete_failed=None, treat_empty_as_failed=None, extra_scripts=None):
+
+        results = []
+
+        if not config.change_TV_DOWNLOAD_DIR(tv_download_dir):
+            results += ["Unable to create directory " + os.path.normpath(tv_download_dir) + ", dir not changed."]
+
+        if use_banner == "on":
+            use_banner = 1
+        else:
+            use_banner = 0
+
+        if process_automatically == "on":
+            process_automatically = 1
+        else:
+            process_automatically = 0
+
+        if unpack == "on":
+            unpack = 1
+        else:
+            unpack = 0
+
+        if rename_episodes == "on":
+            rename_episodes = 1
+        else:
+            rename_episodes = 0
+
+        if keep_processed_dir == "on":
+            keep_processed_dir = 1
+        else:
+            keep_processed_dir = 0
+
+        if move_associated_files == "on":
+            move_associated_files = 1
+        else:
+            move_associated_files = 0
+
+        if naming_custom_abd == "on":
+            naming_custom_abd = 1
+        else:
+            naming_custom_abd = 0
+
+        if naming_strip_year == "on":
+            naming_strip_year = 1
+        else:
+            naming_strip_year = 0
+
+        if use_failed_downloads == "on":
+            use_failed_downloads = 1
+        else:
+            use_failed_downloads = 0
+
+        if delete_failed == "on":
+            delete_failed = 1 if use_failed_downloads else 0
+        else:
+            delete_failed = 0
+
+        if treat_empty_as_failed == "on":
+            treat_empty_as_failed = 1 if use_failed_downloads else 0
+        else:
+            treat_empty_as_failed = 0
+
+        sickbeard.PROCESS_AUTOMATICALLY = process_automatically
+        if sickbeard.PROCESS_AUTOMATICALLY:
+            sickbeard.autoPostProcesserScheduler.silent = False
+        else:
+            sickbeard.autoPostProcesserScheduler.silent = True
+
+        if unpack:
+            if self.isRarSupported() != 'not supported':
+                sickbeard.UNPACK = unpack
+            else:
+                sickbeard.UNPACK = 0
+                results.append("Unpacking Not Supported, disabling unpack setting")
+        else:
+            sickbeard.UNPACK = unpack
+
+        sickbeard.KEEP_PROCESSED_DIR = keep_processed_dir
+        sickbeard.PROCESS_METHOD = process_method
+        sickbeard.EXTRA_SCRIPTS = [x.strip() for x in extra_scripts.split('|') if x.strip()]
+        sickbeard.RENAME_EPISODES = rename_episodes
+        sickbeard.MOVE_ASSOCIATED_FILES = move_associated_files
+        sickbeard.NAMING_CUSTOM_ABD = naming_custom_abd
+        sickbeard.NAMING_STRIP_YEAR = naming_strip_year
+        sickbeard.USE_FAILED_DOWNLOADS = use_failed_downloads
+        sickbeard.DELETE_FAILED = delete_failed
+        sickbeard.TREAT_EMPTY_AS_FAILED = treat_empty_as_failed
+
+        sickbeard.metadata_provider_dict['XBMC'].set_config(xbmc_data)
+        sickbeard.metadata_provider_dict['XBMC 12+'].set_config(xbmc_12plus_data)
+        sickbeard.metadata_provider_dict['MediaBrowser'].set_config(mediabrowser_data)
+        sickbeard.metadata_provider_dict['Synology'].set_config(synology_data)
+        sickbeard.metadata_provider_dict['Sony PS3'].set_config(sony_ps3_data)
+        sickbeard.metadata_provider_dict['WDTV'].set_config(wdtv_data)
+        sickbeard.metadata_provider_dict['TIVO'].set_config(tivo_data)
+        sickbeard.metadata_provider_dict['Mede8er'].set_config(mede8er_data)
+
+        if self.isNamingValid(naming_pattern, naming_multi_ep) != "invalid":
+            sickbeard.NAMING_PATTERN = naming_pattern
+            sickbeard.NAMING_MULTI_EP = int(naming_multi_ep)
+            sickbeard.NAMING_FORCE_FOLDERS = naming.check_force_season_folders()
+        else:
+            results.append("You tried saving an invalid naming config, not saving your naming settings")
+
+        if self.isNamingValid(naming_abd_pattern, None, True) != "invalid":
+            sickbeard.NAMING_ABD_PATTERN = naming_abd_pattern
+        else:
+            results.append("You tried saving an invalid air-by-date naming config, not saving your air-by-date settings")
+
+        sickbeard.USE_BANNER = use_banner
+
+        sickbeard.save_config()
+
+        if len(results) > 0:
+            for x in results:
+                logger.log(x, logger.ERROR)
+            ui.notifications.error('Error(s) Saving Configuration',
+                        '<br />\n'.join(results))
+        else:
+            ui.notifications.message('Configuration Saved', ek.ek(os.path.join, sickbeard.CONFIG_FILE) )
+
+        redirect("/config/postProcessing/")
+
+    @cherrypy.expose
+    def testNaming(self, pattern=None, multi=None, abd=False):
+
+        if multi != None:
+            multi = int(multi)
+
+        result = naming.test_name(pattern, multi, abd)
+
+        result = ek.ek(os.path.join, result['dir'], result['name'])
+
+        return result
+
+    @cherrypy.expose
+    def isNamingValid(self, pattern=None, multi=None, abd=False):
+        if pattern == None:
+            return "invalid"
+
+        # air by date shows just need one check, we don't need to worry about season folders
+        if abd:
+            is_valid = naming.check_valid_abd_naming(pattern)
+            require_season_folders = False
+
+        else:
+            # check validity of single and multi ep cases for the whole path
+            is_valid = naming.check_valid_naming(pattern, multi)
+
+            # check validity of single and multi ep cases for only the file name
+            require_season_folders = naming.check_force_season_folders(pattern, multi)
+
+        if is_valid and not require_season_folders:
+            return "valid"
+        elif is_valid and require_season_folders:
+            return "seasonfolders"
+        else:
+            return "invalid"
+
+    @cherrypy.expose
+    def isRarSupported(self):
+        """
+        Test Packing Support:
+            - Simulating in memory rar extraction on test.rar file
+        """
+
+        try:
+            rar_path = os.path.join(sickbeard.PROG_DIR, 'lib', 'unrar2', 'test.rar')
+            testing = RarFile(rar_path).read_files('*test.txt')
+            if testing[0][1]=='This is only a test.':
+                return 'supported'
+            logger.log(u'Rar Not Supported: Can not read the content of test file', Logger.ERROR)
+            return 'not supported'
+        except Exception, e:
+            logger.log(u'Rar Not Supported: ' + ex(e), logger.ERROR)
+            return 'not supported'
+
+class ConfigProviders:
+
+    @cherrypy.expose
+    def index(self):
+        t = PageTemplate(file="config_providers.tmpl")
+        t.submenu = ConfigMenu
+        return _munge(t)
+
+    @cherrypy.expose
+    def canAddNewznabProvider(self, name):
+
+        if not name:
+            return json.dumps({'error': 'No Provider Name specified'})
+
+        providerDict = dict(zip([x.getID() for x in sickbeard.newznabProviderList], sickbeard.newznabProviderList))
+
+        tempProvider = newznab.NewznabProvider(name, '')
+
+        if tempProvider.getID() in providerDict:
+            return json.dumps({'error': 'Provider Name already exists as ' + providerDict[tempProvider.getID()].name})
+        else:
+            return json.dumps({'success': tempProvider.getID()})
+
+    @cherrypy.expose
+    def saveNewznabProvider(self, name, url, key=''):
+
+        if not name or not url:
+            return '0'
+
+        if not url.endswith('/'):
+            url = url + '/'
+
+        providerDict = dict(zip([x.name for x in sickbeard.newznabProviderList], sickbeard.newznabProviderList))
+
+        if name in providerDict:
+            if not providerDict[name].default:
+                providerDict[name].name = name
+                providerDict[name].url = url
+
+            providerDict[name].key = key
+            # a 0 in the key spot indicates that no key is needed
+            if key == '0':
+                providerDict[name].needs_auth = False
+            else:
+                providerDict[name].needs_auth = True
+
+            return providerDict[name].getID() + '|' + providerDict[name].configStr()
+
+        else:
+
+            newProvider = newznab.NewznabProvider(name, url, key=key)
+            sickbeard.newznabProviderList.append(newProvider)
+            return newProvider.getID() + '|' + newProvider.configStr()
+
+    @cherrypy.expose
+    def deleteNewznabProvider(self, id):
+
+        providerDict = dict(zip([x.getID() for x in sickbeard.newznabProviderList], sickbeard.newznabProviderList))
+
+        if id not in providerDict or providerDict[id].default:
+            return '0'
+
+        # delete it from the list
+        sickbeard.newznabProviderList.remove(providerDict[id])
+
+        if id in sickbeard.PROVIDER_ORDER:
+            sickbeard.PROVIDER_ORDER.remove(id)
+
+        return '1'
+
+    @cherrypy.expose
+    def canAddTorrentRssProvider(self, name, url):
+
+        if not name:
+            return json.dumps({'error': 'Invalid name specified'})
+
+        providerDict = dict(zip([x.getID() for x in sickbeard.torrentRssProviderList], sickbeard.torrentRssProviderList))
+
+        tempProvider = rsstorrent.TorrentRssProvider(name, url)
+
+        if tempProvider.getID() in providerDict:
+            return json.dumps({'error': 'Exists as '+providerDict[tempProvider.getID()].name})
+        else:
+            (succ, errMsg) = tempProvider.validateRSS()
+            if succ:
+                return json.dumps({'success': tempProvider.getID()})
+            else:
+                return json.dumps({'error': errMsg })
+
+    @cherrypy.expose
+    def saveTorrentRssProvider(self, name, url):
+
+        if not name or not url:
+            return '0'
+
+        providerDict = dict(zip([x.name for x in sickbeard.torrentRssProviderList], sickbeard.torrentRssProviderList))
+
+        if name in providerDict:
+            providerDict[name].name = name
+            providerDict[name].url = url
+
+            return providerDict[name].getID() + '|' + providerDict[name].configStr()
+
+        else:
+
+            newProvider = rsstorrent.TorrentRssProvider(name, url)
+            sickbeard.TorrentRssProviderList.append(newProvider)
+            return newProvider.getID() + '|' + newProvider.configStr()
+
+    @cherrypy.expose
+    def deleteTorrentRssProvider(self, id):
+
+        providerDict = dict(zip([x.getID() for x in sickbeard.torrentRssProviderList], sickbeard.torrentRssProviderList))
+
+        if id not in providerDict:
+            return '0'
+
+        # delete it from the list
+        sickbeard.torrentRssProviderList.remove(providerDict[id])
+
+        if id in sickbeard.PROVIDER_ORDER:
+            sickbeard.PROVIDER_ORDER.remove(id)
+
+        return '1'
+
+    @cherrypy.expose
+    def saveProviders(self, newznab_string='', torrentrss_string='',
+                      omgwtfnzbs_username=None, omgwtfnzbs_apikey=None,
+                      tvtorrents_digest=None, tvtorrents_hash=None,
+                      btn_api_key=None,
+                      thepiratebay_trusted=None, thepiratebay_proxy=None, thepiratebay_proxy_url=None,
+                      torrentleech_username=None, torrentleech_password=None,
+                      iptorrents_username=None, iptorrents_password=None, iptorrents_freeleech=None,
+                      kat_trusted = None, kat_verified = None,
+                      scc_username=None, scc_password=None,
+                      torrentday_username=None, torrentday_password=None, torrentday_freeleech=None,
+                      hdbits_username=None, hdbits_passkey=None,
+					  nextgen_username=None, nextgen_password=None,
+                      newzbin_username=None, newzbin_password=None,
+                      provider_order=None):
+
+        results = []
+
+        provider_str_list = provider_order.split()
+        provider_list = []
+
+        newznabProviderDict = dict(zip([x.getID() for x in sickbeard.newznabProviderList], sickbeard.newznabProviderList))
+
+        finishedNames = []
+
+        # add all the newznab info we got into our list
+        if newznab_string:
+            for curNewznabProviderStr in newznab_string.split('!!!'):
+
+                if not curNewznabProviderStr:
+                    continue
+
+                cur_name, cur_url, cur_key = curNewznabProviderStr.split('|')
+                
+                if not cur_url.endswith('/'):
+                    cur_url = cur_url + '/'
+
+                newProvider = newznab.NewznabProvider(cur_name, cur_url, key=cur_key)
+
+                cur_id = newProvider.getID()
+
+                # if it already exists then update it
+                if cur_id in newznabProviderDict:
+                    newznabProviderDict[cur_id].name = cur_name
+                    newznabProviderDict[cur_id].url = cur_url
+                    newznabProviderDict[cur_id].key = cur_key
+                    # a 0 in the key spot indicates that no key is needed
+                    if cur_key == '0':
+                        newznabProviderDict[cur_id].needs_auth = False
+                    else:
+                        newznabProviderDict[cur_id].needs_auth = True
+
+                else:
+                    sickbeard.newznabProviderList.append(newProvider)
+
+                finishedNames.append(cur_id)
+
+            # delete anything that is missing
+            for curProvider in sickbeard.newznabProviderList:
+                if curProvider.getID() not in finishedNames:
+                    sickbeard.newznabProviderList.remove(curProvider)
+
+        # delete anything that is missing
+        for curProvider in sickbeard.newznabProviderList:
+            if curProvider.getID() not in finishedNames:
+                sickbeard.newznabProviderList.remove(curProvider)
+
+        torrentRssProviderDict = dict(zip([x.getID() for x in sickbeard.torrentRssProviderList], sickbeard.torrentRssProviderList))
+        finishedNames = []
+
+        if torrentrss_string:
+            for curTorrentRssProviderStr in torrentrss_string.split('!!!'):
+
+                if not curTorrentRssProviderStr:
+                    continue
+
+                curName, curURL = curTorrentRssProviderStr.split('|')
+
+                newProvider = rsstorrent.TorrentRssProvider(curName, curURL)
+
+                curID = newProvider.getID()
+
+                # if it already exists then update it
+                if curID in torrentRssProviderDict:
+                    torrentRssProviderDict[curID].name = curName
+                    torrentRssProviderDict[curID].url = curURL
+                else:
+                    sickbeard.torrentRssProviderList.append(newProvider)
+
+                finishedNames.append(curID)
+
+        # delete anything that is missing
+        #logger.log(u"sickbeard.anyRssProviderList =  " + repr(sickbeard.anyRssProviderList))
+        for curProvider in sickbeard.torrentRssProviderList:
+            if curProvider.getID() not in finishedNames:
+                sickbeard.torrentRssProviderList.remove(curProvider)
+
+        # do the enable/disable
+        for curProviderStr in provider_str_list:
+            curProvider, curEnabled = curProviderStr.split(':')
+            curEnabled = int(curEnabled)
+
+            provider_list.append(curProvider)
+
+            if curProvider == 'nzbs_org_old':
+                sickbeard.NZBS = curEnabled
+            elif curProvider == 'newzbin':
+                sickbeard.NEWZBIN = curEnabled
+            elif curProvider == 'bin_req':
+                sickbeard.BINREQ = curEnabled
+            elif curProvider == 'womble_s_index':
+                sickbeard.WOMBLE = curEnabled
+            elif curProvider == 'omgwtfnzbs':
+                sickbeard.OMGWTFNZBS = curEnabled
+            elif curProvider == 'ezrss':
+                sickbeard.EZRSS = curEnabled
+            elif curProvider == 'tvtorrents':
+                sickbeard.TVTORRENTS = curEnabled
+            elif curProvider == 'torrentleech':
+                sickbeard.TORRENTLEECH = curEnabled
+            elif curProvider == 'btn':
+                sickbeard.BTN = curEnabled
+            elif curProvider == 'thepiratebay':
+                sickbeard.THEPIRATEBAY = curEnabled
+            elif curProvider == 'torrentleech':
+                sickbeard.TORRENTLEECH = curEnabled
+            elif curProvider == 'iptorrents':
+                sickbeard.IPTORRENTS = curEnabled
+            elif curProvider == 'omgwtfnzbs':
+                sickbeard.OMGWTFNZBS = curEnabled
+            elif curProvider == 'kickasstorrents':
+                sickbeard.KAT = curEnabled
+            elif curProvider == 'publichd':
+                sickbeard.PUBLICHD = curEnabled
+            elif curProvider == 'sceneaccess':
+                sickbeard.SCC = curEnabled
+            elif curProvider == 'torrentday':
+                sickbeard.TORRENTDAY = curEnabled
+            elif curProvider == 'hdbits':
+                sickbeard.HDBITS = curEnabled
+            elif curProvider == 'nextgen':
+                sickbeard.NEXTGEN = curEnabled				
+            elif curProvider in newznabProviderDict:
+                newznabProviderDict[curProvider].enabled = bool(curEnabled)
+            elif curProvider in torrentRssProviderDict:
+                torrentRssProviderDict[curProvider].enabled = bool(curEnabled)
+            else:
+                logger.log(u"don't know what "+curProvider+" is, skipping")
+
+        sickbeard.TVTORRENTS_DIGEST = tvtorrents_digest.strip()
+        sickbeard.TVTORRENTS_HASH = tvtorrents_hash.strip()
+
+        sickbeard.BTN_API_KEY = btn_api_key.strip()
+
+        if thepiratebay_trusted == "on":
+            thepiratebay_trusted = 1
+        else:
+            thepiratebay_trusted = 0
+
+        sickbeard.THEPIRATEBAY_TRUSTED = thepiratebay_trusted
+
+        if thepiratebay_proxy == "on":
+            thepiratebay_proxy = 1
+            sickbeard.THEPIRATEBAY_PROXY_URL = thepiratebay_proxy_url.strip()
+        else:
+            thepiratebay_proxy = 0
+            sickbeard.THEPIRATEBAY_PROXY_URL = ""
+
+        sickbeard.THEPIRATEBAY_PROXY = thepiratebay_proxy
+
+        sickbeard.TORRENTLEECH_USERNAME = torrentleech_username
+        sickbeard.TORRENTLEECH_PASSWORD = torrentleech_password
+
+        sickbeard.IPTORRENTS_USERNAME = iptorrents_username.strip()
+        sickbeard.IPTORRENTS_PASSWORD = iptorrents_password.strip()
+
+        if iptorrents_freeleech == "on":
+            iptorrents_freeleech = 1
+        else:
+            iptorrents_freeleech = 0
+
+        sickbeard.IPTORRENTS_FREELEECH = iptorrents_freeleech
+
+        if kat_trusted == "on":
+            kat_trusted = 1
+        else:
+            kat_trusted = 0
+
+        sickbeard.KAT_TRUSTED = kat_trusted
+
+        if kat_verified == "on":
+            kat_verified = 1
+        else:
+            kat_verified = 0
+
+        sickbeard.KAT_VERIFIED = kat_verified
+
+        sickbeard.TORRENTDAY_USERNAME = torrentday_username.strip()
+        sickbeard.TORRENTDAY_PASSWORD = torrentday_password.strip()
+
+        if torrentday_freeleech == "on":
+            torrentday_freeleech = 1
+        else:
+            torrentday_freeleech = 0
+
+        sickbeard.TORRENTDAY_FREELEECH = torrentday_freeleech
+
+        sickbeard.SCC_USERNAME = scc_username.strip()
+        sickbeard.SCC_PASSWORD = scc_password.strip()
+
+        sickbeard.HDBITS_USERNAME = hdbits_username.strip()
+        sickbeard.HDBITS_PASSKEY = hdbits_passkey.strip()
+
+        sickbeard.OMGWTFNZBS_USERNAME = omgwtfnzbs_username.strip()
+        sickbeard.OMGWTFNZBS_APIKEY = omgwtfnzbs_apikey.strip()
+
+        sickbeard.NEXTGEN_USERNAME = nextgen_username.strip()
+        sickbeard.NEXTGEN_PASSWORD = nextgen_password.strip()
+		
+        sickbeard.NEWZNAB_DATA = '!!!'.join([x.configStr() for x in sickbeard.newznabProviderList])
+        sickbeard.PROVIDER_ORDER = provider_list
+
+        sickbeard.save_config()
+
+        if len(results) > 0:
+            for x in results:
+                logger.log(x, logger.ERROR)
+            ui.notifications.error('Error(s) Saving Configuration',
+                        '<br />\n'.join(results))
+        else:
+            ui.notifications.message('Configuration Saved', ek.ek(os.path.join, sickbeard.CONFIG_FILE))
+
+        redirect("/config/providers/")
+
+
+class ConfigNotifications:
+
+    @cherrypy.expose
+    def index(self):
+        t = PageTemplate(file="config_notifications.tmpl")
+        t.submenu = ConfigMenu
+        return _munge(t)
+
+    @cherrypy.expose
+    def saveNotifications(self, use_xbmc=None, xbmc_notify_onsnatch=None, xbmc_notify_ondownload=None, xbmc_notify_onsubtitledownload=None, xbmc_update_onlyfirst=None,
+                          xbmc_update_library=None, xbmc_update_full=None, xbmc_host=None, xbmc_username=None, xbmc_password=None,
+                          use_plex=None, plex_notify_onsnatch=None, plex_notify_ondownload=None, plex_notify_onsubtitledownload=None, plex_update_library=None,
+                          plex_server_host=None, plex_host=None, plex_username=None, plex_password=None,
+                          use_growl=None, growl_notify_onsnatch=None, growl_notify_ondownload=None, growl_notify_onsubtitledownload=None, growl_host=None, growl_password=None,
+                          use_prowl=None, prowl_notify_onsnatch=None, prowl_notify_ondownload=None, prowl_notify_onsubtitledownload=None, prowl_api=None, prowl_priority=0,
+                          use_twitter=None, twitter_notify_onsnatch=None, twitter_notify_ondownload=None, twitter_notify_onsubtitledownload=None,
+                          use_boxcar=None, boxcar_notify_onsnatch=None, boxcar_notify_ondownload=None, boxcar_notify_onsubtitledownload=None, boxcar_username=None,
+                          use_pushover=None, pushover_notify_onsnatch=None, pushover_notify_ondownload=None, pushover_notify_onsubtitledownload=None, pushover_userkey=None,
+                          use_libnotify=None, libnotify_notify_onsnatch=None, libnotify_notify_ondownload=None, libnotify_notify_onsubtitledownload=None,
+                          use_nmj=None, nmj_host=None, nmj_database=None, nmj_mount=None, use_synoindex=None,
+                          use_nmjv2=None, nmjv2_host=None, nmjv2_dbloc=None, nmjv2_database=None,
+                          use_trakt=None, trakt_username=None, trakt_password=None, trakt_api=None, trakt_remove_watchlist=None, trakt_use_watchlist=None, trakt_method_add=None, trakt_start_paused=None,
+                          use_synologynotifier=None, synologynotifier_notify_onsnatch=None, synologynotifier_notify_ondownload=None, synologynotifier_notify_onsubtitledownload=None,
+                          use_pytivo=None, pytivo_notify_onsnatch=None, pytivo_notify_ondownload=None, pytivo_notify_onsubtitledownload=None, pytivo_update_library=None,
+                          pytivo_host=None, pytivo_share_name=None, pytivo_tivo_name=None,
+                          use_nma=None, nma_notify_onsnatch=None, nma_notify_ondownload=None, nma_notify_onsubtitledownload=None, nma_api=None, nma_priority=0,
+                          use_pushalot=None, pushalot_notify_onsnatch=None, pushalot_notify_ondownload=None, pushalot_notify_onsubtitledownload=None, pushalot_authorizationtoken=None,
+                          use_email=None, email_notify_onsnatch=None, email_notify_ondownload=None, email_notify_onsubtitledownload=None, email_host=None, email_port=25, email_from=None,
+                          email_tls=None, email_user=None, email_password=None, email_list=None, email_show_list=None, email_show=None ):
+
+        results = []
+
+        if xbmc_notify_onsnatch == "on":
+            xbmc_notify_onsnatch = 1
+        else:
+            xbmc_notify_onsnatch = 0
+
+        if xbmc_notify_ondownload == "on":
+            xbmc_notify_ondownload = 1
+        else:
+            xbmc_notify_ondownload = 0
+
+        if xbmc_notify_onsubtitledownload == "on":
+            xbmc_notify_onsubtitledownload = 1
+        else:
+            xbmc_notify_onsubtitledownload = 0
+
+        if xbmc_update_library == "on":
+            xbmc_update_library = 1
+        else:
+            xbmc_update_library = 0
+
+        if xbmc_update_full == "on":
+            xbmc_update_full = 1
+        else:
+            xbmc_update_full = 0
+
+        if xbmc_update_onlyfirst == "on":
+            xbmc_update_onlyfirst = 1
+        else:
+            xbmc_update_onlyfirst = 0
+
+        if use_xbmc == "on":
+            use_xbmc = 1
+        else:
+            use_xbmc = 0
+
+        if plex_update_library == "on":
+            plex_update_library = 1
+        else:
+            plex_update_library = 0
+
+        if plex_notify_onsnatch == "on":
+            plex_notify_onsnatch = 1
+        else:
+            plex_notify_onsnatch = 0
+
+        if plex_notify_ondownload == "on":
+            plex_notify_ondownload = 1
+        else:
+            plex_notify_ondownload = 0
+
+        if plex_notify_onsubtitledownload == "on":
+            plex_notify_onsubtitledownload = 1
+        else:
+            plex_notify_onsubtitledownload = 0
+
+        if use_plex == "on":
+            use_plex = 1
+        else:
+            use_plex = 0
+
+        if growl_notify_onsnatch == "on":
+            growl_notify_onsnatch = 1
+        else:
+            growl_notify_onsnatch = 0
+
+        if growl_notify_ondownload == "on":
+            growl_notify_ondownload = 1
+        else:
+            growl_notify_ondownload = 0
+
+        if growl_notify_onsubtitledownload == "on":
+            growl_notify_onsubtitledownload = 1
+        else:
+            growl_notify_onsubtitledownload = 0
+
+        if use_growl == "on":
+            use_growl = 1
+        else:
+            use_growl = 0
+
+        if prowl_notify_onsnatch == "on":
+            prowl_notify_onsnatch = 1
+        else:
+            prowl_notify_onsnatch = 0
+
+        if prowl_notify_ondownload == "on":
+            prowl_notify_ondownload = 1
+        else:
+            prowl_notify_ondownload = 0
+
+        if prowl_notify_onsubtitledownload == "on":
+            prowl_notify_onsubtitledownload = 1
+        else:
+            prowl_notify_onsubtitledownload = 0
+
+        if use_prowl == "on":
+            use_prowl = 1
+        else:
+            use_prowl = 0
+
+        if twitter_notify_onsnatch == "on":
+            twitter_notify_onsnatch = 1
+        else:
+            twitter_notify_onsnatch = 0
+
+        if twitter_notify_ondownload == "on":
+            twitter_notify_ondownload = 1
+        else:
+            twitter_notify_ondownload = 0
+
+        if twitter_notify_onsubtitledownload == "on":
+            twitter_notify_onsubtitledownload = 1
+        else:
+            twitter_notify_onsubtitledownload = 0
+
+        if use_twitter == "on":
+            use_twitter = 1
+        else:
+            use_twitter = 0
+
+        if boxcar_notify_onsnatch == "on":
+            boxcar_notify_onsnatch = 1
+        else:
+            boxcar_notify_onsnatch = 0
+
+        if boxcar_notify_ondownload == "on":
+            boxcar_notify_ondownload = 1
+        else:
+            boxcar_notify_ondownload = 0
+
+        if boxcar_notify_onsubtitledownload == "on":
+            boxcar_notify_onsubtitledownload = 1
+        else:
+            boxcar_notify_onsubtitledownload = 0
+
+        if use_boxcar == "on":
+            use_boxcar = 1
+        else:
+            use_boxcar = 0
+
+        if pushover_notify_onsnatch == "on":
+            pushover_notify_onsnatch = 1
+        else:
+            pushover_notify_onsnatch = 0
+
+        if pushover_notify_ondownload == "on":
+            pushover_notify_ondownload = 1
+        else:
+            pushover_notify_ondownload = 0
+
+        if pushover_notify_onsubtitledownload == "on":
+            pushover_notify_onsubtitledownload = 1
+        else:
+            pushover_notify_onsubtitledownload = 0
+
+        if use_pushover == "on":
+            use_pushover = 1
+        else:
+            use_pushover = 0
+
+        if use_nmj == "on":
+            use_nmj = 1
+        else:
+            use_nmj = 0
+
+        if use_nmjv2 == "on":
+            use_nmjv2 = 1
+        else:
+            use_nmjv2 = 0
+
+        if use_synoindex == "on":
+            use_synoindex = 1
+        else:
+            use_synoindex = 0
+
+        if use_synologynotifier == "on":
+            use_synologynotifier = 1
+        else:
+            use_synologynotifier = 0
+
+        if synologynotifier_notify_onsnatch == "on":
+            synologynotifier_notify_onsnatch = 1
+        else:
+            synologynotifier_notify_onsnatch = 0
+
+        if synologynotifier_notify_ondownload == "on":
+            synologynotifier_notify_ondownload = 1
+        else:
+            synologynotifier_notify_ondownload = 0
+
+        if synologynotifier_notify_onsubtitledownload == "on":
+            synologynotifier_notify_onsubtitledownload = 1
+        else:
+            synologynotifier_notify_onsubtitledownload = 0
+
+        if use_trakt == "on":
+            use_trakt = 1
+        else:
+            use_trakt = 0
+
+        if trakt_remove_watchlist == "on":
+            trakt_remove_watchlist = 1
+        else:
+            trakt_remove_watchlist = 0
+
+        if trakt_use_watchlist == "on":
+            trakt_use_watchlist = 1
+        else:
+            trakt_use_watchlist = 0
+
+        if trakt_start_paused == "on":
+            trakt_start_paused = 1
+        else:
+            trakt_start_paused = 0
+
+        if email_notify_onsnatch == "on":
+            email_notify_onsnatch = 1
+        else:
+            email_notify_onsnatch = 0
+
+        if email_notify_ondownload == "on":
+            email_notify_ondownload = 1
+        else:
+            email_notify_ondownload = 0
+
+        if email_notify_onsubtitledownload == "on":
+            email_notify_onsubtitledownload = 1
+        else:
+            email_notify_onsubtitledownload = 0
+
+        if use_email == "on":
+            use_email = 1
+        else:
+            use_email = 0
+
+        if email_tls == "on":
+            email_tls = 1
+        else:
+            email_tls = 0
+
+        # Update per show notifications, if provided
+        if int(email_show) >= 0:
+            mydb = db.DBConnection()
+            mydb.action("UPDATE tv_shows SET notify_list = ? WHERE show_id = ?", (email_show_list, int(email_show)))
+
+        if use_pytivo == "on":
+            use_pytivo = 1
+        else:
+            use_pytivo = 0
+
+        if pytivo_notify_onsnatch == "on":
+            pytivo_notify_onsnatch = 1
+        else:
+            pytivo_notify_onsnatch = 0
+
+        if pytivo_notify_ondownload == "on":
+            pytivo_notify_ondownload = 1
+        else:
+            pytivo_notify_ondownload = 0
+
+        if pytivo_notify_onsubtitledownload == "on":
+            pytivo_notify_onsubtitledownload = 1
+        else:
+            pytivo_notify_onsubtitledownload = 0
+
+        if pytivo_update_library == "on":
+            pytivo_update_library = 1
+        else:
+            pytivo_update_library = 0
+
+        if use_nma == "on":
+            use_nma = 1
+        else:
+            use_nma = 0
+
+        if nma_notify_onsnatch == "on":
+            nma_notify_onsnatch = 1
+        else:
+            nma_notify_onsnatch = 0
+
+        if nma_notify_ondownload == "on":
+            nma_notify_ondownload = 1
+        else:
+            nma_notify_ondownload = 0
+
+        if nma_notify_onsubtitledownload == "on":
+            nma_notify_onsubtitledownload = 1
+        else:
+            nma_notify_onsubtitledownload = 0
+
+        if use_pushalot == "on":
+            use_pushalot = 1
+        else:
+            use_pushalot = 0
+
+        if pushalot_notify_onsnatch == "on":
+            pushalot_notify_onsnatch = 1
+        else:
+            pushalot_notify_onsnatch = 0
+
+        if pushalot_notify_ondownload == "on":
+            pushalot_notify_ondownload = 1
+        else:
+            pushalot_notify_ondownload = 0
+
+        if pushalot_notify_onsubtitledownload == "on":
+            pushalot_notify_onsubtitledownload = 1
+        else:
+            pushalot_notify_onsubtitledownload = 0
+
+        sickbeard.USE_XBMC = use_xbmc
+        sickbeard.XBMC_NOTIFY_ONSNATCH = xbmc_notify_onsnatch
+        sickbeard.XBMC_NOTIFY_ONDOWNLOAD = xbmc_notify_ondownload
+        sickbeard.XBMC_NOTIFY_ONSUBTITLEDOWNLOAD = xbmc_notify_onsubtitledownload
+        sickbeard.XBMC_UPDATE_LIBRARY = xbmc_update_library
+        sickbeard.XBMC_UPDATE_FULL = xbmc_update_full
+        sickbeard.XBMC_UPDATE_ONLYFIRST = xbmc_update_onlyfirst
+        sickbeard.XBMC_HOST = xbmc_host
+        sickbeard.XBMC_USERNAME = xbmc_username
+        sickbeard.XBMC_PASSWORD = xbmc_password
+
+        sickbeard.USE_PLEX = use_plex
+        sickbeard.PLEX_NOTIFY_ONSNATCH = plex_notify_onsnatch
+        sickbeard.PLEX_NOTIFY_ONDOWNLOAD = plex_notify_ondownload
+        sickbeard.PLEX_NOTIFY_ONSUBTITLEDOWNLOAD = plex_notify_onsubtitledownload
+        sickbeard.PLEX_UPDATE_LIBRARY = plex_update_library
+        sickbeard.PLEX_HOST = plex_host
+        sickbeard.PLEX_SERVER_HOST = plex_server_host
+        sickbeard.PLEX_USERNAME = plex_username
+        sickbeard.PLEX_PASSWORD = plex_password
+
+        sickbeard.USE_GROWL = use_growl
+        sickbeard.GROWL_NOTIFY_ONSNATCH = growl_notify_onsnatch
+        sickbeard.GROWL_NOTIFY_ONDOWNLOAD = growl_notify_ondownload
+        sickbeard.GROWL_NOTIFY_ONSUBTITLEDOWNLOAD = growl_notify_onsubtitledownload
+        sickbeard.GROWL_HOST = growl_host
+        sickbeard.GROWL_PASSWORD = growl_password
+
+        sickbeard.USE_PROWL = use_prowl
+        sickbeard.PROWL_NOTIFY_ONSNATCH = prowl_notify_onsnatch
+        sickbeard.PROWL_NOTIFY_ONDOWNLOAD = prowl_notify_ondownload
+        sickbeard.PROWL_NOTIFY_ONSUBTITLEDOWNLOAD = prowl_notify_onsubtitledownload
+        sickbeard.PROWL_API = prowl_api
+        sickbeard.PROWL_PRIORITY = prowl_priority
+
+        sickbeard.USE_TWITTER = use_twitter
+        sickbeard.TWITTER_NOTIFY_ONSNATCH = twitter_notify_onsnatch
+        sickbeard.TWITTER_NOTIFY_ONDOWNLOAD = twitter_notify_ondownload
+        sickbeard.TWITTER_NOTIFY_ONSUBTITLEDOWNLOAD = twitter_notify_onsubtitledownload
+
+        sickbeard.USE_BOXCAR = use_boxcar
+        sickbeard.BOXCAR_NOTIFY_ONSNATCH = boxcar_notify_onsnatch
+        sickbeard.BOXCAR_NOTIFY_ONDOWNLOAD = boxcar_notify_ondownload
+        sickbeard.BOXCAR_NOTIFY_ONSUBTITLEDOWNLOAD = boxcar_notify_onsubtitledownload
+        sickbeard.BOXCAR_USERNAME = boxcar_username
+
+        sickbeard.USE_PUSHOVER = use_pushover
+        sickbeard.PUSHOVER_NOTIFY_ONSNATCH = pushover_notify_onsnatch
+        sickbeard.PUSHOVER_NOTIFY_ONDOWNLOAD = pushover_notify_ondownload
+        sickbeard.PUSHOVER_NOTIFY_ONSUBTITLEDOWNLOAD = pushover_notify_onsubtitledownload
+        sickbeard.PUSHOVER_USERKEY = pushover_userkey
+
+        sickbeard.USE_LIBNOTIFY = use_libnotify == "on"
+        sickbeard.LIBNOTIFY_NOTIFY_ONSNATCH = libnotify_notify_onsnatch == "on"
+        sickbeard.LIBNOTIFY_NOTIFY_ONDOWNLOAD = libnotify_notify_ondownload == "on"
+        sickbeard.LIBNOTIFY_NOTIFY_ONSUBTITLEDOWNLOAD = libnotify_notify_onsubtitledownload == "on"
+
+        sickbeard.USE_NMJ = use_nmj
+        sickbeard.NMJ_HOST = nmj_host
+        sickbeard.NMJ_DATABASE = nmj_database
+        sickbeard.NMJ_MOUNT = nmj_mount
+
+        sickbeard.USE_NMJv2 = use_nmjv2
+        sickbeard.NMJv2_HOST = nmjv2_host
+        sickbeard.NMJv2_DATABASE = nmjv2_database
+        sickbeard.NMJv2_DBLOC = nmjv2_dbloc
+
+        sickbeard.USE_SYNOINDEX = use_synoindex
+
+        sickbeard.USE_SYNOLOGYNOTIFIER = use_synologynotifier
+        sickbeard.SYNOLOGYNOTIFIER_NOTIFY_ONSNATCH = synologynotifier_notify_onsnatch
+        sickbeard.SYNOLOGYNOTIFIER_NOTIFY_ONDOWNLOAD = synologynotifier_notify_ondownload
+        sickbeard.SYNOLOGYNOTIFIER_NOTIFY_ONSUBTITLEDOWNLOAD = synologynotifier_notify_onsubtitledownload
+
+        sickbeard.USE_TRAKT = use_trakt
+        sickbeard.TRAKT_USERNAME = trakt_username
+        sickbeard.TRAKT_PASSWORD = trakt_password
+        sickbeard.TRAKT_API = trakt_api
+        sickbeard.TRAKT_REMOVE_WATCHLIST = trakt_remove_watchlist
+        sickbeard.TRAKT_USE_WATCHLIST = trakt_use_watchlist
+        sickbeard.TRAKT_METHOD_ADD = trakt_method_add
+        sickbeard.TRAKT_START_PAUSED = trakt_start_paused
+
+        if sickbeard.USE_TRAKT:
+            sickbeard.traktWatchListCheckerSchedular.silent = False
+        else:
+            sickbeard.traktWatchListCheckerSchedular.silent = True
+
+        sickbeard.USE_EMAIL = use_email
+        sickbeard.EMAIL_NOTIFY_ONSNATCH = email_notify_onsnatch
+        sickbeard.EMAIL_NOTIFY_ONDOWNLOAD = email_notify_ondownload
+        sickbeard.EMAIL_NOTIFY_ONSUBTITLEDOWNLOAD = email_notify_onsubtitledownload
+        sickbeard.EMAIL_HOST = email_host
+        sickbeard.EMAIL_PORT = email_port
+        sickbeard.EMAIL_FROM = email_from
+        sickbeard.EMAIL_TLS = email_tls
+        sickbeard.EMAIL_USER = email_user
+        sickbeard.EMAIL_PASSWORD = email_password
+        sickbeard.EMAIL_LIST = email_list
+
+        sickbeard.USE_PYTIVO = use_pytivo
+        sickbeard.PYTIVO_NOTIFY_ONSNATCH = pytivo_notify_onsnatch == "off"
+        sickbeard.PYTIVO_NOTIFY_ONDOWNLOAD = pytivo_notify_ondownload == "off"
+        sickbeard.PYTIVO_NOTIFY_ONSUBTITLEDOWNLOAD = pytivo_notify_onsubtitledownload ==  "off"
+        sickbeard.PYTIVO_UPDATE_LIBRARY = pytivo_update_library
+        sickbeard.PYTIVO_HOST = pytivo_host
+        sickbeard.PYTIVO_SHARE_NAME = pytivo_share_name
+        sickbeard.PYTIVO_TIVO_NAME = pytivo_tivo_name
+
+        sickbeard.USE_NMA = use_nma
+        sickbeard.NMA_NOTIFY_ONSNATCH = nma_notify_onsnatch
+        sickbeard.NMA_NOTIFY_ONDOWNLOAD = nma_notify_ondownload
+        sickbeard.NMA_NOTIFY_ONSUBTITLEDOWNLOAD = nma_notify_onsubtitledownload
+        sickbeard.NMA_API = nma_api
+        sickbeard.NMA_PRIORITY = nma_priority
+
+        sickbeard.USE_PUSHALOT = use_pushalot
+        sickbeard.PUSHALOT_NOTIFY_ONSNATCH = pushalot_notify_onsnatch
+        sickbeard.PUSHALOT_NOTIFY_ONDOWNLOAD = pushalot_notify_ondownload
+        sickbeard.PUSHALOT_NOTIFY_ONSUBTITLEDOWNLOAD = pushalot_notify_onsubtitledownload
+        sickbeard.PUSHALOT_AUTHORIZATIONTOKEN = pushalot_authorizationtoken
+
+        sickbeard.save_config()
+
+        if len(results) > 0:
+            for x in results:
+                logger.log(x, logger.ERROR)
+            ui.notifications.error('Error(s) Saving Configuration',
+                        '<br />\n'.join(results))
+        else:
+            ui.notifications.message('Configuration Saved', ek.ek(os.path.join, sickbeard.CONFIG_FILE) )
+
+        redirect("/config/notifications/")
+
+class ConfigSubtitles:
+
+    @cherrypy.expose
+    def index(self):
+        t = PageTemplate(file="config_subtitles.tmpl")
+        t.submenu = ConfigMenu
+        return _munge(t)
+
+    @cherrypy.expose
+    def saveSubtitles(self, use_subtitles=None, subtitles_plugins=None, subtitles_languages=None, subtitles_dir=None, service_order=None, subtitles_services_auth = None, subtitles_history=None, subtitles_finder_frequency=None):
+        results = []
+
+        if subtitles_finder_frequency == '' or subtitles_finder_frequency is None:
+            subtitles_finder_frequency = 1
+
+        if use_subtitles == "on":
+            use_subtitles = 1
+            if sickbeard.subtitlesFinderScheduler.thread == None or not sickbeard.subtitlesFinderScheduler.thread.isAlive():
+                sickbeard.subtitlesFinderScheduler.silent = False
+                sickbeard.subtitlesFinderScheduler.initThread()
+        else:
+            use_subtitles = 0
+            sickbeard.subtitlesFinderScheduler.abort = True
+            sickbeard.subtitlesFinderScheduler.silent = True
+            logger.log(u"Waiting for the SUBTITLESFINDER thread to exit")
+            try:
+                sickbeard.subtitlesFinderScheduler.thread.join(5)
+            except:
+                pass
+
+        if subtitles_history == "on":
+            subtitles_history = 1
+        else:
+            subtitles_history = 0
+
+        sickbeard.USE_SUBTITLES = use_subtitles
+        sickbeard.SUBTITLES_LANGUAGES = [lang for lang in subtitles_languages.replace(' ', '').split(',')]
+        sickbeard.SUBTITLES_DIR = subtitles_dir
+        sickbeard.SUBTITLES_HISTORY = subtitles_history
+        sickbeard.SUBTITLES_FINDER_FREQUENCY = int(subtitles_finder_frequency) if not re.search("\D", subtitles_finder_frequency) else 1 
+
+        # Subtitles services
+        services_str_list = service_order.split()
+        subtitles_services_list = []
+        subtitles_services_enabled = []
+        for curServiceStr in services_str_list:
+            curService, curEnabled = curServiceStr.split(':')
+            subtitles_services_list.append(curService)
+            subtitles_services_enabled.append(int(curEnabled))
+
+        sickbeard.SUBTITLES_SERVICES_LIST = subtitles_services_list
+        sickbeard.SUBTITLES_SERVICES_ENABLED = subtitles_services_enabled
+        sickbeard.SUBTITLES_SERVICES_AUTH = subtitles_services_auth
+        
+        sickbeard.save_config()
+
+        if len(results) > 0:
+            for x in results:
+                logger.log(x, logger.ERROR)
+            ui.notifications.error('Error(s) Saving Configuration',
+                        '<br />\n'.join(results))
+        else:
+            ui.notifications.message('Configuration Saved', ek.ek(os.path.join, sickbeard.CONFIG_FILE) )
+
+        redirect("/config/subtitles/")
+
+class Config:
+
+    @cherrypy.expose
+    def index(self):
+
+        t = PageTemplate(file="config.tmpl")
+        t.submenu = ConfigMenu
+        t.hasChangeLog = False
+
+        # read changelog file, if present, and format it to be used for tooltip
+        data = []
+        if os.path.isfile('CHANGELOG.txt'):
+            t.hasChangeLog = True
+            f = ek.ek(open, 'CHANGELOG.txt')
+            data = f.readlines()
+            f.close()
+
+            numLines = 0
+            finalData = []
+            for x in data:
+                x = x.decode('utf-8').replace('\n', '<br/>')
+                # why 3? we want to skip to the acutal changelog details
+                if numLines > 3:
+                    finalData.append(x)
+                numLines += 1
+            result = "".join(finalData)
+            t.logLines = re.escape(result)
+
+        return _munge(t)
+
+    general = ConfigGeneral()
+
+    search = ConfigSearch()
+
+    postProcessing = ConfigPostProcessing()
+
+    providers = ConfigProviders()
+
+    notifications = ConfigNotifications()
+
+    subtitles = ConfigSubtitles()
+
+def haveXBMC():
+    return sickbeard.USE_XBMC and sickbeard.XBMC_UPDATE_LIBRARY
+
+def havePLEX():
+    return sickbeard.USE_PLEX and sickbeard.PLEX_UPDATE_LIBRARY
+
+def HomeMenu():
+    return [
+        { 'title': 'Add Shows',              'path': 'home/addShows/',                                          },
+        { 'title': 'Manual Post-Processing', 'path': 'home/postprocess/'                                        },
+        { 'title': 'Update XBMC',            'path': 'home/updateXBMC/', 'requires': haveXBMC                   },
+        { 'title': 'Update Plex',            'path': 'home/updatePLEX/', 'requires': havePLEX                   },
+        { 'title': 'Restart',                'path': 'home/restart/?pid='+str(sickbeard.PID), 'confirm': True   },
+        { 'title': 'Shutdown',               'path': 'home/shutdown/?pid='+str(sickbeard.PID), 'confirm': True  },
+        ]
+
+class HomePostProcess:
+
+    @cherrypy.expose
+    def index(self):
+
+        t = PageTemplate(file="home_postprocess.tmpl")
+        t.submenu = HomeMenu()
+        return _munge(t)
+
+    @cherrypy.expose
+    def processEpisode(self, dir=None, nzbName=None, jobName=None, quiet=None, process_method=None, force=None, is_priority=None, failed="0"):
+
+        if failed == "0":
+            failed = False
+        else:
+            failed = True
+
+        if force=="on":
+            force=True
+        else:
+            force=False
+
+        if is_priority =="on":
+            is_priority = True
+        else:
+            is_priority = False
+
+        if not dir:
+            redirect("/home/postprocess/")
+        else:
+            result = processTV.processDir(dir, nzbName, process_method=process_method, force=force, is_priority=is_priority, failed=failed)
+            if quiet != None and int(quiet) == 1:
+                return result
+
+            result = result.replace("\n","<br />\n")
+            return _genericMessage("Postprocessing results", result)
+
+
+class NewHomeAddShows:
+
+    @cherrypy.expose
+    def index(self):
+
+        t = PageTemplate(file="home_addShows.tmpl")
+        t.submenu = HomeMenu()
+        return _munge(t)
+
+    @cherrypy.expose
+    def getTVDBLanguages(self):
+        result = tvdb_api.Tvdb().config['valid_languages']
+
+        # Make sure list is sorted alphabetically but 'en' is in front
+        if 'en' in result:
+            del result[result.index('en')]
+        result.sort()
+        result.insert(0, 'en')
+
+        return json.dumps({'results': result})
+
+    @cherrypy.expose
+    def sanitizeFileName(self, name):
+        return helpers.sanitizeFileName(name)
+
+    @cherrypy.expose
+    def searchTVDBForShowName(self, name, lang="en"):
+        if not lang or lang == 'null':
+                lang = "en"
+
+        baseURL = "http://thetvdb.com/api/GetSeries.php?"
+        nameUTF8 = name.encode('utf-8')
+
+        logger.log(u"Trying to find Show on thetvdb.com with: " + nameUTF8.decode('utf-8'), logger.DEBUG)
+
+        # Use each word in the show's name as a possible search term
+        keywords = nameUTF8.split(' ')
+
+        # Insert the whole show's name as the first search term so best results are first
+        # ex: keywords = ['Some Show Name', 'Some', 'Show', 'Name']
+        if len(keywords) > 1:
+            keywords.insert(0, nameUTF8)
+
+        # Query the TVDB for each search term and build the list of results
+        results = []
+
+        for searchTerm in keywords:
+            params = {'seriesname': searchTerm,
+                  'language': lang}
+
+            finalURL = baseURL + urllib.urlencode(params)
+
+            logger.log(u"Searching for Show with searchterm: \'" + searchTerm.decode('utf-8') + u"\' on URL " + finalURL, logger.DEBUG)
+            urlData = helpers.getURL(finalURL)
+
+            if urlData is None:
+                # When urlData is None, trouble connecting to TVDB, don't try the rest of the keywords
+                logger.log(u"Unable to get URL: " + finalURL, logger.ERROR)
+                break
+            else:
+                try:
+                    seriesXML = etree.ElementTree(etree.XML(urlData))
+                    series = seriesXML.getiterator('Series')
+
+                except Exception, e:
+                    # use finalURL in log, because urlData can be too much information
+                    logger.log(u"Unable to parse XML for some reason: " + ex(e) + " from XML: " + finalURL, logger.ERROR)
+                    series = ''
+
+                # add each result to our list
+                for curSeries in series:
+                    tvdb_id = int(curSeries.findtext('seriesid'))
+
+                    # don't add duplicates
+                    if tvdb_id in [x[0] for x in results]:
+                        continue
+
+                    results.append((tvdb_id, curSeries.findtext('SeriesName'), curSeries.findtext('FirstAired')))
+
+        lang_id = tvdb_api.Tvdb().config['langabbv_to_id'][lang]
+
+        return json.dumps({'results': results, 'langid': lang_id})
+
+    @cherrypy.expose
+    def massAddTable(self, rootDir=None):
+        t = PageTemplate(file="home_massAddTable.tmpl")
+        t.submenu = HomeMenu()
+
+        myDB = db.DBConnection()
+
+        if not rootDir:
+            return "No folders selected."
+        elif type(rootDir) != list:
+            root_dirs = [rootDir]
+        else:
+            root_dirs = rootDir
+
+        root_dirs = [urllib.unquote_plus(x) for x in root_dirs]
+
+        default_index = int(sickbeard.ROOT_DIRS.split('|')[0])
+        if len(root_dirs) > default_index:
+            tmp = root_dirs[default_index]
+            if tmp in root_dirs:
+                root_dirs.remove(tmp)
+                root_dirs = [tmp]+root_dirs
+
+        dir_list = []
+
+        for root_dir in root_dirs:
+            try:
+                file_list = ek.ek(os.listdir, root_dir)
+            except:
+                continue
+
+            for cur_file in file_list:
+
+                cur_path = ek.ek(os.path.normpath, ek.ek(os.path.join, root_dir, cur_file))
+                if not ek.ek(os.path.isdir, cur_path):
+                    continue
+
+                cur_dir = {
+                           'dir': cur_path,
+                           'display_dir': '<b>'+ek.ek(os.path.dirname, cur_path)+os.sep+'</b>'+ek.ek(os.path.basename, cur_path),
+                           }
+
+                # see if the folder is in XBMC already
+                dirResults = myDB.select("SELECT * FROM tv_shows WHERE location = ?", [cur_path])
+
+                if dirResults:
+                    cur_dir['added_already'] = True
+                else:
+                    cur_dir['added_already'] = False
+
+                dir_list.append(cur_dir)
+
+                tvdb_id = ''
+                show_name = ''
+                for cur_provider in sickbeard.metadata_provider_dict.values():
+                    (tvdb_id, show_name) = cur_provider.retrieveShowMetadata(cur_path)
+                    if tvdb_id and show_name:
+                        break
+
+                cur_dir['existing_info'] = (tvdb_id, show_name)
+
+                if tvdb_id and helpers.findCertainShow(sickbeard.showList, tvdb_id):
+                    cur_dir['added_already'] = True
+
+        t.dirList = dir_list
+
+        return _munge(t)
+
+    @cherrypy.expose
+    def newShow(self, show_to_add=None, other_shows=None):
+        """
+        Display the new show page which collects a tvdb id, folder, and extra options and
+        posts them to addNewShow
+        """
+        t = PageTemplate(file="home_newShow.tmpl")
+        t.submenu = HomeMenu()
+
+        show_dir, tvdb_id, show_name = self.split_extra_show(show_to_add)
+
+        if tvdb_id and show_name:
+            use_provided_info = True
+        else:
+            use_provided_info = False
+
+        # tell the template whether we're giving it show name & TVDB ID
+        t.use_provided_info = use_provided_info
+
+        # use the given show_dir for the tvdb search if available
+        if not show_dir:
+            t.default_show_name = ''
+        elif not show_name:
+            t.default_show_name = ek.ek(os.path.basename, ek.ek(os.path.normpath, show_dir)).replace('.',' ')
+        else:
+            t.default_show_name = show_name
+
+        # carry a list of other dirs if given
+        if not other_shows:
+            other_shows = []
+        elif type(other_shows) != list:
+            other_shows = [other_shows]
+
+        if use_provided_info:
+            t.provided_tvdb_id = tvdb_id
+            t.provided_tvdb_name = show_name
+
+        t.provided_show_dir = show_dir
+        t.other_shows = other_shows
+
+        return _munge(t)
+
+    @cherrypy.expose
+    def addNewShow(self, whichSeries=None, tvdbLang="en", rootDir=None, defaultStatus=None,
+                   anyQualities=None, bestQualities=None, flatten_folders=None, subtitles=None,
+                   fullShowPath=None, other_shows=None, skipShow=None):
+        """
+        Receive tvdb id, dir, and other options and create a show from them. If extra show dirs are
+        provided then it forwards back to newShow, if not it goes to /home.
+        """
+
+        # grab our list of other dirs if given
+        if not other_shows:
+            other_shows = []
+        elif type(other_shows) != list:
+            other_shows = [other_shows]
+
+        def finishAddShow():
+            # if there are no extra shows then go home
+            if not other_shows:
+                redirect('/home')
+
+            # peel off the next one
+            next_show_dir = other_shows[0]
+            rest_of_show_dirs = other_shows[1:]
+
+            # go to add the next show
+            return self.newShow(next_show_dir, rest_of_show_dirs)
+
+        # if we're skipping then behave accordingly
+        if skipShow:
+            return finishAddShow()
+
+        # sanity check on our inputs
+        if (not rootDir and not fullShowPath) or not whichSeries:
+            return "Missing params, no tvdb id or folder:"+repr(whichSeries)+" and "+repr(rootDir)+"/"+repr(fullShowPath)
+
+        # figure out what show we're adding and where
+        series_pieces = whichSeries.partition('|')
+        if len(series_pieces) < 3:
+            return "Error with show selection."
+
+        tvdb_id = int(series_pieces[0])
+        show_name = series_pieces[2]
+
+        # use the whole path if it's given, or else append the show name to the root dir to get the full show path
+        if fullShowPath:
+            show_dir = ek.ek(os.path.normpath, fullShowPath)
+        else:
+            show_dir = ek.ek(os.path.join, rootDir, helpers.sanitizeFileName(show_name))
+
+        # blanket policy - if the dir exists you should have used "add existing show" numbnuts
+        if ek.ek(os.path.isdir, show_dir) and not fullShowPath:
+            ui.notifications.error("Unable to add show", "Folder "+show_dir+" exists already")
+            redirect('/home/addShows/existingShows')
+
+        # don't create show dir if config says not to
+        if sickbeard.ADD_SHOWS_WO_DIR:
+            logger.log(u"Skipping initial creation of "+show_dir+" due to config.ini setting")
+        else:
+            dir_exists = helpers.makeDir(show_dir)
+            if not dir_exists:
+                logger.log(u"Unable to create the folder "+show_dir+", can't add the show", logger.ERROR)
+                ui.notifications.error("Unable to add show", "Unable to create the folder "+show_dir+", can't add the show")
+                redirect("/home/")
+            else:
+                helpers.chmodAsParent(show_dir)
+
+        # prepare the inputs for passing along
+        if flatten_folders == "on":
+            flatten_folders = 1
+        else:
+            flatten_folders = 0
+
+        if subtitles == "on":
+            subtitles = 1
+        else:
+            subtitles = 0
+
+        if not anyQualities:
+            anyQualities = []
+        if not bestQualities:
+            bestQualities = []
+        if type(anyQualities) != list:
+            anyQualities = [anyQualities]
+        if type(bestQualities) != list:
+            bestQualities = [bestQualities]
+        newQuality = Quality.combineQualities(map(helpers.tryInt, anyQualities), map(helpers.tryInt, bestQualities))
+
+        # add the show
+        sickbeard.showQueueScheduler.action.addShow(tvdb_id, show_dir, int(defaultStatus), newQuality, flatten_folders, subtitles, tvdbLang) #@UndefinedVariable
+        ui.notifications.message('Show added', 'Adding the specified show into '+show_dir)
+
+        return finishAddShow()
+
+
+    @cherrypy.expose
+    def existingShows(self):
+        """
+        Prints out the page to add existing shows from a root dir
+        """
+        t = PageTemplate(file="home_addExistingShow.tmpl")
+        t.submenu = HomeMenu()
+
+        return _munge(t)
+
+    def split_extra_show(self, extra_show):
+        if not extra_show:
+            return (None, None, None)
+        split_vals = extra_show.split('|')
+        if len(split_vals) < 3:
+            return (extra_show, None, None)
+        show_dir = split_vals[0]
+        tvdb_id = split_vals[1]
+        show_name = '|'.join(split_vals[2:])
+
+        return (show_dir, tvdb_id, show_name)
+
+    @cherrypy.expose
+    def addExistingShows(self, shows_to_add=None, promptForSettings=None):
+        """
+        Receives a dir list and add them. Adds the ones with given TVDB IDs first, then forwards
+        along to the newShow page.
+        """
+
+        # grab a list of other shows to add, if provided
+        if not shows_to_add:
+            shows_to_add = []
+        elif type(shows_to_add) != list:
+            shows_to_add = [shows_to_add]
+
+        shows_to_add = [urllib.unquote_plus(x) for x in shows_to_add]
+
+        if promptForSettings == "on":
+            promptForSettings = 1
+        else:
+            promptForSettings = 0
+
+        tvdb_id_given = []
+        dirs_only = []
+        # separate all the ones with TVDB IDs
+        for cur_dir in shows_to_add:
+            if not '|' in cur_dir:
+                dirs_only.append(cur_dir)
+            else:
+                show_dir, tvdb_id, show_name = self.split_extra_show(cur_dir)
+                if not show_dir or not tvdb_id or not show_name:
+                    continue
+                tvdb_id_given.append((show_dir, int(tvdb_id), show_name))
+
+
+        # if they want me to prompt for settings then I will just carry on to the newShow page
+        if promptForSettings and shows_to_add:
+            return self.newShow(shows_to_add[0], shows_to_add[1:])
+
+        # if they don't want me to prompt for settings then I can just add all the nfo shows now
+        num_added = 0
+        for cur_show in tvdb_id_given:
+            show_dir, tvdb_id, show_name = cur_show
+
+            # add the show
+            sickbeard.showQueueScheduler.action.addShow(tvdb_id, show_dir, SKIPPED, sickbeard.QUALITY_DEFAULT, sickbeard.FLATTEN_FOLDERS_DEFAULT, sickbeard.SUBTITLES_DEFAULT) #@UndefinedVariable
+            num_added += 1
+
+        if num_added:
+            ui.notifications.message("Shows Added", "Automatically added "+str(num_added)+" from their existing metadata files")
+
+        # if we're done then go home
+        if not dirs_only:
+            redirect('/home')
+
+        # for the remaining shows we need to prompt for each one, so forward this on to the newShow page
+        return self.newShow(dirs_only[0], dirs_only[1:])
+
+
+
+
+ErrorLogsMenu = [
+    { 'title': 'Clear Errors', 'path': 'errorlogs/clearerrors' },
+    #{ 'title': 'View Log',  'path': 'errorlogs/viewlog'  },
+]
+
+
+class ErrorLogs:
+
+    @cherrypy.expose
+    def index(self):
+
+        t = PageTemplate(file="errorlogs.tmpl")
+        t.submenu = ErrorLogsMenu
+
+        return _munge(t)
+
+
+    @cherrypy.expose
+    def clearerrors(self):
+        classes.ErrorViewer.clear()
+        redirect("/errorlogs/")
+
+    @cherrypy.expose
+    def viewlog(self, minLevel=logger.MESSAGE, maxLines=500):
+
+        t = PageTemplate(file="viewlogs.tmpl")
+        t.submenu = ErrorLogsMenu
+
+        minLevel = int(minLevel)
+
+        data = []
+        if os.path.isfile(logger.sb_log_instance.log_file_path):
+            f = ek.ek(open, logger.sb_log_instance.log_file_path)
+            data = f.readlines()
+            f.close()
+
+        regex = "^(\d\d\d\d)\-(\d\d)\-(\d\d)\s*(\d\d)\:(\d\d):(\d\d)\s*([A-Z]+)\s*(.+?)\s*\:\:\s*(.*)$"
+
+        finalData = []
+
+        numLines = 0
+        lastLine = False
+        numToShow = min(maxLines, len(data))
+
+        for x in reversed(data):
+
+            x = x.decode('utf-8', 'replace')
+            match = re.match(regex, x)
+
+            if match:
+                level = match.group(7)
+                if level not in logger.reverseNames:
+                    lastLine = False
+                    continue
+
+                if logger.reverseNames[level] >= minLevel:
+                    lastLine = True
+                    finalData.append(x)
+                else:
+                    lastLine = False
+                    continue
+
+            elif lastLine:
+                finalData.append("AA"+x)
+
+            numLines += 1
+
+            if numLines >= numToShow:
+                break
+
+        result = "".join(finalData)
+
+        t.logLines = result
+        t.minLevel = minLevel
+
+        return _munge(t)
+
+
+class Home:
+
+    @cherrypy.expose
+    def is_alive(self, *args, **kwargs):
+        if 'callback' in kwargs and '_' in kwargs:
+            callback, _ = kwargs['callback'], kwargs['_']
+        else:
+            return "Error: Unsupported Request. Send jsonp request with 'callback' variable in the query stiring."
+        cherrypy.response.headers['Cache-Control'] = "max-age=0,no-cache,no-store"
+        cherrypy.response.headers['Content-Type'] = 'text/javascript'
+        cherrypy.response.headers['Access-Control-Allow-Origin'] = '*'
+        cherrypy.response.headers['Access-Control-Allow-Headers'] = 'x-requested-with'
+
+        if sickbeard.started:
+            return callback+'('+json.dumps({"msg": str(sickbeard.PID)})+');'
+        else:
+            return callback+'('+json.dumps({"msg": "nope"})+');'
+
+    @cherrypy.expose
+    def index(self):
+
+        t = PageTemplate(file="home.tmpl")
+        t.submenu = HomeMenu()
+        return _munge(t)
+
+    addShows = NewHomeAddShows()
+
+    postprocess = HomePostProcess()
+
+    @cherrypy.expose
+    def testSABnzbd(self, host=None, username=None, password=None, apikey=None):
+        if not host.endswith("/"):
+            host = host + "/"
+        connection, accesMsg = sab.getSabAccesMethod(host, username, password, apikey)
+        if connection:
+            authed, authMsg = sab.testAuthentication(host, username, password, apikey) #@UnusedVariable
+            if authed:
+                return "Success. Connected and authenticated"
+            else:
+                return "Authentication failed. SABnzbd expects '"+accesMsg+"' as authentication method"
+        else:
+            return "Unable to connect to host"
+
+    @cherrypy.expose
+    def testTorrent(self, torrent_method=None, host=None, username=None, password=None):
+        if not host.endswith("/"):
+            host = host + "/"
+
+        client = clients.getClientIstance(torrent_method)
+
+        connection, accesMsg = client(host, username, password).testAuthentication()
+
+        return accesMsg
+
+    @cherrypy.expose
+    def testGrowl(self, host=None, password=None):
+        cherrypy.response.headers['Cache-Control'] = "max-age=0,no-cache,no-store"
+
+        result = notifiers.growl_notifier.test_notify(host, password)
+        if password==None or password=='':
+            pw_append = ''
+        else:
+            pw_append = " with password: " + password
+
+        if result:
+            return "Registered and Tested growl successfully "+urllib.unquote_plus(host)+pw_append
+        else:
+            return "Registration and Testing of growl failed "+urllib.unquote_plus(host)+pw_append
+
+    @cherrypy.expose
+    def testProwl(self, prowl_api=None, prowl_priority=0):
+        cherrypy.response.headers['Cache-Control'] = "max-age=0,no-cache,no-store"
+
+        result = notifiers.prowl_notifier.test_notify(prowl_api, prowl_priority)
+        if result:
+            return "Test prowl notice sent successfully"
+        else:
+            return "Test prowl notice failed"
+
+    @cherrypy.expose
+    def testBoxcar(self, username=None):
+        cherrypy.response.headers['Cache-Control'] = "max-age=0,no-cache,no-store"
+
+        result = notifiers.boxcar_notifier.test_notify(username)
+        if result:
+            return "Boxcar notification succeeded. Check your Boxcar clients to make sure it worked"
+        else:
+            return "Error sending Boxcar notification"
+
+    @cherrypy.expose
+    def testPushover(self, userKey=None):
+        cherrypy.response.headers['Cache-Control'] = "max-age=0,no-cache,no-store"
+
+        result = notifiers.pushover_notifier.test_notify(userKey)
+        if result:
+            return "Pushover notification succeeded. Check your Pushover clients to make sure it worked"
+        else:
+            return "Error sending Pushover notification"
+
+    @cherrypy.expose
+    def twitterStep1(self):
+        cherrypy.response.headers['Cache-Control'] = "max-age=0,no-cache,no-store"
+
+        return notifiers.twitter_notifier._get_authorization()
+
+    @cherrypy.expose
+    def twitterStep2(self, key):
+        cherrypy.response.headers['Cache-Control'] = "max-age=0,no-cache,no-store"
+
+        result = notifiers.twitter_notifier._get_credentials(key)
+        logger.log(u"result: "+str(result))
+        if result:
+            return "Key verification successful"
+        else:
+            return "Unable to verify key"
+
+    @cherrypy.expose
+    def testTwitter(self):
+        cherrypy.response.headers['Cache-Control'] = "max-age=0,no-cache,no-store"
+
+        result = notifiers.twitter_notifier.test_notify()
+        if result:
+            return "Tweet successful, check your twitter to make sure it worked"
+        else:
+            return "Error sending tweet"
+
+    @cherrypy.expose
+    def testXBMC(self, host=None, username=None, password=None):
+        cherrypy.response.headers['Cache-Control'] = "max-age=0,no-cache,no-store"
+
+        finalResult = ''
+        for curHost in [x.strip() for x in host.split(",")]:
+            curResult = notifiers.xbmc_notifier.test_notify(urllib.unquote_plus(curHost), username, password)
+            if len(curResult.split(":")) > 2 and 'OK' in curResult.split(":")[2]:
+                finalResult += "Test XBMC notice sent successfully to " + urllib.unquote_plus(curHost)
+            else:
+                finalResult += "Test XBMC notice failed to " + urllib.unquote_plus(curHost)
+            finalResult += "<br />\n"
+
+        return finalResult
+
+    @cherrypy.expose
+    def testPLEX(self, host=None, username=None, password=None):
+        cherrypy.response.headers['Cache-Control'] = "max-age=0,no-cache,no-store"
+
+        finalResult = ''
+        for curHost in [x.strip() for x in host.split(",")]:
+            curResult = notifiers.plex_notifier.test_notify(urllib.unquote_plus(curHost), username, password)
+            if len(curResult.split(":")) > 2 and 'OK' in curResult.split(":")[2]:
+                finalResult += "Test Plex notice sent successfully to " + urllib.unquote_plus(curHost)
+            else:
+                finalResult += "Test Plex notice failed to " + urllib.unquote_plus(curHost)
+            finalResult += "<br />\n"
+
+        return finalResult
+
+    @cherrypy.expose
+    def testLibnotify(self):
+        cherrypy.response.headers['Cache-Control'] = "max-age=0,no-cache,no-store"
+
+        if notifiers.libnotify_notifier.test_notify():
+            return "Tried sending desktop notification via libnotify"
+        else:
+            return notifiers.libnotify.diagnose()
+
+    @cherrypy.expose
+    def testNMJ(self, host=None, database=None, mount=None):
+        cherrypy.response.headers['Cache-Control'] = "max-age=0,no-cache,no-store"
+
+        result = notifiers.nmj_notifier.test_notify(urllib.unquote_plus(host), database, mount)
+        if result:
+            return "Successfull started the scan update"
+        else:
+            return "Test failed to start the scan update"
+
+    @cherrypy.expose
+    def settingsNMJ(self, host=None):
+        cherrypy.response.headers['Cache-Control'] = "max-age=0,no-cache,no-store"
+
+        result = notifiers.nmj_notifier.notify_settings(urllib.unquote_plus(host))
+        if result:
+            return '{"message": "Got settings from %(host)s", "database": "%(database)s", "mount": "%(mount)s"}' % {"host": host, "database": sickbeard.NMJ_DATABASE, "mount": sickbeard.NMJ_MOUNT}
+        else:
+            return '{"message": "Failed! Make sure your Popcorn is on and NMJ is running. (see Log & Errors -> Debug for detailed info)", "database": "", "mount": ""}'
+
+    @cherrypy.expose
+    def testNMJv2(self, host=None):
+        cherrypy.response.headers['Cache-Control'] = "max-age=0,no-cache,no-store"
+
+        result = notifiers.nmjv2_notifier.test_notify(urllib.unquote_plus(host))
+        if result:
+            return "Test notice sent successfully to " + urllib.unquote_plus(host)
+        else:
+            return "Test notice failed to " + urllib.unquote_plus(host)
+
+    @cherrypy.expose
+    def settingsNMJv2(self, host=None, dbloc=None,instance=None):
+        cherrypy.response.headers['Cache-Control'] = "max-age=0,no-cache,no-store"
+        result = notifiers.nmjv2_notifier.notify_settings(urllib.unquote_plus(host),dbloc,instance)
+        if result:
+            return '{"message": "NMJ Database found at: %(host)s", "database": "%(database)s"}' % {"host": host, "database": sickbeard.NMJv2_DATABASE}
+        else:
+            return '{"message": "Unable to find NMJ Database at location: %(dbloc)s. Is the right location selected and PCH running?", "database": ""}' % {"dbloc": dbloc}
+
+    @cherrypy.expose
+    def testTrakt(self, api=None, username=None, password=None):
+        cherrypy.response.headers['Cache-Control'] = "max-age=0,no-cache,no-store"
+
+        result = notifiers.trakt_notifier.test_notify(api, username, password)
+        if result:
+            return "Test notice sent successfully to Trakt"
+        else:
+            return "Test notice failed to Trakt"
+
+    @cherrypy.expose
+    def loadShowNotifyLists(self):
+        cherrypy.response.headers['Cache-Control'] = "max-age=0,no-cache,no-store"
+
+        mydb = db.DBConnection()
+        rows = mydb.select("SELECT show_id, show_name, notify_list FROM tv_shows")
+        data = {}
+        size = 0
+        for r in rows:
+            data[r['show_id']] = {'id': r['show_id'], 'name': r['show_name'], 'list': r['notify_list']}
+            size += 1
+        data['_size'] = size
+        return json.dumps(data)
+
+    @cherrypy.expose
+    def testEmail(self, host=None, port=None, smtp_from=None, use_tls=None, user=None, pwd=None, to=None):
+        cherrypy.response.headers['Cache-Control'] = "max-age=0,no-cache,no-store"
+
+        if notifiers.email_notifier.test_notify(host, port, smtp_from, use_tls, user, pwd, to):
+            return 'Test email sent successfully! Check inbox.'
+        else:
+            return 'ERROR: %s' % notifiers.email_notifier.last_err
+
+    @cherrypy.expose
+    def testNMA(self, nma_api=None, nma_priority=0):
+        cherrypy.response.headers['Cache-Control'] = "max-age=0,no-cache,no-store"
+
+        result = notifiers.nma_notifier.test_notify(nma_api, nma_priority)
+        if result:
+            return "Test NMA notice sent successfully"
+        else:
+            return "Test NMA notice failed"
+
+    @cherrypy.expose
+    def testPushalot(self, authorizationToken=None):
+        cherrypy.response.headers['Cache-Control'] = "max-age=0,no-cache,no-store"
+
+        result = notifiers.pushalot_notifier.test_notify(authorizationToken)
+        if result:
+            return "Pushalot notification succeeded. Check your Pushalot clients to make sure it worked"
+        else:
+            return "Error sending Pushalot notification"
+
+    @cherrypy.expose
+    def shutdown(self, pid=None):
+
+        if str(pid) != str(sickbeard.PID):
+            redirect("/home/")
+
+        threading.Timer(2, sickbeard.invoke_shutdown).start()
+
+        title = "Shutting down"
+        message = "Sick Beard is shutting down..."
+
+        return _genericMessage(title, message)
+
+    @cherrypy.expose
+    def restart(self, pid=None):
+
+        if str(pid) != str(sickbeard.PID):
+            redirect("/home/")
+
+        t = PageTemplate(file="restart.tmpl")
+        t.submenu = HomeMenu()
+
+        # do a soft restart
+        threading.Timer(2, sickbeard.invoke_restart, [False]).start()
+
+        return _munge(t)
+
+    @cherrypy.expose
+    def update(self, pid=None):
+
+        if str(pid) != str(sickbeard.PID):
+            redirect("/home/")
+
+        updated = sickbeard.versionCheckScheduler.action.update() #@UndefinedVariable
+
+        if updated:
+            # do a hard restart
+            threading.Timer(2, sickbeard.invoke_restart, [False]).start()
+            t = PageTemplate(file="restart_bare.tmpl")
+            return _munge(t)
+        else:
+            return _genericMessage("Update Failed","Update wasn't successful, not restarting. Check your log for more information.")
+
+    @cherrypy.expose
+    def displayShow(self, show=None):
+
+        if show == None:
+            return _genericMessage("Error", "Invalid show ID")
+        else:
+            showObj = sickbeard.helpers.findCertainShow(sickbeard.showList, int(show))
+
+            if showObj == None:
+                return _genericMessage("Error", "Show not in show list")
+
+        showObj.exceptions = scene_exceptions.get_scene_exceptions(showObj.tvdbid)
+
+        myDB = db.DBConnection()
+
+        seasonResults = myDB.select(
+            "SELECT DISTINCT season FROM tv_episodes WHERE showid = ? ORDER BY season desc",
+            [showObj.tvdbid]
+        )
+
+        sqlResults = myDB.select(
+            "SELECT * FROM tv_episodes WHERE showid = ? ORDER BY season DESC, episode DESC",
+            [showObj.tvdbid]
+        )
+
+        t = PageTemplate(file="displayShow.tmpl")
+        t.submenu = [ { 'title': 'Edit', 'path': 'home/editShow?show=%d'%showObj.tvdbid } ]
+
+        try:
+            t.showLoc = (showObj.location, True)
+        except sickbeard.exceptions.ShowDirNotFoundException:
+            t.showLoc = (showObj._location, False)
+
+        show_message = ''
+
+        if sickbeard.showQueueScheduler.action.isBeingAdded(showObj): #@UndefinedVariable
+            show_message = 'This show is in the process of being downloaded from theTVDB.com - the info below is incomplete.'
+
+        elif sickbeard.showQueueScheduler.action.isBeingUpdated(showObj): #@UndefinedVariable
+            show_message = 'The information below is in the process of being updated.'
+
+        elif sickbeard.showQueueScheduler.action.isBeingRefreshed(showObj): #@UndefinedVariable
+            show_message = 'The episodes below are currently being refreshed from disk'
+
+        elif sickbeard.showQueueScheduler.action.isBeingSubtitled(showObj): #@UndefinedVariable
+            show_message = 'Currently downloading subtitles for this show'
+
+        elif sickbeard.showQueueScheduler.action.isInRefreshQueue(showObj): #@UndefinedVariable
+            show_message = 'This show is queued to be refreshed.'
+
+        elif sickbeard.showQueueScheduler.action.isInUpdateQueue(showObj): #@UndefinedVariable
+            show_message = 'This show is queued and awaiting an update.'
+
+        elif sickbeard.showQueueScheduler.action.isInSubtitleQueue(showObj): #@UndefinedVariable
+            show_message = 'This show is queued and awaiting subtitles download.'
+
+        if not sickbeard.showQueueScheduler.action.isBeingAdded(showObj): #@UndefinedVariable
+            if not sickbeard.showQueueScheduler.action.isBeingUpdated(showObj): #@UndefinedVariable
+                t.submenu.append({ 'title': 'Delete',               'path': 'home/deleteShow?show=%d'%showObj.tvdbid, 'confirm': True })
+                t.submenu.append({ 'title': 'Re-scan files',        'path': 'home/refreshShow?show=%d'%showObj.tvdbid })
+                t.submenu.append({ 'title': 'Force Full Update',    'path': 'home/updateShow?show=%d&amp;force=1'%showObj.tvdbid })
+                t.submenu.append({ 'title': 'Update show in XBMC',  'path': 'home/updateXBMC?showName=%s'%urllib.quote_plus(showObj.name.encode('utf-8')), 'requires': haveXBMC })
+                t.submenu.append({ 'title': 'Preview Rename',       'path': 'home/testRename?show=%d'%showObj.tvdbid })
+                if sickbeard.USE_SUBTITLES and not sickbeard.showQueueScheduler.action.isBeingSubtitled(showObj) and showObj.subtitles:
+                    t.submenu.append({ 'title': 'Download Subtitles', 'path': 'home/subtitleShow?show=%d'%showObj.tvdbid })
+
+        t.show = showObj
+        t.sqlResults = sqlResults
+        t.seasonResults = seasonResults
+        t.show_message = show_message
+
+        epCounts = {}
+        epCats = {}
+        epCounts[Overview.SKIPPED] = 0
+        epCounts[Overview.WANTED] = 0
+        epCounts[Overview.QUAL] = 0
+        epCounts[Overview.GOOD] = 0
+        epCounts[Overview.UNAIRED] = 0
+        epCounts[Overview.SNATCHED] = 0
+
+        for curResult in sqlResults:
+                
+            curEpCat = showObj.getOverview(int(curResult["status"]))
+            epCats[str(curResult["season"])+"x"+str(curResult["episode"])] = curEpCat
+            epCounts[curEpCat] += 1
+
+        def titler(x):
+            if not x  or sickbeard.SORT_ARTICLE:
+                return x
+            if x.lower().startswith('a '):
+                x = x[2:]
+            if x.lower().startswith('an '):
+                x = x[3:]
+            elif x.lower().startswith('the '):
+                x = x[4:]
+            return x
+        t.sortedShowList = sorted(sickbeard.showList, lambda x, y: cmp(titler(x.name), titler(y.name)))
+
+        t.epCounts = epCounts
+        t.epCats = epCats
+
+        return _munge(t)
+
+    @cherrypy.expose
+    def plotDetails(self, show, season, episode):
+        result = db.DBConnection().action("SELECT description FROM tv_episodes WHERE showid = ? AND season = ? AND episode = ?", (show, season, episode)).fetchone()
+        return result['description'] if result else 'Episode not found.'
+
+    @cherrypy.expose
+    def editShow(self, show=None, location=None, anyQualities=[], bestQualities=[], exceptions_list=[], flatten_folders=None, paused=None, directCall=False, air_by_date=None, tvdbLang=None, subtitles=None):
+
+        if show == None:
+            errString = "Invalid show ID: "+str(show)
+            if directCall:
+                return [errString]
+            else:
+                return _genericMessage("Error", errString)
+
+        showObj = sickbeard.helpers.findCertainShow(sickbeard.showList, int(show))
+
+        if showObj == None:
+            errString = "Unable to find the specified show: "+str(show)
+            if directCall:
+                return [errString]
+            else:
+                return _genericMessage("Error", errString)
+
+        showObj.exceptions = scene_exceptions.get_scene_exceptions(showObj.tvdbid)
+
+        if not location and not anyQualities and not bestQualities and not flatten_folders:
+
+            t = PageTemplate(file="editShow.tmpl")
+            t.submenu = HomeMenu()
+            with showObj.lock:
+                t.show = showObj
+
+            return _munge(t)
+
+        if flatten_folders == "on":
+            flatten_folders = 1
+        else:
+            flatten_folders = 0
+
+        logger.log(u"flatten folders: "+str(flatten_folders))
+
+        if paused == "on":
+            paused = 1
+        else:
+            paused = 0
+
+        if air_by_date == "on":
+            air_by_date = 1
+        else:
+            air_by_date = 0
+
+        if subtitles == "on":
+            subtitles = 1
+        else:
+            subtitles = 0
+
+
+        if tvdbLang and tvdbLang in tvdb_api.Tvdb().config['valid_languages']:
+            tvdb_lang = tvdbLang
+        else:
+            tvdb_lang = showObj.lang
+
+        # if we changed the language then kick off an update
+        if tvdb_lang == showObj.lang:
+            do_update = False
+        else:
+            do_update = True
+
+        if type(anyQualities) != list:
+            anyQualities = [anyQualities]
+
+        if type(bestQualities) != list:
+            bestQualities = [bestQualities]
+
+        if type(exceptions_list) != list:
+            exceptions_list = [exceptions_list]
+
+        #If directCall from mass_edit_update no scene exceptions handling
+        if directCall:
+            do_update_exceptions = False
+        else:
+            if set(exceptions_list) == set(showObj.exceptions):
+                do_update_exceptions = False
+            else:
+                do_update_exceptions = True
+
+        errors = []
+        with showObj.lock:
+            newQuality = Quality.combineQualities(map(int, anyQualities), map(int, bestQualities))
+            showObj.quality = newQuality
+
+            # reversed for now
+            if bool(showObj.flatten_folders) != bool(flatten_folders):
+                showObj.flatten_folders = flatten_folders
+                try:
+                    sickbeard.showQueueScheduler.action.refreshShow(showObj) #@UndefinedVariable
+                except exceptions.CantRefreshException, e:
+                    errors.append("Unable to refresh this show: "+ex(e))
+
+            showObj.paused = paused
+            showObj.air_by_date = air_by_date
+            showObj.subtitles = subtitles
+            showObj.lang = tvdb_lang
+
+            # if we change location clear the db of episodes, change it, write to db, and rescan
+            if os.path.normpath(showObj._location) != os.path.normpath(location):
+                logger.log(os.path.normpath(showObj._location)+" != "+os.path.normpath(location), logger.DEBUG)
+                if not ek.ek(os.path.isdir, location):
+                    errors.append("New location <tt>%s</tt> does not exist" % location)
+
+                # don't bother if we're going to update anyway
+                elif not do_update:
+                    # change it
+                    try:
+                        showObj.location = location
+                        try:
+                            sickbeard.showQueueScheduler.action.refreshShow(showObj) #@UndefinedVariable
+                        except exceptions.CantRefreshException, e:
+                            errors.append("Unable to refresh this show:"+ex(e))
+                        # grab updated info from TVDB
+                        #showObj.loadEpisodesFromTVDB()
+                        # rescan the episodes in the new folder
+                    except exceptions.NoNFOException:
+                        errors.append("The folder at <tt>%s</tt> doesn't contain a tvshow.nfo - copy your files to that folder before you change the directory in Sick Beard." % location)
+
+            # save it to the DB
+            showObj.saveToDB()
+
+        # force the update
+        if do_update:
+            try:
+                sickbeard.showQueueScheduler.action.updateShow(showObj, True) #@UndefinedVariable
+                time.sleep(1)
+            except exceptions.CantUpdateException, e:
+                errors.append("Unable to force an update on the show.")
+
+        if do_update_exceptions:
+            try:
+                scene_exceptions.update_scene_exceptions(showObj.tvdbid, exceptions_list) #@UndefinedVariable
+                time.sleep(1)
+            except exceptions.CantUpdateException, e:
+                errors.append("Unable to force an update on scene exceptions of the show.")
+
+        if directCall:
+            return errors
+
+        if len(errors) > 0:
+            ui.notifications.error('%d error%s while saving changes:' % (len(errors), "" if len(errors) == 1 else "s"),
+                        '<ul>' + '\n'.join(['<li>%s</li>' % error for error in errors]) + "</ul>")
+
+        redirect("/home/displayShow?show=" + show)
+
+    @cherrypy.expose
+    def deleteShow(self, show=None):
+
+        if show == None:
+            return _genericMessage("Error", "Invalid show ID")
+
+        showObj = sickbeard.helpers.findCertainShow(sickbeard.showList, int(show))
+
+        if showObj == None:
+            return _genericMessage("Error", "Unable to find the specified show")
+
+        if sickbeard.showQueueScheduler.action.isBeingAdded(showObj) or sickbeard.showQueueScheduler.action.isBeingUpdated(showObj): #@UndefinedVariable
+            return _genericMessage("Error", "Shows can't be deleted while they're being added or updated.")
+
+        showObj.deleteShow()
+
+        ui.notifications.message('<b>%s</b> has been deleted' % showObj.name)
+        redirect("/home/")
+
+    @cherrypy.expose
+    def refreshShow(self, show=None):
+
+        if show == None:
+            return _genericMessage("Error", "Invalid show ID")
+
+        showObj = sickbeard.helpers.findCertainShow(sickbeard.showList, int(show))
+
+        if showObj == None:
+            return _genericMessage("Error", "Unable to find the specified show")
+
+        # force the update from the DB
+        try:
+            sickbeard.showQueueScheduler.action.refreshShow(showObj) #@UndefinedVariable
+        except exceptions.CantRefreshException, e:
+            ui.notifications.error("Unable to refresh this show.",
+                        ex(e))
+
+        time.sleep(3)
+
+        redirect("/home/displayShow?show="+str(showObj.tvdbid))
+
+    @cherrypy.expose
+    def updateShow(self, show=None, force=0):
+
+        if show == None:
+            return _genericMessage("Error", "Invalid show ID")
+
+        showObj = sickbeard.helpers.findCertainShow(sickbeard.showList, int(show))
+
+        if showObj == None:
+            return _genericMessage("Error", "Unable to find the specified show")
+
+        # force the update
+        try:
+            sickbeard.showQueueScheduler.action.updateShow(showObj, bool(force)) #@UndefinedVariable
+        except exceptions.CantUpdateException, e:
+            ui.notifications.error("Unable to update this show.",
+                        ex(e))
+
+        # just give it some time
+        time.sleep(3)
+
+        redirect("/home/displayShow?show=" + str(showObj.tvdbid))
+
+    @cherrypy.expose
+    def subtitleShow(self, show=None, force=0):
+
+        if show == None:
+            return _genericMessage("Error", "Invalid show ID")
+
+        showObj = sickbeard.helpers.findCertainShow(sickbeard.showList, int(show))
+
+        if showObj == None:
+            return _genericMessage("Error", "Unable to find the specified show")
+
+        # search and download subtitles
+        sickbeard.showQueueScheduler.action.downloadSubtitles(showObj, bool(force)) #@UndefinedVariable
+
+        time.sleep(3)
+
+        redirect("/home/displayShow?show="+str(showObj.tvdbid))
+
+
+    @cherrypy.expose
+    def updateXBMC(self, showName=None):
+
+        # only send update to first host in the list -- workaround for xbmc sql backend users
+        if sickbeard.XBMC_UPDATE_ONLYFIRST:
+            # only send update to first host in the list -- workaround for xbmc sql backend users
+            host = sickbeard.XBMC_HOST.split(",")[0].strip()
+        else:
+            host = sickbeard.XBMC_HOST
+
+        if notifiers.xbmc_notifier.update_library(showName=showName):
+            ui.notifications.message("Library update command sent to XBMC host(s): " + host)
+        else:
+            ui.notifications.error("Unable to contact one or more XBMC host(s): " + host)
+        redirect('/home')
+
+    @cherrypy.expose
+    def updatePLEX(self):
+        if notifiers.plex_notifier.update_library():
+            ui.notifications.message("Library update command sent to Plex Media Server host: " + sickbeard.PLEX_SERVER_HOST)
+        else:
+            ui.notifications.error("Unable to contact Plex Media Server host: " + sickbeard.PLEX_SERVER_HOST)
+        redirect('/home')
+
+    @cherrypy.expose
+    def setStatus(self, show=None, eps=None, status=None, direct=False):
+
+        if show == None or eps == None or status == None:
+            errMsg = "You must specify a show and at least one episode"
+            if direct:
+                ui.notifications.error('Error', errMsg)
+                return json.dumps({'result': 'error'})
+            else:
+                return _genericMessage("Error", errMsg)
+
+        if not statusStrings.has_key(int(status)):
+            errMsg = "Invalid status"
+            if direct:
+                ui.notifications.error('Error', errMsg)
+                return json.dumps({'result': 'error'})
+            else:
+                return _genericMessage("Error", errMsg)
+
+        showObj = sickbeard.helpers.findCertainShow(sickbeard.showList, int(show))
+
+        if showObj == None:
+            errMsg = "Error", "Show not in show list"
+            if direct:
+                ui.notifications.error('Error', errMsg)
+                return json.dumps({'result': 'error'})
+            else:
+                return _genericMessage("Error", errMsg)
+
+        segment_list = []
+        fail_segment = {}
+        
+        if eps != None:
+
+            for curEp in eps.split('|'):
+
+                logger.log(u"Attempting to set status on episode "+curEp+" to "+status, logger.DEBUG)
+
+                epInfo = curEp.split('x')
+
+                epObj = showObj.getEpisode(int(epInfo[0]), int(epInfo[1]))
+
+                if epObj == None:
+                    return _genericMessage("Error", "Episode couldn't be retrieved")
+
+                if int(status) in (WANTED, FAILED):
+                    # figure out what segment the episode is in and remember it so we can backlog it
+                    if epObj.show.air_by_date:
+                        ep_segment = str(epObj.airdate)[:7]
+                    else:
+                        ep_segment = epObj.season
+
+                    if ep_segment not in segment_list:
+                        segment_list.append(ep_segment)
+
+                with epObj.lock:
+                    # don't let them mess up UNAIRED episodes
+                    if epObj.status == UNAIRED:
+                        logger.log(u"Refusing to change status of "+curEp+" because it is UNAIRED", logger.ERROR)
+                        continue
+
+                    if int(status) in Quality.DOWNLOADED and epObj.status not in Quality.SNATCHED + Quality.SNATCHED_PROPER + Quality.DOWNLOADED + [IGNORED] and not ek.ek(os.path.isfile, epObj.location):
+                        logger.log(u"Refusing to change status of "+curEp+" to DOWNLOADED because it's not SNATCHED/DOWNLOADED", logger.ERROR)
+                        continue
+
+                    if int(status) == FAILED and epObj.status not in Quality.SNATCHED + Quality.SNATCHED_PROPER + Quality.DOWNLOADED:
+                        logger.log(u"Refusing to change status of "+curEp+" to FAILED because it's not SNATCHED/DOWNLOADED", logger.ERROR)
+                        continue
+                   
+                    if int(status) == FAILED:
+                        quality = Quality.splitCompositeStatus(epObj.status)[1]
+                        epObj.status = Quality.compositeStatus(FAILED, quality)
+                        epObj.saveToDB()
+                        continue
+                   
+                    epObj.status = int(status)
+                    epObj.saveToDB()
+                
+        if int(status) == WANTED:           
+            msg = "Backlog was automatically started for the following seasons of <b>" + showObj.name + "</b>:<br /><ul>"
+            for cur_segment in segment_list:
+                msg += "<li>Season "+str(cur_segment)+"</li>"
+                logger.log(u"Sending backlog for "+showObj.name+" season "+str(cur_segment)+" because some eps were set to wanted")
+                cur_backlog_queue_item = search_queue.BacklogQueueItem(showObj, cur_segment)
+                sickbeard.searchQueueScheduler.action.add_item(cur_backlog_queue_item) #@UndefinedVariable
+            msg += "</ul>"
+
+            if segment_list:
+                ui.notifications.message("Backlog started", msg)
+
+        if int(status) == FAILED:
+            msg = "Retring Search was automatically started for the following season of <b>"+showObj.name+"</b>:<br />"
+            for cur_segment in segment_list:
+                msg += "<li>Season "+str(cur_segment)+"</li>"
+                logger.log(u"Retrying Search for "+showObj.name+" season "+str(cur_segment)+" because some eps were set to failed")
+                cur_failed_queue_item = search_queue.FailedQueueItem(showObj, cur_segment)
+                sickbeard.searchQueueScheduler.action.add_item(cur_failed_queue_item) #@UndefinedVariable
+            msg += "</ul>"
+
+            if segment_list:
+                ui.notifications.message("Retry Search started", msg)
+            
+        if direct:
+            return json.dumps({'result': 'success'})
+        else:
+            redirect("/home/displayShow?show=" + show)
+
+    @cherrypy.expose
+    def testRename(self, show=None):
+
+        if show == None:
+            return _genericMessage("Error", "You must specify a show")
+
+        showObj = sickbeard.helpers.findCertainShow(sickbeard.showList, int(show))
+
+        if showObj == None:
+            return _genericMessage("Error", "Show not in show list")
+
+        try:
+            show_loc = showObj.location #@UnusedVariable
+        except exceptions.ShowDirNotFoundException:
+            return _genericMessage("Error", "Can't rename episodes when the show dir is missing.")
+
+        ep_obj_rename_list = []
+
+        ep_obj_list = showObj.getAllEpisodes(has_location=True)
+
+        for cur_ep_obj in ep_obj_list:
+            # Only want to rename if we have a location
+            if cur_ep_obj.location:
+                if cur_ep_obj.relatedEps:
+                    # do we have one of multi-episodes in the rename list already
+                    have_already = False
+                    for cur_related_ep in cur_ep_obj.relatedEps + [cur_ep_obj]:
+                        if cur_related_ep in ep_obj_rename_list:
+                            have_already = True
+                            break
+                        if not have_already:
+                            ep_obj_rename_list.append(cur_ep_obj)
+                else:
+                    ep_obj_rename_list.append(cur_ep_obj)
+
+        if ep_obj_rename_list:
+            # present season DESC episode DESC on screen
+            ep_obj_rename_list.reverse()
+
+        t = PageTemplate(file="testRename.tmpl")
+        t.submenu = [{'title': 'Edit', 'path': 'home/editShow?show=%d' % showObj.tvdbid}]
+        t.ep_obj_list = ep_obj_rename_list
+        t.show = showObj
+
+        return _munge(t)
+
+    @cherrypy.expose
+    def doRename(self, show=None, eps=None):
+
+        if show == None or eps == None:
+            errMsg = "You must specify a show and at least one episode"
+            return _genericMessage("Error", errMsg)
+
+        show_obj = sickbeard.helpers.findCertainShow(sickbeard.showList, int(show))
+
+        if show_obj == None:
+            errMsg = "Error", "Show not in show list"
+            return _genericMessage("Error", errMsg)
+
+        try:
+            show_loc = show_obj.location #@UnusedVariable
+        except exceptions.ShowDirNotFoundException:
+            return _genericMessage("Error", "Can't rename episodes when the show dir is missing.")
+
+        myDB = db.DBConnection()
+
+        if eps == None:
+            redirect("/home/displayShow?show=" + show)
+
+        for curEp in eps.split('|'):
+
+            epInfo = curEp.split('x')
+
+            # this is probably the worst possible way to deal with double eps but I've kinda painted myself into a corner here with this stupid database
+            ep_result = myDB.select("SELECT * FROM tv_episodes WHERE showid = ? AND season = ? AND episode = ? AND 5=5", [show, epInfo[0], epInfo[1]])
+            if not ep_result:
+                logger.log(u"Unable to find an episode for " + curEp + ", skipping", logger.WARNING)
+                continue
+            related_eps_result = myDB.select("SELECT * FROM tv_episodes WHERE location = ? AND episode != ?", [ep_result[0]["location"], epInfo[1]])
+
+            root_ep_obj = show_obj.getEpisode(int(epInfo[0]), int(epInfo[1]))
+            root_ep_obj.relatedEps = []
+
+            for cur_related_ep in related_eps_result:
+                related_ep_obj = show_obj.getEpisode(int(cur_related_ep["season"]), int(cur_related_ep["episode"]))
+                if related_ep_obj not in root_ep_obj.relatedEps:
+                    root_ep_obj.relatedEps.append(related_ep_obj)
+
+            root_ep_obj.rename()
+
+        redirect("/home/displayShow?show=" + show)
+
+
+    @cherrypy.expose
+    def searchEpisode(self, show=None, season=None, episode=None):
+
+        # retrieve the episode object and fail if we can't get one
+        ep_obj = _getEpisode(show, season, episode)
+        if isinstance(ep_obj, str):
+            return json.dumps({'result': 'failure'})
+
+        # make a queue item for it and put it on the queue
+        ep_queue_item = search_queue.ManualSearchQueueItem(ep_obj)
+        sickbeard.searchQueueScheduler.action.add_item(ep_queue_item) #@UndefinedVariable
+
+        # wait until the queue item tells us whether it worked or not
+        while ep_queue_item.success == None: #@UndefinedVariable
+            time.sleep(1)
+
+        # return the correct json value
+        if ep_queue_item.success:
+            #Find the quality class for the episode
+            quality_class = Quality.qualityStrings[Quality.UNKNOWN]
+            ep_status, ep_quality = Quality.splitCompositeStatus(ep_obj.status)
+            for x in (SD, HD720p, HD1080p):
+                if ep_quality in Quality.splitQuality(x)[0]:
+                    quality_class = qualityPresetStrings[x]
+                    break
+
+            return json.dumps({'result': statusStrings[ep_obj.status],
+                               'quality': quality_class
+                               })
+
+        return json.dumps({'result': 'failure'})
+
+    @cherrypy.expose
+    def searchEpisodeSubtitles(self, show=None, season=None, episode=None):
+
+        # retrieve the episode object and fail if we can't get one
+        ep_obj = _getEpisode(show, season, episode)
+        if isinstance(ep_obj, str):
+            return json.dumps({'result': 'failure'})
+
+        # try do download subtitles for that episode
+        previous_subtitles = ep_obj.subtitles
+        try:
+            subtitles = ep_obj.downloadSubtitles()
+        except Exception, e:
+            return json.dumps({'result': 'failure'})
+
+        # return the correct json value
+        if previous_subtitles != ep_obj.subtitles:
+            status = 'New subtitles downloaded: %s' % ' '.join(["<img src='"+sickbeard.WEB_ROOT+"/images/flags/"+x+".png' alt='"+Language.fromalpha2(x).name+"'/>" for x in sorted(list(set(ep_obj.subtitles).difference(previous_subtitles)))])
+        else:
+            status = 'No subtitles downloaded'
+        ui.notifications.message('Subtitles Search', status)
+        return json.dumps({'result': status, 'subtitles': ','.join([x for x in ep_obj.subtitles])})
+
+    @cherrypy.expose
+    def retryEpisode(self, show, season, episode):
+        
+        # retrieve the episode object and fail if we can't get one
+        ep_obj = _getEpisode(show, season, episode)
+        if isinstance(ep_obj, str):
+            return json.dumps({'result': 'failure'})
+
+        with ep_obj.lock:
+            quality = Quality.splitCompositeStatus(ep_obj.status)[1]
+            ep_obj.status = Quality.compositeStatus(FAILED, quality)
+            ep_obj.saveToDB()
+
+        # make a queue item for it and put it on the queue
+        ep_queue_item = search_queue.FailedQueueItem(ep_obj.show, [], ep_obj)
+        sickbeard.searchQueueScheduler.action.add_item(ep_queue_item) #@UndefinedVariable
+
+        # wait until the queue item tells us whether it worked or not
+        while ep_queue_item.success == None: #@UndefinedVariable
+            time.sleep(1)
+
+        # return the correct json value
+        if ep_queue_item.success:
+            #Find the quality class for the episode
+            quality_class = Quality.qualityStrings[Quality.UNKNOWN]
+            ep_status, ep_quality = Quality.splitCompositeStatus(ep_obj.status)
+            for x in (SD, HD720p, HD1080p):
+                if ep_quality in Quality.splitQuality(x)[0]:
+                    quality_class = qualityPresetStrings[x]
+                    break
+
+            return json.dumps({'result': statusStrings[ep_obj.status],
+                               'quality': quality_class
+                               })
+
+        return json.dumps({'result': 'failure'})
+            
+#        try:
+#            
+#                
+#            ui.notifications.message('Info', pp.log)
+#        except exceptions.FailedHistoryNotFoundException:
+#            ui.notifications.error('Not Found Error', 'Couldn\'t find release in history. (Has it been over 30 days?)\n'
+#                                   'Can\'t mark it as bad.')
+#            return json.dumps({'result': 'failure'})
+#        except exceptions.FailedHistoryMultiSnatchException:
+#            ui.notifications.error('Multi-Snatch Error', 'The same episode was snatched again before the first one was done.\n'
+#                                   'Please cancel any downloads of this episode and then set it back to wanted.\n Can\'t continue.')
+#            return json.dumps({'result': 'failure'})
+#        except exceptions.FailedProcessingFailed:
+#            ui.notifications.error('Processing Failed', pp.log)
+#            return json.dumps({'result': 'failure'})
+#        except Exception as e:
+#            ui.notifications.error('Unknown Error', 'Unknown exception: ' + str(e))
+#            return json.dumps({'result': 'failure'})
+#
+#        return json.dumps({'result': 'success'})
+
+class UI:
+
+    @cherrypy.expose
+    def add_message(self):
+
+        ui.notifications.message('Test 1', 'This is test number 1')
+        ui.notifications.error('Test 2', 'This is test number 2')
+
+        return "ok"
+
+    @cherrypy.expose
+    def get_messages(self):
+        messages = {}
+        cur_notification_num = 1
+        for cur_notification in ui.notifications.get_notifications():
+            messages['notification-'+str(cur_notification_num)] = {'title': cur_notification.title,
+                                                                   'message': cur_notification.message,
+                                                                   'type': cur_notification.type}
+            cur_notification_num += 1
+
+        return json.dumps(messages)
+
+
+class WebInterface:
+
+    @cherrypy.expose
+    def robots_txt(self):
+        """ Keep web crawlers out """
+        cherrypy.response.headers['Content-Type'] = 'text/plain'
+        return 'User-agent: *\nDisallow: /\n'
+
+    @cherrypy.expose
+    def index(self):
+
+        redirect("/home/")
+
+    @cherrypy.expose
+    def showPoster(self, show=None, which=None):
+
+        #Redirect initial poster/banner thumb to default images
+        if which[0:6] == 'poster':
+            default_image_name = 'poster.png'
+        else:
+            default_image_name = 'banner.png'
+
+        default_image_path = ek.ek(os.path.join, sickbeard.PROG_DIR, 'gui', 'slick', 'images', default_image_name)
+        if show is None:
+            return cherrypy.lib.static.serve_file(default_image_path, content_type="image/png")
+        else:
+            showObj = sickbeard.helpers.findCertainShow(sickbeard.showList, int(show))
+
+        if showObj is None:
+            return cherrypy.lib.static.serve_file(default_image_path, content_type="image/png")
+
+        cache_obj = image_cache.ImageCache()
+
+        if which == 'poster':
+            image_file_name = cache_obj.poster_path(showObj.tvdbid)
+        if which == 'poster_thumb':
+            image_file_name = cache_obj.poster_thumb_path(showObj.tvdbid)
+        if which == 'banner':
+            image_file_name = cache_obj.banner_path(showObj.tvdbid)
+        if which == 'banner_thumb':
+            image_file_name = cache_obj.banner_thumb_path(showObj.tvdbid)
+
+        if ek.ek(os.path.isfile, image_file_name):
+            return cherrypy.lib.static.serve_file(image_file_name, content_type="image/jpeg")
+        else:
+            return cherrypy.lib.static.serve_file(default_image_path, content_type="image/png")
+
+    @cherrypy.expose
+    def setHomeLayout(self, layout):
+
+        if layout not in ('poster', 'banner', 'simple'):
+            layout = 'poster'
+
+        sickbeard.HOME_LAYOUT = layout
+
+        redirect("/home/")
+
+    @cherrypy.expose
+    def setHistoryLayout(self, layout):
+
+        if layout not in ('compact', 'detailed'):
+            layout = 'detailed'
+
+        sickbeard.HISTORY_LAYOUT = layout
+
+        redirect("/history/")
+
+    @cherrypy.expose
+    def toggleDisplayShowSpecials(self, show):
+
+        sickbeard.DISPLAY_SHOW_SPECIALS = not sickbeard.DISPLAY_SHOW_SPECIALS
+
+        redirect("/home/displayShow?show=" + show)
+
+    @cherrypy.expose
+    def setComingEpsLayout(self, layout):
+        if layout not in ('poster', 'banner', 'list'):
+            layout = 'banner'
+
+        sickbeard.COMING_EPS_LAYOUT = layout
+
+        redirect("/comingEpisodes/")
+
+    @cherrypy.expose
+    def toggleComingEpsDisplayPaused(self):
+
+        sickbeard.COMING_EPS_DISPLAY_PAUSED = not sickbeard.COMING_EPS_DISPLAY_PAUSED
+
+        redirect("/comingEpisodes/")
+
+    @cherrypy.expose
+    def setComingEpsSort(self, sort):
+        if sort not in ('date', 'network', 'show'):
+            sort = 'date'
+
+        sickbeard.COMING_EPS_SORT = sort
+
+        redirect("/comingEpisodes/")
+
+    @cherrypy.expose
+    def comingEpisodes(self, layout="None"):
+
+        myDB = db.DBConnection()
+
+        today1 = datetime.date.today()
+        today = today1.toordinal()
+        next_week1 = (datetime.date.today() + datetime.timedelta(days=7))
+        next_week = next_week1.toordinal()
+        recently = (datetime.date.today() - datetime.timedelta(days=sickbeard.COMING_EPS_MISSED_RANGE)).toordinal()
+
+        done_show_list = []
+        qualList = Quality.DOWNLOADED + Quality.SNATCHED + [ARCHIVED, IGNORED]
+        sql_results = myDB.select("SELECT *, tv_shows.status as show_status FROM tv_episodes, tv_shows WHERE season != 0 AND airdate >= ? AND airdate < ? AND tv_shows.tvdb_id = tv_episodes.showid AND tv_episodes.status NOT IN (" + ','.join(['?'] * len(qualList)) + ")", [today, next_week] + qualList)
+        for cur_result in sql_results:
+            done_show_list.append(helpers.tryInt(cur_result["showid"]))
+
+        more_sql_results = myDB.select("SELECT *, tv_shows.status as show_status FROM tv_episodes outer_eps, tv_shows WHERE season != 0 AND showid NOT IN (" + ','.join(['?'] * len(done_show_list)) + ") AND tv_shows.tvdb_id = outer_eps.showid AND airdate = (SELECT airdate FROM tv_episodes inner_eps WHERE inner_eps.season != 0 AND inner_eps.showid = outer_eps.showid AND inner_eps.airdate >= ? ORDER BY inner_eps.airdate ASC LIMIT 1) AND outer_eps.status NOT IN (" + ','.join(['?'] * len(Quality.DOWNLOADED + Quality.SNATCHED)) + ")", done_show_list + [next_week] + Quality.DOWNLOADED + Quality.SNATCHED)
+        sql_results += more_sql_results
+
+        more_sql_results = myDB.select("SELECT *, tv_shows.status as show_status FROM tv_episodes, tv_shows WHERE season != 0 AND tv_shows.tvdb_id = tv_episodes.showid AND airdate < ? AND airdate >= ? AND tv_episodes.status = ? AND tv_episodes.status NOT IN (" + ','.join(['?'] * len(qualList)) + ")", [today, recently, WANTED] + qualList)
+        sql_results += more_sql_results
+
+        # sort by localtime
+        sorts = {
+            'date': (lambda x, y: cmp(x["localtime"], y["localtime"])),
+            'show': (lambda a, b: cmp((a["show_name"], a["localtime"]), (b["show_name"], b["localtime"]))),
+            'network': (lambda a, b: cmp((a["network"], a["localtime"]), (b["network"], b["localtime"]))),
+        }
+
+        # make a dict out of the sql results
+        sql_results = [dict(row) for row in sql_results]
+
+        # add localtime to the dict
+        for index, item in enumerate(sql_results):
+            sql_results[index]['localtime'] = network_timezones.parse_date_time(item['airdate'],item['airs'],item['network'])
+
+            #Normalize/Format the Airing Time
+            try:
+                locale.setlocale(locale.LC_TIME, 'us_US')
+                sql_results[index]['localtime_string'] = sql_results[index]['localtime'].strftime("%A %H:%M %p")
+                locale.setlocale(locale.LC_ALL, '') #Reseting to default locale
+            except:
+                sql_results[index]['localtime_string'] = sql_results[index]['localtime'].strftime("%A %H:%M %p")
+
+        sql_results.sort(sorts[sickbeard.COMING_EPS_SORT])
+
+        t = PageTemplate(file="comingEpisodes.tmpl")
+#        paused_item = { 'title': '', 'path': 'toggleComingEpsDisplayPaused' }
+#        paused_item['title'] = 'Hide Paused' if sickbeard.COMING_EPS_DISPLAY_PAUSED else 'Show Paused'
+        paused_item = { 'title': 'View Paused:', 'path': {'': ''} }
+        paused_item['path'] = {'Hide': 'toggleComingEpsDisplayPaused'} if sickbeard.COMING_EPS_DISPLAY_PAUSED else {'Show': 'toggleComingEpsDisplayPaused'}
+        t.submenu = [
+            { 'title': 'Sort by:', 'path': {'Date': 'setComingEpsSort/?sort=date',
+                                            'Show': 'setComingEpsSort/?sort=show',
+                                            'Network': 'setComingEpsSort/?sort=network',
+                                           }},
+
+            { 'title': 'Layout:', 'path': {'Banner': 'setComingEpsLayout/?layout=banner',
+                                           'Poster': 'setComingEpsLayout/?layout=poster',
+                                           'List': 'setComingEpsLayout/?layout=list',
+                                           }},
+            paused_item,
+        ]
+
+        t.next_week = datetime.datetime.combine(next_week1, datetime.time(tzinfo=network_timezones.sb_timezone))
+        t.today = datetime.datetime.now().replace(tzinfo=network_timezones.sb_timezone)
+        t.sql_results = sql_results
+
+        # Allow local overriding of layout parameter
+        if layout and layout in ('poster', 'banner', 'list'):
+            t.layout = layout
+        else:
+            t.layout = sickbeard.COMING_EPS_LAYOUT
+
+
+        return _munge(t)
+
+    # Raw iCalendar implementation by Pedro Jose Pereira Vieito (@pvieito).
+    #
+    # iCalendar (iCal) - Standard RFC 5545 <http://tools.ietf.org/html/rfc5546>
+    # Works with iCloud, Google Calendar and Outlook.
+    @cherrypy.expose
+    def calendar(self):
+        """ Provides a subscribeable URL for iCal subscriptions
+        """
+
+        logger.log(u"Receiving iCal request from %s" % cherrypy.request.remote.ip)
+
+        poster_url = cherrypy.url().replace('ical', '')
+
+        time_re = re.compile('([0-9]{1,2})\:([0-9]{2})(\ |)([AM|am|PM|pm]{2})')
+
+    # Create a iCal string
+        ical = 'BEGIN:VCALENDAR\r\n'
+        ical += 'VERSION:2.0\r\n'
+        ical += 'X-WR-CALNAME:Sick Beard\r\n'
+        ical += 'X-WR-CALDESC:Sick Beard\r\n'
+        ical += 'PRODID://Sick-Beard Upcoming Episodes//\r\n'
+
+        # Get shows info
+        myDB = db.DBConnection()
+
+        # Limit dates
+        past_date = (datetime.date.today() + datetime.timedelta(weeks=-52)).toordinal()
+        future_date = (datetime.date.today() + datetime.timedelta(weeks=52)).toordinal()
+
+        # Get all the shows that are not paused and are currently on air (from kjoconnor Fork)
+        calendar_shows = myDB.select("SELECT show_name, tvdb_id, network, airs, runtime FROM tv_shows WHERE status = 'Continuing' AND paused != '1'")
+        for show in calendar_shows:
+            # Get all episodes of this show airing between today and next month
+            episode_list = myDB.select("SELECT tvdbid, name, season, episode, description, airdate FROM tv_episodes WHERE airdate >= ? AND airdate < ? AND showid = ?", (past_date, future_date, int(show["tvdb_id"])))
+
+            for episode in episode_list:
+
+          # Get local timezone and load network timezones
+                local_zone = tz.tzlocal()
+                try:
+                    network_zone = network_timezones.get_network_timezone(show['network'], network_timezones.load_network_dict(), local_zone)
+                except:
+                  # Dummy network_zone for exceptions
+                    network_zone = None
+
+        # Get the air date and time
+                air_date = datetime.datetime.fromordinal(int(episode['airdate']))
+                air_time = re.compile('([0-9]{1,2})\:([0-9]{2})(\ |)([AM|am|PM|pm]{2})').search(show["airs"])
+
+        # Parse out the air time
+                try:
+                    if (air_time.group(4).lower() == 'pm' and int(air_time.group(1)) == 12):
+                        t = datetime.time(12, int(air_time.group(2)), 0, tzinfo=network_zone)
+                    elif (air_time.group(4).lower() == 'pm'):
+                        t = datetime.time((int(air_time.group(1)) + 12), int(air_time.group(2)), 0, tzinfo=network_zone)
+                    elif (air_time.group(4).lower() == 'am' and int(air_time.group(1)) == 12):
+                        t = datetime.time(0, int(air_time.group(2)), 0, tzinfo=network_zone)
+                    else:
+                        t = datetime.time(int(air_time.group(1)), int(air_time.group(2)), 0, tzinfo=network_zone)
+                except:
+                    # Dummy time for exceptions
+                    t = datetime.time(22, 0, 0, tzinfo=network_zone)
+
+        # Combine air time and air date into one datetime object
+                air_date_time = datetime.datetime.combine(air_date, t).astimezone(local_zone)
+
+        # Create event for episode
+                ical = ical + 'BEGIN:VEVENT\r\n'
+                ical = ical + 'DTSTART;VALUE=DATE:' + str(air_date_time.date()).replace("-", "") + '\r\n'
+                ical = ical + 'SUMMARY:' + show['show_name'] + ': ' + episode['name'] + '\r\n'
+                ical = ical + 'UID:Sick-Beard-' + str(datetime.date.today().isoformat()) + '-' + show['show_name'].replace(" ", "-") + '-E' + str(episode['episode']) + 'S' + str(episode['season']) + '\r\n'
+                if (episode['description'] != ''):
+                    ical = ical + 'DESCRIPTION:' + show['airs'] + ' on ' + show['network'] + '\\n\\n' + episode['description'].splitlines()[0] + '\r\n'
+                else:
+                    ical = ical + 'DESCRIPTION:' + show['airs'] + ' on ' + show['network'] + '\r\n'
+                ical = ical + 'LOCATION:' + 'Episode ' + str(episode['episode']) + ' - Season ' + str(episode['season']) + '\r\n'
+                ical = ical + 'END:VEVENT\r\n'
+
+        # Ending the iCal
+        ical += 'END:VCALENDAR'
+
+        return ical
+
+    manage = Manage()
+
+    history = History()
+
+    config = Config()
+
+    home = Home()
+
+    api = Api()
+
+    browser = browser.WebFileBrowser()
+
+    errorlogs = ErrorLogs()
+
+    ui = UI()