# Author: Mr_Orange <mr_orange@hotmail.it>
# URL: http://code.google.com/p/sickbeard/
#
# This file is part of Sick Beard.
#
# Sick Beard is free software: you can redistribute it and/or modify
# it under the terms of the GNU General Public License as published by
# the Free Software Foundation, either version 3 of the License, or
# (at your option) any later version.
#
# Sick Beard is distributed in the hope that it will be useful,
# but WITHOUT ANY WARRANTY; without even the implied warranty of
# MERCHANTABILITY or FITNESS FOR A PARTICULAR PURPOSE.  See the
#  GNU General Public License for more details.
#
# You should have received a copy of the GNU General Public License
# along with Sick Beard.  If not, see <http://www.gnu.org/licenses/>.

import sys
import os
import traceback
import urllib, urllib2
import re

import sickbeard
import generic
from sickbeard.common import Quality
from sickbeard.name_parser.parser import NameParser, InvalidNameException
from sickbeard import logger
from sickbeard import tvcache
from sickbeard import helpers
from sickbeard import show_name_helpers
from sickbeard.common import Overview
from sickbeard.exceptions import ex
from sickbeard import encodingKludge as ek

from lib import requests
from bs4 import BeautifulSoup

class KATProvider(generic.TorrentProvider):

    def __init__(self):

        generic.TorrentProvider.__init__(self, "KickAssTorrents")

        self.supportsBacklog = True

        self.cache = KATCache(self)

        self.url = 'http://katproxy.com/'

        self.searchurl = self.url+'usearch/%s/?field=seeders&sorder=desc'  #order by seed

    def isEnabled(self):
        return sickbeard.KAT

    def imageName(self):
        return 'kat.png'

    def getQuality(self, item):

        quality = Quality.sceneQuality(item[0])
        return quality

    def _reverseQuality(self,quality):

        quality_string = ''

        if quality == Quality.SDTV:
            quality_string = 'HDTV x264'
        if quality == Quality.SDDVD:
            quality_string = 'DVDRIP'
        elif quality == Quality.HDTV:
            quality_string = '720p HDTV x264'
        elif quality == Quality.FULLHDTV:
            quality_string = '1080p HDTV x264'
        elif quality == Quality.RAWHDTV:
            quality_string = '1080i HDTV mpeg2'
        elif quality == Quality.HDWEBDL:
            quality_string = '720p WEB-DL'
        elif quality == Quality.FULLHDWEBDL:
            quality_string = '1080p WEB-DL'
        elif quality == Quality.HDBLURAY:
            quality_string = '720p Bluray x264'
        elif quality == Quality.FULLHDBLURAY:
            quality_string = '1080p Bluray x264'

        return quality_string

    def _find_season_quality(self,title,torrent_link):
        """ Return the modified title of a Season Torrent with the quality found inspecting torrent file list """

        mediaExtensions = ['avi', 'mkv', 'wmv', 'divx',
                           'vob', 'dvr-ms', 'wtv', 'ts'
                           'ogv', 'rar', 'zip', 'mp4']

        quality = Quality.UNKNOWN

        fileName = None

        data = self.getURL(torrent_link)

        if not data:
            return None

        try:
            soup = BeautifulSoup(data)
            file_table = soup.find('table', attrs = {'class': 'torrentFileList'})

            if not file_table:
                return None

            files = [x.text for x in file_table.find_all('td', attrs = {'class' : 'torFileName'} )]

            for fileName in filter(lambda x: x.rpartition(".")[2].lower() in mediaExtensions, files):
                quality = Quality.sceneQuality(os.path.basename(fileName))
                if quality != Quality.UNKNOWN: break

            if fileName!=None and quality == Quality.UNKNOWN:
                quality = Quality.assumeQuality(os.path.basename(fileName))

            if quality == Quality.UNKNOWN:
                logger.log(u"No Season quality for "+title, logger.DEBUG)
                return None

            try:
                myParser = NameParser()
                parse_result = myParser.parse(fileName)
            except InvalidNameException:
                return None

            logger.log(u"Season quality for "+title+" is "+Quality.qualityStrings[quality], logger.DEBUG)

            if parse_result.series_name and parse_result.season_number:
                title = parse_result.series_name+' S%02d' % int(parse_result.season_number)+' '+self._reverseQuality(quality)

            return title

        except Exception, e:
            logger.log(u"Failed parsing " + self.name + (" Exceptions: "  + str(e) if e else '') + ' HTML data:\n ' + soup.prettify(), logger.ERROR)


    def _get_season_search_strings(self, show, season=None):

        search_string = {'Episode': []}

        if not show:
            return []

        seasonEp = show.getAllEpisodes(season)

        wantedEp = [x for x in seasonEp if show.getOverview(x.status) in (Overview.WANTED, Overview.QUAL)]

        #If Every episode in Season is a wanted Episode then search for Season first
        if wantedEp == seasonEp and not show.air_by_date:
            search_string = {'Season': [], 'Episode': []}
            for show_name in set(show_name_helpers.allPossibleShowNames(show)):
                ep_string = show_name +' S%02d' % int(season) + ' -S%02d' % int(season) + 'E' + ' category:tv' #1) ShowName SXX -SXXE
                search_string['Season'].append(ep_string)

                ep_string = show_name+' Season '+str(season)+' -Ep*' + ' category:tv' #2) ShowName Season X
                search_string['Season'].append(ep_string)

        #Building the search string with the episodes we need
        for ep_obj in wantedEp:
            search_string['Episode'] += self._get_episode_search_strings(ep_obj)[0]['Episode']

        #If no Episode is needed then return an empty list
        if not search_string['Episode']:
            return []

        return [search_string]

    def _get_episode_search_strings(self, ep_obj):

        search_string = {'Episode': []}

        if not ep_obj:
            return []

        if ep_obj.show.air_by_date:
            for show_name in set(show_name_helpers.allPossibleShowNames(ep_obj.show)):
                ep_string = show_name_helpers.sanitizeSceneName(show_name) +' '+ str(ep_obj.airdate)
                search_string['Episode'].append(ep_string)
        else:
            for show_name in set(show_name_helpers.allPossibleShowNames(ep_obj.show)):
                ep_string = show_name_helpers.sanitizeSceneName(show_name) +' '+ \
                sickbeard.config.naming_ep_type[2] % {'seasonnumber': ep_obj.season, 'episodenumber': ep_obj.episode} +'|'+\
                sickbeard.config.naming_ep_type[0] % {'seasonnumber': ep_obj.season, 'episodenumber': ep_obj.episode} +'|'+\
                sickbeard.config.naming_ep_type[3] % {'seasonnumber': ep_obj.season, 'episodenumber': ep_obj.episode} + ' category:tv' \

                search_string['Episode'].append(ep_string)

        return [search_string]

    def _doSearch(self, search_params, show=None):

        results = []
        items = {'Season': [], 'Episode': [], 'RSS': []}

        for mode in search_params.keys():
            for search_string in search_params[mode]:

                if mode != 'RSS':
                    searchURL = self.searchurl %(urllib.quote(search_string))
                    logger.log(u"Search string: " + searchURL, logger.DEBUG)
                else:
                    searchURL = self.url + 'tv/?field=time_add&sorder=desc'
                    logger.log(u"KAT cache update URL: "+ searchURL, logger.DEBUG)

                html = self.getURL(searchURL)
                if not html:
                    return []

                try:
                    soup = BeautifulSoup(html)

                    torrent_table = soup.find('table', attrs = {'class' : 'data'})
                    torrent_rows = torrent_table.find_all('tr')[1:] if torrent_table else None

                    if not torrent_rows:
#                        logger.log(u"The Data returned from " + self.name + " do not contains any torrent", logger.ERROR)
                        return []

                    for tr in torrent_rows:
                        link = self.url + (tr.find('div', {'class': 'torrentname'}).find_all('a')[1])['href']
                        id = tr.get('id')[-7:]
                        title = (tr.find('div', {'class': 'torrentname'}).find_all('a')[1]).text
                        url = tr.find('a', 'imagnet')['href']
                        verified = True if tr.find('a', 'iverify') else False
                        seeders = int(tr.find_all('td')[-2].text)
                        leechers = int(tr.find_all('td')[-1].text)

<<<<<<< HEAD
                        if mode != 'RSS' and seeders == 0:
                            continue 
                  
=======
                        if (mode != 'RSS' and seeders == 0) or not title:
                            continue

>>>>>>> 06662918
                        if sickbeard.KAT_VERIFIED and not verified:
                            logger.log(u"KAT Provider found result "+title+" but that doesn't seem like a verified result so I'm ignoring it",logger.DEBUG)
                            continue

                        if mode == 'Season' and Quality.sceneQuality(title) == Quality.UNKNOWN:
                            title = self._find_season_quality(title,link)

                        if not title:
                            continue

                        item = title, url, id, seeders, leechers

                        items[mode].append(item)

                except Exception, e:
                    logger.log(u"Failed to parsing " + self.name + (" Exceptions: "  + str(e) if e else '') + ' HTML data:\n ' + soup.prettify(), logger.ERROR)

            #For each search mode sort all the items by seeders
            items[mode].sort(key=lambda tup: tup[3], reverse=True)

            results += items[mode]

        return results

    def _get_title_and_url(self, item):

        title, url, id, seeders, leechers = item

        if url:
            url = url.replace('&amp;','&')

        return (title, url)

    def getURL(self, url, headers=None):

        try:
            r = requests.get(url)
        except Exception, e:
            logger.log(u"Error loading "+self.name+" URL: " + str(sys.exc_info()) + " - " + ex(e), logger.ERROR)
            return None

        return r.content

    def downloadResult(self, result):
        """
        Save the result to disk.
        """

        torrent_hash = re.findall('urn:btih:([\w]{32,40})', result.url)[0].upper()

        if not torrent_hash:
           logger.log("Unable to extract torrent hash from link: " + ex(result.url), logger.ERROR)
           return False

        try:
            r = requests.get('http://torcache.net/torrent/' + torrent_hash + '.torrent')
        except Exception, e:
            logger.log("Unable to connect to Torcache: " + ex(e), logger.ERROR)
            return False

        if not r.status_code == 200:
            return False

        magnetFileName = ek.ek(os.path.join, sickbeard.TORRENT_DIR, helpers.sanitizeFileName(result.name) + '.' + self.providerType)
        magnetFileContent = r.content

        try:
            fileOut = open(magnetFileName, 'wb')
            fileOut.write(magnetFileContent)
            fileOut.close()
            helpers.chmodAsParent(magnetFileName)
        except IOError, e:
            logger.log("Unable to save the file: " + ex(e), logger.ERROR)
            return False
        logger.log(u"Saved magnet link to " + magnetFileName + " ", logger.MESSAGE)
        return True

class KATCache(tvcache.TVCache):

    def __init__(self, provider):

        tvcache.TVCache.__init__(self, provider)

        # only poll ThePirateBay every 10 minutes max
        self.minTime = 20

    def updateCache(self):

        if not self.shouldUpdate():
            return

        search_params = {'RSS': ['rss']}
        rss_results = self.provider._doSearch(search_params)

        if rss_results:
            self.setLastUpdate()
        else:
            return []

        logger.log(u"Clearing " + self.provider.name + " cache and updating with new information")
        self._clearCache()

        for result in rss_results:
            item = (result[0], result[1])
            self._parseItem(item)

    def _parseItem(self, item):

        (title, url) = item

        if not title or not url:
            return

        logger.log(u"Adding item to cache: "+title, logger.DEBUG)

        self._addCacheEntry(title, url)

provider = KATProvider()<|MERGE_RESOLUTION|>--- conflicted
+++ resolved
@@ -30,7 +30,7 @@
 from sickbeard import tvcache
 from sickbeard import helpers
 from sickbeard import show_name_helpers
-from sickbeard.common import Overview
+from sickbeard.common import Overview 
 from sickbeard.exceptions import ex
 from sickbeard import encodingKludge as ek
 
@@ -42,25 +42,25 @@
     def __init__(self):
 
         generic.TorrentProvider.__init__(self, "KickAssTorrents")
-
+        
         self.supportsBacklog = True
 
         self.cache = KATCache(self)
-
+        
         self.url = 'http://katproxy.com/'
 
-        self.searchurl = self.url+'usearch/%s/?field=seeders&sorder=desc'  #order by seed
+        self.searchurl = self.url+'usearch/%s/?field=seeders&sorder=desc'  #order by seed       
 
     def isEnabled(self):
         return sickbeard.KAT
-
+        
     def imageName(self):
         return 'kat.png'
-
+    
     def getQuality(self, item):
-
+        
         quality = Quality.sceneQuality(item[0])
-        return quality
+        return quality    
 
     def _reverseQuality(self,quality):
 
@@ -69,115 +69,115 @@
         if quality == Quality.SDTV:
             quality_string = 'HDTV x264'
         if quality == Quality.SDDVD:
-            quality_string = 'DVDRIP'
-        elif quality == Quality.HDTV:
+            quality_string = 'DVDRIP'    
+        elif quality == Quality.HDTV:    
             quality_string = '720p HDTV x264'
         elif quality == Quality.FULLHDTV:
-            quality_string = '1080p HDTV x264'
+            quality_string = '1080p HDTV x264'        
         elif quality == Quality.RAWHDTV:
             quality_string = '1080i HDTV mpeg2'
         elif quality == Quality.HDWEBDL:
             quality_string = '720p WEB-DL'
         elif quality == Quality.FULLHDWEBDL:
-            quality_string = '1080p WEB-DL'
+            quality_string = '1080p WEB-DL'            
         elif quality == Quality.HDBLURAY:
             quality_string = '720p Bluray x264'
         elif quality == Quality.FULLHDBLURAY:
-            quality_string = '1080p Bluray x264'
-
+            quality_string = '1080p Bluray x264'  
+        
         return quality_string
 
     def _find_season_quality(self,title,torrent_link):
         """ Return the modified title of a Season Torrent with the quality found inspecting torrent file list """
-
+        
         mediaExtensions = ['avi', 'mkv', 'wmv', 'divx',
                            'vob', 'dvr-ms', 'wtv', 'ts'
-                           'ogv', 'rar', 'zip', 'mp4']
-
-        quality = Quality.UNKNOWN
-
+                           'ogv', 'rar', 'zip', 'mp4'] 
+        
+        quality = Quality.UNKNOWN        
+        
         fileName = None
-
+        
         data = self.getURL(torrent_link)
-
+        
         if not data:
             return None
-
-        try:
+        
+        try: 
             soup = BeautifulSoup(data)
             file_table = soup.find('table', attrs = {'class': 'torrentFileList'})
 
             if not file_table:
-                return None
-
+                return None 
+            
             files = [x.text for x in file_table.find_all('td', attrs = {'class' : 'torFileName'} )]
-
+            
             for fileName in filter(lambda x: x.rpartition(".")[2].lower() in mediaExtensions, files):
                 quality = Quality.sceneQuality(os.path.basename(fileName))
                 if quality != Quality.UNKNOWN: break
-
+    
             if fileName!=None and quality == Quality.UNKNOWN:
-                quality = Quality.assumeQuality(os.path.basename(fileName))
-
+                quality = Quality.assumeQuality(os.path.basename(fileName))            
+    
             if quality == Quality.UNKNOWN:
                 logger.log(u"No Season quality for "+title, logger.DEBUG)
                 return None
-
+    
             try:
                 myParser = NameParser()
                 parse_result = myParser.parse(fileName)
             except InvalidNameException:
                 return None
-
+            
             logger.log(u"Season quality for "+title+" is "+Quality.qualityStrings[quality], logger.DEBUG)
-
-            if parse_result.series_name and parse_result.season_number:
+            
+            if parse_result.series_name and parse_result.season_number: 
                 title = parse_result.series_name+' S%02d' % int(parse_result.season_number)+' '+self._reverseQuality(quality)
-
+            
             return title
-
+            
         except Exception, e:
             logger.log(u"Failed parsing " + self.name + (" Exceptions: "  + str(e) if e else '') + ' HTML data:\n ' + soup.prettify(), logger.ERROR)
-
+                
 
     def _get_season_search_strings(self, show, season=None):
 
         search_string = {'Episode': []}
-
+    
         if not show:
             return []
 
         seasonEp = show.getAllEpisodes(season)
 
-        wantedEp = [x for x in seasonEp if show.getOverview(x.status) in (Overview.WANTED, Overview.QUAL)]
+        wantedEp = [x for x in seasonEp if show.getOverview(x.status) in (Overview.WANTED, Overview.QUAL)]          
 
         #If Every episode in Season is a wanted Episode then search for Season first
         if wantedEp == seasonEp and not show.air_by_date:
             search_string = {'Season': [], 'Episode': []}
             for show_name in set(show_name_helpers.allPossibleShowNames(show)):
-                ep_string = show_name +' S%02d' % int(season) + ' -S%02d' % int(season) + 'E' + ' category:tv' #1) ShowName SXX -SXXE
+                ep_string = show_name +' S%02d' % int(season) + ' -S%02d' % int(season) + 'E' + ' category:tv' #1) ShowName SXX -SXXE  
                 search_string['Season'].append(ep_string)
-
-                ep_string = show_name+' Season '+str(season)+' -Ep*' + ' category:tv' #2) ShowName Season X
+                      
+                ep_string = show_name+' Season '+str(season)+' -Ep*' + ' category:tv' #2) ShowName Season X  
                 search_string['Season'].append(ep_string)
 
-        #Building the search string with the episodes we need
+        #Building the search string with the episodes we need         
         for ep_obj in wantedEp:
             search_string['Episode'] += self._get_episode_search_strings(ep_obj)[0]['Episode']
-
+        
         #If no Episode is needed then return an empty list
         if not search_string['Episode']:
             return []
-
+        
         return [search_string]
 
     def _get_episode_search_strings(self, ep_obj):
-
+       
         search_string = {'Episode': []}
-
+       
         if not ep_obj:
             return []
-
+                
         if ep_obj.show.air_by_date:
             for show_name in set(show_name_helpers.allPossibleShowNames(ep_obj.show)):
                 ep_string = show_name_helpers.sanitizeSceneName(show_name) +' '+ str(ep_obj.airdate)
@@ -190,7 +190,7 @@
                 sickbeard.config.naming_ep_type[3] % {'seasonnumber': ep_obj.season, 'episodenumber': ep_obj.episode} + ' category:tv' \
 
                 search_string['Episode'].append(ep_string)
-
+    
         return [search_string]
 
     def _doSearch(self, search_params, show=None):
@@ -200,14 +200,14 @@
 
         for mode in search_params.keys():
             for search_string in search_params[mode]:
-
+                
                 if mode != 'RSS':
-                    searchURL = self.searchurl %(urllib.quote(search_string))
+                    searchURL = self.searchurl %(urllib.quote(search_string))    
                     logger.log(u"Search string: " + searchURL, logger.DEBUG)
                 else:
                     searchURL = self.url + 'tv/?field=time_add&sorder=desc'
                     logger.log(u"KAT cache update URL: "+ searchURL, logger.DEBUG)
-
+                    
                 html = self.getURL(searchURL)
                 if not html:
                     return []
@@ -221,25 +221,20 @@
                     if not torrent_rows:
 #                        logger.log(u"The Data returned from " + self.name + " do not contains any torrent", logger.ERROR)
                         return []
-
+                    
                     for tr in torrent_rows:
                         link = self.url + (tr.find('div', {'class': 'torrentname'}).find_all('a')[1])['href']
                         id = tr.get('id')[-7:]
                         title = (tr.find('div', {'class': 'torrentname'}).find_all('a')[1]).text
                         url = tr.find('a', 'imagnet')['href']
                         verified = True if tr.find('a', 'iverify') else False
+                        trusted =  True if tr.find('img', {'alt': 'verified'}) else False
                         seeders = int(tr.find_all('td')[-2].text)
                         leechers = int(tr.find_all('td')[-1].text)
 
-<<<<<<< HEAD
                         if mode != 'RSS' and seeders == 0:
                             continue 
                   
-=======
-                        if (mode != 'RSS' and seeders == 0) or not title:
-                            continue
-
->>>>>>> 06662918
                         if sickbeard.KAT_VERIFIED and not verified:
                             logger.log(u"KAT Provider found result "+title+" but that doesn't seem like a verified result so I'm ignoring it",logger.DEBUG)
                             continue
@@ -258,16 +253,16 @@
                     logger.log(u"Failed to parsing " + self.name + (" Exceptions: "  + str(e) if e else '') + ' HTML data:\n ' + soup.prettify(), logger.ERROR)
 
             #For each search mode sort all the items by seeders
-            items[mode].sort(key=lambda tup: tup[3], reverse=True)
-
-            results += items[mode]
-
+            items[mode].sort(key=lambda tup: tup[3], reverse=True)        
+
+            results += items[mode]  
+                
         return results
 
     def _get_title_and_url(self, item):
-
+        
         title, url, id, seeders, leechers = item
-
+        
         if url:
             url = url.replace('&amp;','&')
 
@@ -280,33 +275,33 @@
         except Exception, e:
             logger.log(u"Error loading "+self.name+" URL: " + str(sys.exc_info()) + " - " + ex(e), logger.ERROR)
             return None
-
+    
         return r.content
 
     def downloadResult(self, result):
         """
         Save the result to disk.
         """
-
+        
         torrent_hash = re.findall('urn:btih:([\w]{32,40})', result.url)[0].upper()
-
+        
         if not torrent_hash:
-           logger.log("Unable to extract torrent hash from link: " + ex(result.url), logger.ERROR)
+           logger.log("Unable to extract torrent hash from link: " + ex(result.url), logger.ERROR) 
            return False
-
+           
         try:
             r = requests.get('http://torcache.net/torrent/' + torrent_hash + '.torrent')
         except Exception, e:
             logger.log("Unable to connect to Torcache: " + ex(e), logger.ERROR)
             return False
-
+                         
         if not r.status_code == 200:
             return False
-
+            
         magnetFileName = ek.ek(os.path.join, sickbeard.TORRENT_DIR, helpers.sanitizeFileName(result.name) + '.' + self.providerType)
         magnetFileContent = r.content
 
-        try:
+        try:    
             fileOut = open(magnetFileName, 'wb')
             fileOut.write(magnetFileContent)
             fileOut.close()
@@ -333,12 +328,12 @@
 
         search_params = {'RSS': ['rss']}
         rss_results = self.provider._doSearch(search_params)
-
+        
         if rss_results:
             self.setLastUpdate()
         else:
             return []
-
+        
         logger.log(u"Clearing " + self.provider.name + " cache and updating with new information")
         self._clearCache()
 
@@ -356,5 +351,5 @@
         logger.log(u"Adding item to cache: "+title, logger.DEBUG)
 
         self._addCacheEntry(title, url)
-
+    
 provider = KATProvider()