--- conflicted
+++ resolved
@@ -51,11 +51,7 @@
 
         self.cache = KATCache(self)
         
-<<<<<<< HEAD
-        self.url = 'http://proxykat.eu/'
-=======
         self.url = 'http://katproxy.com/'
->>>>>>> a9e1b6a6
 
         self.searchurl = self.url+'usearch/%s/?field=seeders&sorder=desc'  #order by seed       
 
@@ -356,10 +352,10 @@
                                               )
         if not sqlResults:
             return []
-
+        
         for sqlShow in sqlResults:
             curShow = helpers.findCertainShow(sickbeard.showList, int(sqlShow["showid"]))
-            curEp = curShow.getEpisode(int(sqlShow["season"]), int(sqlShow["episode"]))
+            curEp = curShow.getEpisode(int(sqlShow["season"]),int(sqlShow["episode"]))
             searchString = self._get_episode_search_strings(curEp, add_string='PROPER|REPACK')
 
             for item in self._doSearch(searchString[0]):
